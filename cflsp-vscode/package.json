--- conflicted
+++ resolved
@@ -3,11 +3,7 @@
 	"description": "ColdFusion syntax error checker",
 	"author": "David Rogers",
 	"license": "MIT",
-<<<<<<< HEAD
-	"version": "1.0.23",
-=======
 	"version": "1.0.24",
->>>>>>> c0d81388
 	"publisher": "DavidRogers",
 	"categories": [],
 	"repository": {
