--- conflicted
+++ resolved
@@ -3,11 +3,7 @@
 	"description": "ColdFusion syntax error checker",
 	"author": "David Rogers",
 	"license": "MIT",
-<<<<<<< HEAD
-	"version": "1.0.18",
-=======
 	"version": "1.0.20",
->>>>>>> f2cc0641
 	"publisher": "DavidRogers",
 	"categories": [],
 	"repository": {
