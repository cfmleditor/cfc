--- conflicted
+++ resolved
@@ -1,338 +1,333 @@
-import * as assert from "assert";
-<<<<<<< HEAD
-import { Parser, Binder, CfFileType, SourceFile, NilCfm, flattenTree, NilCfc, Checker } from "../out/compiler";
-import { IndexedAccess, NodeKind } from "../src/compiler/node";
-=======
-
-import { Parser, Binder, CfFileType, SourceFile, NilCfm, flattenTree, NilCfc, DebugFileSystem, FileSystem, Project } from "../src/compiler";
-import { IndexedAccess, NodeType } from "../src/compiler/node";
->>>>>>> 160e3903
-import { findNodeInFlatSourceMap, getTriviallyComputableString } from "../src/compiler/utils";
-import * as TestLoader from "./TestLoader";
-import { getCompletions } from "../src/services/completions";
-
-const parser = Parser().setDebug(true);
-const binder = Binder().setDebug(true);
-
-function assertDiagnosticsCount(text: string, cfFileType: CfFileType, count: number) {
-    const sourceFile = SourceFile("", cfFileType, text);
-    parser.setSourceFile(sourceFile).parse(cfFileType);
-    binder.bind(sourceFile);
-    flattenTree(sourceFile); // just checking that it doesn't throw
-    assert.strictEqual(sourceFile.diagnostics.length, count, `${count} diagnostics emitted`);
-}
-
-function assertDiagnosticsCountWithProject(fs: FileSystem, diagnosticsTargetFile: string, count: number) {
-    const project = Project(["/"], fs, {debug: true, parseTypes: true});
-    project.addFile(diagnosticsTargetFile);
-    assert.strictEqual(project.getDiagnostics(diagnosticsTargetFile).length, count, `Expected ${count} errors.`);
-}
-
-describe("general smoke test for particular constructs", () => {
-    it("Should accept `new` expression in an expression context", () => {
-        assertDiagnosticsCount(`<cfset x = {v: new foo.bar().someMethod()}>`, CfFileType.cfm, 0);
-    });
-    it("Should accept named arguments with both '=' and ':' as the name/expression delimiter", () => {
-        assertDiagnosticsCount(`<cfset x = foo(x=1, y:2)>`, CfFileType.cfm, 0);
-    });
-    it("Should accept `%=`", () => {
-        assertDiagnosticsCount(`<cfset x %= y>`, CfFileType.cfm, 0);
-    });
-    it("Should accept for-in and normal-for", () => {
-        assertDiagnosticsCount(`
-            <cfscript>
-                for (x in y) {
-                    for (i = 0; i < 10; i++) {
-            
-                    }
-                }
-            </cfscript>`, CfFileType.cfm, 0);
-    });
-    it("Should accept the legacy operator `EQV`", () => {
-        assertDiagnosticsCount(`<cfif a eqv b></cfif>`, CfFileType.cfm, 0);
-    });
-    it("Should accept the legacy operator `IMP`", () => {
-        assertDiagnosticsCount(`<cfif a imp b></cfif>`, CfFileType.cfm, 0);
-    });
-    it("Should be OK with multibyte utf16 characters", () => {
-        assertDiagnosticsCount(`<cfif 😬 EQ 😬>😅</cfif>`, CfFileType.cfm, 0);
-    });
-    it("Should accept optional dot access", () => {
-        assertDiagnosticsCount(`<cfif a?.b eq c?.d></cfif>`, CfFileType.cfm, 0);
-    });
-    it("Should issue a diagnostic for an optional bracket access", () => {
-        assertDiagnosticsCount(`<cfif a?.deep?.["b"] eq c?.deep?.["d"]></cfif>`, CfFileType.cfm, 2);
-    });
-    it("Should issue a diagnostic for an optional call", () => {
-        assertDiagnosticsCount(`<cfif a?.deep?.() gt b?.deep?.()></cfif>`, CfFileType.cfm, 2);
-    });
-    it("Should issue diagnostics for sugared aborts not followed by string literals or semicolons", () => {
-        assertDiagnosticsCount(`<cfscript>abort function foo() {};</cfscript>`, CfFileType.cfm, 1);
-        assertDiagnosticsCount(`<cfscript>abort v</cfscript>`, CfFileType.cfm, 1);
-        assertDiagnosticsCount(`<cfscript>abort 1</cfscript>`, CfFileType.cfm, 1);
-    });
-    it("Should accept sugared aborts followed by string literals or semicolons", () => {
-        assertDiagnosticsCount(`<cfscript>abort;</cfscript>`, CfFileType.cfm, 0);
-        assertDiagnosticsCount(`<cfscript>abort "v"</cfscript>`, CfFileType.cfm, 0);
-        assertDiagnosticsCount(`<cfscript>abort '1'</cfscript>`, CfFileType.cfm, 0);
-    });
-    it("Should not throw an error during tree flattening", () => {
-        const string = `
-            <cfscript>
-                function foo() {
-                    cgi.
-                }
-            </cfscript>`;
-        const sourceFile = NilCfm(string);
-        parser.setSourceFile(sourceFile);
-        parser.parse();
-        flattenTree(sourceFile);
-    });
-    it("should accept 8 of 9 possible indexed access expression (dot|trivia) configurations", () => {
-        assertDiagnosticsCount(`
-            <cfscript>
-                z = x. y;     // expected a property name | cf engine error is "a variable may not end in '.'"
-                z = x . y;    // ok
-                z = x .y;     // ok
-                z = x[1]. y;  // ok
-                z = x[1] . y; // ok
-                z = x[1] .y;  // ok
-                z = x(). y    // ok
-                z = x() . y   // ok
-                z = x() .y    // ok
-            </cfscript>`,
-            CfFileType.cfm, 1);
-    });
-    it("Should find a dot terminal attached to an indexed access expression with a root scope name of arguments", () => {
-        const completionsTestCase = TestLoader.loadCompletionAtTest("./test/sourcefiles/arguments_lookup.cfc");
-
-        const sourceFile = NilCfc(completionsTestCase.sourceText);
-        parser.setSourceFile(sourceFile).parse();
-        binder.bind(sourceFile);
-        const flatSourceMap = flattenTree(sourceFile);
-        const nodeMap = binder.getNodeMap();
-
-        const node = findNodeInFlatSourceMap(flatSourceMap, nodeMap, completionsTestCase.index);
-        assert.strictEqual(node?.kind, NodeKind.terminal, "found node is a terminal");
-        assert.strictEqual(node?.parent?.kind, NodeKind.indexedAccessChainElement, "found node parent is an indexedAccessChainElement");
-        assert.strictEqual(node?.parent?.parent?.kind, NodeKind.identifier, "found node parent.parent is an identifier");
-        assert.strictEqual(node?.parent?.parent?.parent?.kind, NodeKind.indexedAccess, "found node parent.parent.parent is an indexed access");
-        assert.strictEqual(getTriviallyComputableString((<IndexedAccess>node?.parent?.parent?.parent).root), "arguments", "indexed access root is arguments scope");
-    });
-    it("Should not throw error on tree-flatten of arrow function with missing expression after fat arrow", () => {
-        const sourceFile = NilCfm("<cfscript>foo = bar((row) => )</cfscript>");
-        parser.setSourceFile(sourceFile).parse();
-        binder.bind(sourceFile);
-        flattenTree(sourceFile);
-    });
-    it("Should accept spread args in struct/array literals, function definition parameter lists and call expresion argument lists", () => {
-        assertDiagnosticsCount(`<cfscript>
-            function foo(first, ...rest) {
-                final var bar = (...rest) => rest;
-                final var struct_check = () => {
-                    var base = {x: 1, y:2};
-                    var spread_target = {a:0, ...base};
-                    spread_target = {...base};
-                    spread_target = {a:0, ...base, ...base};
-                    spread_target = {...base, ...{x:1}};
-                }
-
-                final var array_check = () => {
-                    var base = [1,2,3];
-                    var spread_target = [42, ...base];
-                    spread_target = [...base];
-                    spread_target = [42, ...base, ...base];
-                    spread_target = [42, ...base, ...base, ...[42]];
-                }
-            }
-        </cfscript>`, CfFileType.cfm, 0);
-    });
-    it("Should accept slice expressions in bracket access context", () => {
-        assertDiagnosticsCount(`<cfscript>
-            function foo(first, ...rest) {
-                rest[  :   :   ];
-                rest[v :   :   ];
-                rest[  : v :   ];
-                rest[  :   : v ];
-                rest[v : v :   ];
-                rest[v :   : v ];
-                rest[  : v : v ];
-                rest[v : v : v ];
-
-                first.x()[3::][4:5:6]().z; // some random expression chain
-            }
-        </cfscript>`, CfFileType.cfm, 0);
-    });
-    it("Should accept optional slice expressions in bracket access context but emit diagnostics due to optional bracket access being unsupported", () => {
-        assertDiagnosticsCount(`<cfscript>
-            function foo(first, ...rest) {
-                rest?.[  :   :   ];
-                rest?.[v :   :   ];
-                rest?.[  : v :   ];
-                rest?.[  :   : v ];
-                rest?.[v : v :   ];
-                rest?.[v :   : v ];
-                rest?.[  : v : v ];
-                rest?.[v : v : v ];
-            }
-        </cfscript>`, CfFileType.cfm, 8);
-    });
-    it("Should accept a function returning a function with functions as arguments", () => {
-        assertDiagnosticsCount(`
-        component {
-            public  function function f1(required function f, function g) attr1=foo { final var internal = (function baz) => baz(f, g); }
-            private function function f2(required function f, function g) attr1=foo { final var internal = (function baz) => baz(f, g); }
-            package function function f3(required function f, function g) attr1=foo { final var internal = (function baz) => baz(f, g); }
-            remote  function function f4(required function f, function g) attr1=foo { final var internal = (function baz) => baz(f, g); }
-                    function function f5(required function f, function g) attr1=foo { final var internal = (function baz) => baz(f, g); }
-        }`, CfFileType.cfc, 0);
-    });
-    it("Should disallow `function` as a function name", () => {
-        assertDiagnosticsCount(`
-            <cfscript>
-                // function returns a function taking a function -- that's ok
-                // function as the function name -- no good
-                function function function(function f) {};
-            </cfscript>
-        }`, CfFileType.cfm, 1);
-    });
-    it("Should find containing functions - both function and arrow functions", () => {
-        assertDiagnosticsCount(`
-            <cfscript>
-                a = function() {
-                    var x = 1; // illegal top-level var if it doesn't find function as a container
-                }
-                b = () => {
-                    var x = 1; // illegal top-level var if it doesn't find the containing arrow function
-                }
-            </cfscript>
-        }`, CfFileType.cfm, 0);
-    });
-    it("Should not throw when encountering an unterminated comment inside a tag", () => {
-        // expected expression, unterminated tag comment, no matching </cfif> tag
-        // but! it shouldn't throw
-        assertDiagnosticsCount(`<cfif <!---`, CfFileType.cfm, 3);
-    });
-    it("should bind and be able to find in the flatmap a script function definition return type", () => {
-        const completionsTestCase = TestLoader.loadCompletionAtTest("./test/sourcefiles/tree-flatten-1.cfm");
-
-        const sourceFile = NilCfm(completionsTestCase.sourceText);
-        parser.setSourceFile(sourceFile).parse();
-        binder.bind(sourceFile);
-        const flatSourceMap = flattenTree(sourceFile);
-        const nodeMap = binder.getNodeMap();
-
-        const node = findNodeInFlatSourceMap(flatSourceMap, nodeMap, completionsTestCase.index);
-        assert.strictEqual(node?.parent?.kind, NodeKind.dottedPath);
-        assert.strictEqual(node?.parent?.parent?.kind, NodeKind.functionDefinition);
-    });
-    it("Should issue errors on redeclaration of variables already present in arguments scope", () => {
-        const dfs = DebugFileSystem([
-            ["/a.cfm", `
-                <cfscript>
-                    function foo(a, b, c) {
-                        for (var a in b) {}
-                        for (var b = 42; b == 42; g) {}
-                        var c = 42;
-                    }
-                    function bar(a,b,c) {
-                        function foo() {
-                            for (var a in b) {}
-                            for (var b = 42; b == 42; g) {}
-                            var c = 42;
-                        }
-                    }
-                    function outer() {
-                        var foo = (a,b,c) => {
-                            for (var a in b) {}
-                            for (var b = 42; b == 42; g) {}
-                            var c = 42;
-                        }
-                        var bar = (a,b,c) => {
-                            var inner = () => {
-                                for (var a in b) {}
-                                for (var b = 42; b == 42; g) {}
-                                var c = 42;
-                            }
-                        }
-                    }
-                </cfscript>
-            `],
-        ], "/");
-        assertDiagnosticsCountWithProject(dfs, "/a.cfm", 6);
-    });
-    // eventually we will support this but for now we can't error on what is actually valid code
-    it("Should not issue an error on an array member lookup", () => {
-        const dfs = DebugFileSystem([
-            ["/a.cfm", `
-                <cfscript>
-                    function foo(array a) {
-                        return a.len();
-                    }
-                </cfscript>
-            `],
-        ], "/");
-        assertDiagnosticsCountWithProject(dfs, "/a.cfm", 0);
-    });
-    it("Should offer completions for functions within a CFC", () => {
-        const testCase = TestLoader.loadCompletionAtTest("./test/sourcefiles/cfc_function_completion.cfc");
-
-        const fs = DebugFileSystem([["/a.cfc", testCase.sourceText]], "/");
-        const project = Project(["/"], fs, {debug: true, parseTypes: true});
-        project.addFile("/a.cfc");
-
-        const completions = getCompletions(project, "/a.cfc", testCase.index, null);
-
-        assert.strictEqual(completions.length, 2);
-        assert.strictEqual(completions[0].label, "foo");
-        assert.strictEqual(completions[1].label, "bar");
-    });
-    it("Should offer completions for functions of a CFC from a CFM", () => {
-        const cfc = TestLoader.loadCompletionAtTest("./test/sourcefiles/cfc_function_completion.cfc");
-        const cfm = TestLoader.loadCompletionAtTest("./test/sourcefiles/cfc_function_completion.cfc");
-
-        const fs = DebugFileSystem([
-            ["/cfc_function_completion.cfc", cfc.sourceText],
-            ["/cfc_function_completion.cfm", cfm.sourceText]
-        ], "/");
-        const project = Project(["/"], fs, {debug: true, parseTypes: true});
-        project.addFile("/cfc_function_completion.cfc");
-        project.addFile("/cfc_function_completion.cfm");
-
-        const completions = getCompletions(project, "/cfc_function_completion.cfm", cfm.index, null);
-
-        assert.strictEqual(completions.length, 2);
-        assert.strictEqual(completions[0].label, "foo");
-        assert.strictEqual(completions[1].label, "bar");
-    });
-    it("Should accept argumentCollection as meeting the named argument requirements for a function call", () => {
-        const dfs = DebugFileSystem([
-            ["/a.cfc", `
-                component {
-                    function foo(required a, required b) {
-                        foo(argumentCollection=arguments);
-                    }
-                }
-            `],
-        ], "/");
-        assertDiagnosticsCountWithProject(dfs, "/a.cfc", 0);
-    });
-    it("Should issue diagnostic on call expression with less than the required number of arguments.", () => {
-        const dfs = DebugFileSystem([
-            ["/a.cfc", `
-                component {
-                    function foo(required a, required b) {
-                        foo(42);
-                    }
-                }
-            `],
-        ], "/");
-        assertDiagnosticsCountWithProject(dfs, "/a.cfc", 1);
-    });
-    it("Should accept a decimal number as a function argument", () => {
-        const dfs = DebugFileSystem([
-            ["/a.cfm", `<cfset foo(.42)>`],
-        ], "/");
-        assertDiagnosticsCountWithProject(dfs, "/a.cfm", 0);
-    });
+import * as assert from "assert";
+
+import { Parser, Binder, CfFileType, SourceFile, NilCfm, flattenTree, NilCfc, DebugFileSystem, FileSystem, Project } from "../src/compiler";
+import { IndexedAccess, NodeKind } from "../src/compiler/node";
+import { findNodeInFlatSourceMap, getTriviallyComputableString } from "../src/compiler/utils";
+import * as TestLoader from "./TestLoader";
+import { getCompletions } from "../src/services/completions";
+
+const parser = Parser().setDebug(true);
+const binder = Binder().setDebug(true);
+
+function assertDiagnosticsCount(text: string, cfFileType: CfFileType, count: number) {
+    const sourceFile = SourceFile("", cfFileType, text);
+    parser.setSourceFile(sourceFile).parse(cfFileType);
+    binder.bind(sourceFile);
+    flattenTree(sourceFile); // just checking that it doesn't throw
+    assert.strictEqual(sourceFile.diagnostics.length, count, `${count} diagnostics emitted`);
+}
+
+function assertDiagnosticsCountWithProject(fs: FileSystem, diagnosticsTargetFile: string, count: number) {
+    const project = Project(["/"], fs, {debug: true, parseTypes: true});
+    project.addFile(diagnosticsTargetFile);
+    assert.strictEqual(project.getDiagnostics(diagnosticsTargetFile).length, count, `Expected ${count} errors.`);
+}
+
+describe("general smoke test for particular constructs", () => {
+    it("Should accept `new` expression in an expression context", () => {
+        assertDiagnosticsCount(`<cfset x = {v: new foo.bar().someMethod()}>`, CfFileType.cfm, 0);
+    });
+    it("Should accept named arguments with both '=' and ':' as the name/expression delimiter", () => {
+        assertDiagnosticsCount(`<cfset x = foo(x=1, y:2)>`, CfFileType.cfm, 0);
+    });
+    it("Should accept `%=`", () => {
+        assertDiagnosticsCount(`<cfset x %= y>`, CfFileType.cfm, 0);
+    });
+    it("Should accept for-in and normal-for", () => {
+        assertDiagnosticsCount(`
+            <cfscript>
+                for (x in y) {
+                    for (i = 0; i < 10; i++) {
+            
+                    }
+                }
+            </cfscript>`, CfFileType.cfm, 0);
+    });
+    it("Should accept the legacy operator `EQV`", () => {
+        assertDiagnosticsCount(`<cfif a eqv b></cfif>`, CfFileType.cfm, 0);
+    });
+    it("Should accept the legacy operator `IMP`", () => {
+        assertDiagnosticsCount(`<cfif a imp b></cfif>`, CfFileType.cfm, 0);
+    });
+    it("Should be OK with multibyte utf16 characters", () => {
+        assertDiagnosticsCount(`<cfif 😬 EQ 😬>😅</cfif>`, CfFileType.cfm, 0);
+    });
+    it("Should accept optional dot access", () => {
+        assertDiagnosticsCount(`<cfif a?.b eq c?.d></cfif>`, CfFileType.cfm, 0);
+    });
+    it("Should issue a diagnostic for an optional bracket access", () => {
+        assertDiagnosticsCount(`<cfif a?.deep?.["b"] eq c?.deep?.["d"]></cfif>`, CfFileType.cfm, 2);
+    });
+    it("Should issue a diagnostic for an optional call", () => {
+        assertDiagnosticsCount(`<cfif a?.deep?.() gt b?.deep?.()></cfif>`, CfFileType.cfm, 2);
+    });
+    it("Should issue diagnostics for sugared aborts not followed by string literals or semicolons", () => {
+        assertDiagnosticsCount(`<cfscript>abort function foo() {};</cfscript>`, CfFileType.cfm, 1);
+        assertDiagnosticsCount(`<cfscript>abort v</cfscript>`, CfFileType.cfm, 1);
+        assertDiagnosticsCount(`<cfscript>abort 1</cfscript>`, CfFileType.cfm, 1);
+    });
+    it("Should accept sugared aborts followed by string literals or semicolons", () => {
+        assertDiagnosticsCount(`<cfscript>abort;</cfscript>`, CfFileType.cfm, 0);
+        assertDiagnosticsCount(`<cfscript>abort "v"</cfscript>`, CfFileType.cfm, 0);
+        assertDiagnosticsCount(`<cfscript>abort '1'</cfscript>`, CfFileType.cfm, 0);
+    });
+    it("Should not throw an error during tree flattening", () => {
+        const string = `
+            <cfscript>
+                function foo() {
+                    cgi.
+                }
+            </cfscript>`;
+        const sourceFile = NilCfm(string);
+        parser.setSourceFile(sourceFile);
+        parser.parse();
+        flattenTree(sourceFile);
+    });
+    it("should accept 8 of 9 possible indexed access expression (dot|trivia) configurations", () => {
+        assertDiagnosticsCount(`
+            <cfscript>
+                z = x. y;     // expected a property name | cf engine error is "a variable may not end in '.'"
+                z = x . y;    // ok
+                z = x .y;     // ok
+                z = x[1]. y;  // ok
+                z = x[1] . y; // ok
+                z = x[1] .y;  // ok
+                z = x(). y    // ok
+                z = x() . y   // ok
+                z = x() .y    // ok
+            </cfscript>`,
+            CfFileType.cfm, 1);
+    });
+    it("Should find a dot terminal attached to an indexed access expression with a root scope name of arguments", () => {
+        const completionsTestCase = TestLoader.loadCompletionAtTest("./test/sourcefiles/arguments_lookup.cfc");
+
+        const sourceFile = NilCfc(completionsTestCase.sourceText);
+        parser.setSourceFile(sourceFile).parse();
+        binder.bind(sourceFile);
+        const flatSourceMap = flattenTree(sourceFile);
+        const nodeMap = binder.getNodeMap();
+
+        const node = findNodeInFlatSourceMap(flatSourceMap, nodeMap, completionsTestCase.index);
+        assert.strictEqual(node?.kind, NodeKind.terminal, "found node is a terminal");
+        assert.strictEqual(node?.parent?.kind, NodeKind.indexedAccessChainElement, "found node parent is an indexedAccessChainElement");
+        assert.strictEqual(node?.parent?.parent?.kind, NodeKind.identifier, "found node parent.parent is an identifier");
+        assert.strictEqual(node?.parent?.parent?.parent?.kind, NodeKind.indexedAccess, "found node parent.parent.parent is an indexed access");
+        assert.strictEqual(getTriviallyComputableString((<IndexedAccess>node?.parent?.parent?.parent).root), "arguments", "indexed access root is arguments scope");
+    });
+    it("Should not throw error on tree-flatten of arrow function with missing expression after fat arrow", () => {
+        const sourceFile = NilCfm("<cfscript>foo = bar((row) => )</cfscript>");
+        parser.setSourceFile(sourceFile).parse();
+        binder.bind(sourceFile);
+        flattenTree(sourceFile);
+    });
+    it("Should accept spread args in struct/array literals, function definition parameter lists and call expresion argument lists", () => {
+        assertDiagnosticsCount(`<cfscript>
+            function foo(first, ...rest) {
+                final var bar = (...rest) => rest;
+                final var struct_check = () => {
+                    var base = {x: 1, y:2};
+                    var spread_target = {a:0, ...base};
+                    spread_target = {...base};
+                    spread_target = {a:0, ...base, ...base};
+                    spread_target = {...base, ...{x:1}};
+                }
+
+                final var array_check = () => {
+                    var base = [1,2,3];
+                    var spread_target = [42, ...base];
+                    spread_target = [...base];
+                    spread_target = [42, ...base, ...base];
+                    spread_target = [42, ...base, ...base, ...[42]];
+                }
+            }
+        </cfscript>`, CfFileType.cfm, 0);
+    });
+    it("Should accept slice expressions in bracket access context", () => {
+        assertDiagnosticsCount(`<cfscript>
+            function foo(first, ...rest) {
+                rest[  :   :   ];
+                rest[v :   :   ];
+                rest[  : v :   ];
+                rest[  :   : v ];
+                rest[v : v :   ];
+                rest[v :   : v ];
+                rest[  : v : v ];
+                rest[v : v : v ];
+
+                first.x()[3::][4:5:6]().z; // some random expression chain
+            }
+        </cfscript>`, CfFileType.cfm, 0);
+    });
+    it("Should accept optional slice expressions in bracket access context but emit diagnostics due to optional bracket access being unsupported", () => {
+        assertDiagnosticsCount(`<cfscript>
+            function foo(first, ...rest) {
+                rest?.[  :   :   ];
+                rest?.[v :   :   ];
+                rest?.[  : v :   ];
+                rest?.[  :   : v ];
+                rest?.[v : v :   ];
+                rest?.[v :   : v ];
+                rest?.[  : v : v ];
+                rest?.[v : v : v ];
+            }
+        </cfscript>`, CfFileType.cfm, 8);
+    });
+    it("Should accept a function returning a function with functions as arguments", () => {
+        assertDiagnosticsCount(`
+        component {
+            public  function function f1(required function f, function g) attr1=foo { final var internal = (function baz) => baz(f, g); }
+            private function function f2(required function f, function g) attr1=foo { final var internal = (function baz) => baz(f, g); }
+            package function function f3(required function f, function g) attr1=foo { final var internal = (function baz) => baz(f, g); }
+            remote  function function f4(required function f, function g) attr1=foo { final var internal = (function baz) => baz(f, g); }
+                    function function f5(required function f, function g) attr1=foo { final var internal = (function baz) => baz(f, g); }
+        }`, CfFileType.cfc, 0);
+    });
+    it("Should disallow `function` as a function name", () => {
+        assertDiagnosticsCount(`
+            <cfscript>
+                // function returns a function taking a function -- that's ok
+                // function as the function name -- no good
+                function function function(function f) {};
+            </cfscript>
+        }`, CfFileType.cfm, 1);
+    });
+    it("Should find containing functions - both function and arrow functions", () => {
+        assertDiagnosticsCount(`
+            <cfscript>
+                a = function() {
+                    var x = 1; // illegal top-level var if it doesn't find function as a container
+                }
+                b = () => {
+                    var x = 1; // illegal top-level var if it doesn't find the containing arrow function
+                }
+            </cfscript>
+        }`, CfFileType.cfm, 0);
+    });
+    it("Should not throw when encountering an unterminated comment inside a tag", () => {
+        // expected expression, unterminated tag comment, no matching </cfif> tag
+        // but! it shouldn't throw
+        assertDiagnosticsCount(`<cfif <!---`, CfFileType.cfm, 3);
+    });
+    it("should bind and be able to find in the flatmap a script function definition return type", () => {
+        const completionsTestCase = TestLoader.loadCompletionAtTest("./test/sourcefiles/tree-flatten-1.cfm");
+
+        const sourceFile = NilCfm(completionsTestCase.sourceText);
+        parser.setSourceFile(sourceFile).parse();
+        binder.bind(sourceFile);
+        const flatSourceMap = flattenTree(sourceFile);
+        const nodeMap = binder.getNodeMap();
+
+        const node = findNodeInFlatSourceMap(flatSourceMap, nodeMap, completionsTestCase.index);
+        assert.strictEqual(node?.parent?.kind, NodeKind.dottedPath);
+        assert.strictEqual(node?.parent?.parent?.kind, NodeKind.functionDefinition);
+    });
+    it("Should issue errors on redeclaration of variables already present in arguments scope", () => {
+        const dfs = DebugFileSystem([
+            ["/a.cfm", `
+                <cfscript>
+                    function foo(a, b, c) {
+                        for (var a in b) {}
+                        for (var b = 42; b == 42; g) {}
+                        var c = 42;
+                    }
+                    function bar(a,b,c) {
+                        function foo() {
+                            for (var a in b) {}
+                            for (var b = 42; b == 42; g) {}
+                            var c = 42;
+                        }
+                    }
+                    function outer() {
+                        var foo = (a,b,c) => {
+                            for (var a in b) {}
+                            for (var b = 42; b == 42; g) {}
+                            var c = 42;
+                        }
+                        var bar = (a,b,c) => {
+                            var inner = () => {
+                                for (var a in b) {}
+                                for (var b = 42; b == 42; g) {}
+                                var c = 42;
+                            }
+                        }
+                    }
+                </cfscript>
+            `],
+        ], "/");
+        assertDiagnosticsCountWithProject(dfs, "/a.cfm", 6);
+    });
+    // eventually we will support this but for now we can't error on what is actually valid code
+    it("Should not issue an error on an array member lookup", () => {
+        const dfs = DebugFileSystem([
+            ["/a.cfm", `
+                <cfscript>
+                    function foo(array a) {
+                        return a.len();
+                    }
+                </cfscript>
+            `],
+        ], "/");
+        assertDiagnosticsCountWithProject(dfs, "/a.cfm", 0);
+    });
+    it("Should offer completions for functions within a CFC", () => {
+        const testCase = TestLoader.loadCompletionAtTest("./test/sourcefiles/cfc_function_completion.cfc");
+
+        const fs = DebugFileSystem([["/a.cfc", testCase.sourceText]], "/");
+        const project = Project(["/"], fs, {debug: true, parseTypes: true});
+        project.addFile("/a.cfc");
+
+        const completions = getCompletions(project, "/a.cfc", testCase.index, null);
+
+        assert.strictEqual(completions.length, 2);
+        assert.strictEqual(completions[0].label, "foo");
+        assert.strictEqual(completions[1].label, "bar");
+    });
+    it("Should offer completions for functions of a CFC from a CFM", () => {
+        const cfc = TestLoader.loadCompletionAtTest("./test/sourcefiles/cfc_function_completion.cfc");
+        const cfm = TestLoader.loadCompletionAtTest("./test/sourcefiles/cfc_function_completion.cfc");
+
+        const fs = DebugFileSystem([
+            ["/cfc_function_completion.cfc", cfc.sourceText],
+            ["/cfc_function_completion.cfm", cfm.sourceText]
+        ], "/");
+        const project = Project(["/"], fs, {debug: true, parseTypes: true});
+        project.addFile("/cfc_function_completion.cfc");
+        project.addFile("/cfc_function_completion.cfm");
+
+        const completions = getCompletions(project, "/cfc_function_completion.cfm", cfm.index, null);
+
+        assert.strictEqual(completions.length, 2);
+        assert.strictEqual(completions[0].label, "foo");
+        assert.strictEqual(completions[1].label, "bar");
+    });
+    it("Should accept argumentCollection as meeting the named argument requirements for a function call", () => {
+        const dfs = DebugFileSystem([
+            ["/a.cfc", `
+                component {
+                    function foo(required a, required b) {
+                        foo(argumentCollection=arguments);
+                    }
+                }
+            `],
+        ], "/");
+        assertDiagnosticsCountWithProject(dfs, "/a.cfc", 0);
+    });
+    it("Should issue diagnostic on call expression with less than the required number of arguments.", () => {
+        const dfs = DebugFileSystem([
+            ["/a.cfc", `
+                component {
+                    function foo(required a, required b) {
+                        foo(42);
+                    }
+                }
+            `],
+        ], "/");
+        assertDiagnosticsCountWithProject(dfs, "/a.cfc", 1);
+    });
+    it("Should accept a decimal number as a function argument", () => {
+        const dfs = DebugFileSystem([
+            ["/a.cfm", `<cfset foo(.42)>`],
+        ], "/");
+        assertDiagnosticsCountWithProject(dfs, "/a.cfm", 0);
+    });
 });