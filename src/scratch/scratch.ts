// quick scratch debug;
// throw some text into the scanner,
// set the parser to either CFM/CFC mode,
// rebuild and then run the debugger
import { Scanner, Parser, Binder, NilDCfm, NilCfc, NilCfm, SourceFile } from "../compiler";
import { CfFileType } from "../compiler/scanner";
import { binarySearch, cfmOrCfc, findNodeInFlatSourceMap, flattenTree, isExpressionContext, recursiveGetFiles } from "../compiler/utils";
import { Checker } from "../compiler/checker";
import { DebugFileSystem, FileSystem, Project } from "../compiler/project";
import { EngineVersions } from "../compiler/engines";
import { getCompletions } from "../services/completions";

import * as fs from "fs";
import * as path from "path";

function projectFiddle() {
    const debugfs = DebugFileSystem(
        {
            "/": {
                "Wirebox.cfc": `
                    component {
                        public function mega() {
                            x.foobar();
                        }
                    }`,
                "lib.d.cfm": `
                    @interface Array<T> {
                        //[index: numeric]: T,
                        //len: () => numeric,
                        //toList: (sep?: string) => string,
                        //append: (val: T) => T[],
                        //map: <U>(m: (e: T, i?: number, a?: T[]) => U) => T[]
                        //each: (callback: (e?: T, i?: number, a?: T[])) => void
                        // free function:
                        // @declare function arrayEach<T>(
                        // a: T[],
                        // f: (e?: T[], i?: numeric, a?: T[]) => void # no-suggest-param-names
                        ) no-suggest-param-names
                        id: <U>(mapper: (e: T) => U) => U
                    }

                `,
                "someFile.cfc": `
<<<<<<< HEAD
                    /**
                     */
                    component {
                        function foo(x) {
                            var z = {};

                            if (x) {
                                return 42;
                            }
                            else {
                                return 1;
                            }

                            return z;
                        }
                    }
                    `,
=======
                    component {
                        x = { y }
                    }`,
>>>>>>> bf3b1b5e
                "a": {
                    "b": {
                        "x.cfc": `
                        /** @interface this { ... cfc<y> } */
                        component { function foobar() { this.mlem(); } }
                        `,
                        "y.cfc": "component { function mlem() {} }",
                    },
                    "c": {
                        "x.cfc": "component extends='a.b.x' {}"
                    }
                },
            }
        }
    );

    //let x = debugfs.readFileSync("/Child.cfc").toString().slice(102,105)
    
    const project = Project("/", /*filesystem*/debugfs, {debug: true, parseTypes: true, engineVersion: EngineVersions["acf.2018"], withWireboxResolution: true, wireboxConfigFileCanonicalAbsPath: "/Wirebox.cfc"});
    //const project = Project([path.resolve(".")], FileSystem(), {debug: true, parseTypes: true, language: LanguageVersion.lucee5});
    //const target = path.join(path.resolve("./test/"), "mxunit/framework/javaloader/JavaProxy.cfc");
    //project.addFile(target);

    project.addEngineLib("/lib.d.cfm");
    project.addFile("/someFile.cfc");
    const diagnostics = project.getDiagnostics("/Base.cfc");

    //const x = project.getInterestingNodeToLeftOfCursor("/someFile.cfc", 378);
    const completions = getCompletions(project, "/someFile.cfc", 378, null);
    console.log(completions);
    for (const diagnostic of diagnostics) {
        console.log(diagnostic);
    }
}
projectFiddle();


/*function xfiddle() {
    const files = recursiveGetFiles("c:/users/anon/dev/coldbox/", /\.cfc$/i);
    const project = Project(["c:\\users\\anon\\dev\\coldbox\\"], FileSystem(), {debug: false, parseTypes: false, language: LanguageVersion.acf2018});
    project.addEngineLib("c:\\Users\\anon\\dev\\cfc\\cflsp-vscode\\out\\lib.cf2018.d.cfm")
    for (const file of files) {
        console.log(file);
        project.addFile(file);
    }
    console.log("done");
}

xfiddle();*/

<|MERGE_RESOLUTION|>--- conflicted
+++ resolved
@@ -1,116 +1,110 @@
-// quick scratch debug;
-// throw some text into the scanner,
-// set the parser to either CFM/CFC mode,
-// rebuild and then run the debugger
-import { Scanner, Parser, Binder, NilDCfm, NilCfc, NilCfm, SourceFile } from "../compiler";
-import { CfFileType } from "../compiler/scanner";
-import { binarySearch, cfmOrCfc, findNodeInFlatSourceMap, flattenTree, isExpressionContext, recursiveGetFiles } from "../compiler/utils";
-import { Checker } from "../compiler/checker";
-import { DebugFileSystem, FileSystem, Project } from "../compiler/project";
-import { EngineVersions } from "../compiler/engines";
-import { getCompletions } from "../services/completions";
-
-import * as fs from "fs";
-import * as path from "path";
-
-function projectFiddle() {
-    const debugfs = DebugFileSystem(
-        {
-            "/": {
-                "Wirebox.cfc": `
-                    component {
-                        public function mega() {
-                            x.foobar();
-                        }
-                    }`,
-                "lib.d.cfm": `
-                    @interface Array<T> {
-                        //[index: numeric]: T,
-                        //len: () => numeric,
-                        //toList: (sep?: string) => string,
-                        //append: (val: T) => T[],
-                        //map: <U>(m: (e: T, i?: number, a?: T[]) => U) => T[]
-                        //each: (callback: (e?: T, i?: number, a?: T[])) => void
-                        // free function:
-                        // @declare function arrayEach<T>(
-                        // a: T[],
-                        // f: (e?: T[], i?: numeric, a?: T[]) => void # no-suggest-param-names
-                        ) no-suggest-param-names
-                        id: <U>(mapper: (e: T) => U) => U
-                    }
-
-                `,
-                "someFile.cfc": `
-<<<<<<< HEAD
-                    /**
-                     */
-                    component {
-                        function foo(x) {
-                            var z = {};
-
-                            if (x) {
-                                return 42;
-                            }
-                            else {
-                                return 1;
-                            }
-
-                            return z;
-                        }
-                    }
-                    `,
-=======
-                    component {
-                        x = { y }
-                    }`,
->>>>>>> bf3b1b5e
-                "a": {
-                    "b": {
-                        "x.cfc": `
-                        /** @interface this { ... cfc<y> } */
-                        component { function foobar() { this.mlem(); } }
-                        `,
-                        "y.cfc": "component { function mlem() {} }",
-                    },
-                    "c": {
-                        "x.cfc": "component extends='a.b.x' {}"
-                    }
-                },
-            }
-        }
-    );
-
-    //let x = debugfs.readFileSync("/Child.cfc").toString().slice(102,105)
-    
-    const project = Project("/", /*filesystem*/debugfs, {debug: true, parseTypes: true, engineVersion: EngineVersions["acf.2018"], withWireboxResolution: true, wireboxConfigFileCanonicalAbsPath: "/Wirebox.cfc"});
-    //const project = Project([path.resolve(".")], FileSystem(), {debug: true, parseTypes: true, language: LanguageVersion.lucee5});
-    //const target = path.join(path.resolve("./test/"), "mxunit/framework/javaloader/JavaProxy.cfc");
-    //project.addFile(target);
-
-    project.addEngineLib("/lib.d.cfm");
-    project.addFile("/someFile.cfc");
-    const diagnostics = project.getDiagnostics("/Base.cfc");
-
-    //const x = project.getInterestingNodeToLeftOfCursor("/someFile.cfc", 378);
-    const completions = getCompletions(project, "/someFile.cfc", 378, null);
-    console.log(completions);
-    for (const diagnostic of diagnostics) {
-        console.log(diagnostic);
-    }
-}
-projectFiddle();
-
-
-/*function xfiddle() {
-    const files = recursiveGetFiles("c:/users/anon/dev/coldbox/", /\.cfc$/i);
-    const project = Project(["c:\\users\\anon\\dev\\coldbox\\"], FileSystem(), {debug: false, parseTypes: false, language: LanguageVersion.acf2018});
-    project.addEngineLib("c:\\Users\\anon\\dev\\cfc\\cflsp-vscode\\out\\lib.cf2018.d.cfm")
-    for (const file of files) {
-        console.log(file);
-        project.addFile(file);
-    }
-    console.log("done");
-}
-
-xfiddle();*/
-
+// quick scratch debug;
+// throw some text into the scanner,
+// set the parser to either CFM/CFC mode,
+// rebuild and then run the debugger
+import { Scanner, Parser, Binder, NilDCfm, NilCfc, NilCfm, SourceFile } from "../compiler";
+import { CfFileType } from "../compiler/scanner";
+import { binarySearch, cfmOrCfc, findNodeInFlatSourceMap, flattenTree, isExpressionContext, recursiveGetFiles } from "../compiler/utils";
+import { Checker } from "../compiler/checker";
+import { DebugFileSystem, FileSystem, Project } from "../compiler/project";
+import { EngineVersions } from "../compiler/engines";
+import { getCompletions } from "../services/completions";
+
+import * as fs from "fs";
+import * as path from "path";
+
+function projectFiddle() {
+    const debugfs = DebugFileSystem(
+        {
+            "/": {
+                "Wirebox.cfc": `
+                    component {
+                        public function mega() {
+                            x.foobar();
+                        }
+                    }`,
+                "lib.d.cfm": `
+                    @interface Array<T> {
+                        //[index: numeric]: T,
+                        //len: () => numeric,
+                        //toList: (sep?: string) => string,
+                        //append: (val: T) => T[],
+                        //map: <U>(m: (e: T, i?: number, a?: T[]) => U) => T[]
+                        //each: (callback: (e?: T, i?: number, a?: T[])) => void
+                        // free function:
+                        // @declare function arrayEach<T>(
+                        // a: T[],
+                        // f: (e?: T[], i?: numeric, a?: T[]) => void # no-suggest-param-names
+                        ) no-suggest-param-names
+                        id: <U>(mapper: (e: T) => U) => U
+                    }
+
+                `,
+                "someFile.cfc": `
+                    /**
+                     */
+                    component {
+                        function foo(x) {
+                            var z = {};
+
+                            if (x) {
+                                return 42;
+                            }
+                            else {
+                                return 1;
+                            }
+
+                            return z;
+                        }
+                    }
+                    `,
+                "a": {
+                    "b": {
+                        "x.cfc": `
+                        /** @interface this { ... cfc<y> } */
+                        component { function foobar() { this.mlem(); } }
+                        `,
+                        "y.cfc": "component { function mlem() {} }",
+                    },
+                    "c": {
+                        "x.cfc": "component extends='a.b.x' {}"
+                    }
+                },
+            }
+        }
+    );
+
+    //let x = debugfs.readFileSync("/Child.cfc").toString().slice(102,105)
+    
+    const project = Project("/", /*filesystem*/debugfs, {debug: true, parseTypes: true, engineVersion: EngineVersions["acf.2018"], withWireboxResolution: true, wireboxConfigFileCanonicalAbsPath: "/Wirebox.cfc"});
+    //const project = Project([path.resolve(".")], FileSystem(), {debug: true, parseTypes: true, language: LanguageVersion.lucee5});
+    //const target = path.join(path.resolve("./test/"), "mxunit/framework/javaloader/JavaProxy.cfc");
+    //project.addFile(target);
+
+    project.addEngineLib("/lib.d.cfm");
+    project.addFile("/someFile.cfc");
+    const diagnostics = project.getDiagnostics("/Base.cfc");
+
+    //const x = project.getInterestingNodeToLeftOfCursor("/someFile.cfc", 378);
+    const completions = getCompletions(project, "/someFile.cfc", 378, null);
+    console.log(completions);
+    for (const diagnostic of diagnostics) {
+        console.log(diagnostic);
+    }
+}
+projectFiddle();
+
+
+/*function xfiddle() {
+    const files = recursiveGetFiles("c:/users/anon/dev/coldbox/", /\.cfc$/i);
+    const project = Project(["c:\\users\\anon\\dev\\coldbox\\"], FileSystem(), {debug: false, parseTypes: false, language: LanguageVersion.acf2018});
+    project.addEngineLib("c:\\Users\\anon\\dev\\cfc\\cflsp-vscode\\out\\lib.cf2018.d.cfm")
+    for (const file of files) {
+        console.log(file);
+        project.addFile(file);
+    }
+    console.log("done");
+}
+
+xfiddle();*/
+