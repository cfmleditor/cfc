import * as fs from "fs";
import * as path from "path";

import { Binder } from "./binder";
import { Checker } from "./checker";
import { BlockType, mergeRanges, Node, NodeId, SourceFile, SymTabEntry } from "./node";
import { Parser } from "./parser";
import { Scanner, CfFileType, SourceRange } from "./scanner";
import { cfmOrCfc, findNodeInFlatSourceMap, flattenTree, getAttributeValue, getComponentAttrs, getComponentBlock, getTriviallyComputableString, NodeSourceMap } from "./utils";

interface CachedFile {
    parsedSourceFile: SourceFile,
    flatTree: NodeSourceMap[],
    nodeMap: ReadonlyMap<NodeId, Node>
}

interface DevTimingInfo {
    parse: number,
    bind: number,
    check: number
}

export interface FileSystem {
    readFileSync: (path: string) => Buffer
    existsSync: (path: string) => boolean
    join: (...args: string[]) => string,
    pathSep: string,
}

export function FileSystem() : FileSystem {
    return {
        readFileSync: fs.readFileSync,
        existsSync: fs.existsSync,
        join: path.join,
        pathSep: path.sep
    }
}

export function DebugFileSystem(files: [absPath: string, text: string][], pathSepOfDebugFs: string) : FileSystem {
    const fmap = new Map(files.map(([absPath, text]) => [absPath, Buffer.from(text, "utf-8")]));
    return {
        readFileSync: (path: string) => {
            const file = fmap.get(path);
            if (!file) throw "bad file lookup";
            return file;
        },
        existsSync: (path: string) => !!fmap.get(path),
        join: (...args: string[]) => {
            // join using path.join, then replace the platform pathSep with the debug path sep
            const t = path.join(...args);
            return t.replace(path.sep, pathSepOfDebugFs);
        },
        pathSep: pathSepOfDebugFs
    }
}

<<<<<<< HEAD
export interface ProjectOptions {
    debug: boolean,
    parseTypes: boolean,
    noUndefinedVars: boolean,
=======
export const enum LanguageVersion { acf2018 = 1, lucee5 };

interface ProjectOptions {
    debug: boolean,
    parseTypes: boolean,
    language: LanguageVersion
>>>>>>> ccbfaa89
}

export function Project(absRoots: string[], fileSystem: FileSystem, options: ProjectOptions) {
    type AbsPath = string;
    
    const parser = Parser(options);
    const binder = Binder();
    const checker = Checker();
    const heritageCircularityDetector = new Set<string>();

    if (options.parseTypes) {
        parser.setParseTypes(true);
    }

    if (options.debug) {
        parser.setDebug(true);
        binder.setDebug(true);
        // checker.setDebug(true);
    }

    binder.setLang(options.language);
    checker.installCfcResolver(CfcResolver);
    checker.setNoUndefinedVars(options.noUndefinedVars);

    type FileCache = Map<AbsPath, CachedFile>;
    const files : FileCache = new Map();

    function tryAddFile(absPath: string) : CachedFile | undefined {
        if (!fileSystem.existsSync(absPath)) return undefined;
        return addFile(absPath);
    }

    function parseBindCheckWorker(sourceFile: SourceFile) : DevTimingInfo {
        parser.setSourceFile(sourceFile);
        const parseStart = new Date().getTime();
        parser.parse();
        const parseElapsed = new Date().getTime() - parseStart;
        const bindStart = new Date().getTime();
        binder.bind(sourceFile);
        const bindElapsed = new Date().getTime() - bindStart;

        // (nodeMap is mapping from nodeId to node, helpful for flat list of terminal nodes back to their tree position)
        // note that if we ascend into a parent cfc, we'll run another bind, which would destroy
        // the node map as it is now unless we get a ref to it now
        // fix this api
        const nodeMap = binder.getNodeMap();
        
        maybeFollowParentComponents(sourceFile);

        const checkStart = new Date().getTime();
        checker.check(sourceFile);
        const checkElapsed = new Date().getTime() - checkStart;

        files.set(sourceFile.absPath, {
            parsedSourceFile: sourceFile,
            flatTree: flattenTree(sourceFile),
            nodeMap
        });

        return { parse: parseElapsed, bind: bindElapsed, check: checkElapsed };
    }

    function addFile(absPath: string) {
        const alreadyExists = getCachedFile(absPath);
        if (alreadyExists) return alreadyExists;
        
        const fileType = cfmOrCfc(absPath);
        if (!fileType) return;
        const bytes = fileSystem.readFileSync(absPath);
        const sourceFile = SourceFile(absPath, fileType, bytes);

        parseBindCheckWorker(sourceFile);
        return files.get(absPath)!;
    }

    function maybeFollowParentComponents(sourceFile: SourceFile) {
        function reportCircularity() {
            const msg = "Circularity in inheritance chain.";
            const componentBlock = getComponentBlock(sourceFile);
            if (componentBlock) {
                if (componentBlock.subType === BlockType.fromTag) errorAtNode(sourceFile, componentBlock.tagOrigin.startTag!, msg);
                else errorAtRange(sourceFile, mergeRanges(componentBlock.name, componentBlock.leftBrace), msg);
            }
        }

        if (sourceFile.cfFileType === CfFileType.cfc) {
            let maybeParent : CachedFile | undefined = undefined;

            // if there is a circularity, report it and don't put attach the parent to this cfc file
            if (heritageCircularityDetector.has(sourceFile.absPath)) {
                reportCircularity();
            }
            else {
                heritageCircularityDetector.add(sourceFile.absPath);
                maybeParent = tryGetParentComponent(sourceFile);
                if (maybeParent && maybeParent.parsedSourceFile.cfc?.extends && heritageCircularityDetector.has(maybeParent.parsedSourceFile.cfc.extends.absPath)) {
                    reportCircularity();
                    maybeParent = undefined;
                }
                heritageCircularityDetector.delete(sourceFile.absPath);
            }

            sourceFile.cfc = {extends: maybeParent?.parsedSourceFile ?? null, implements: []};
        }
    }

    function getCachedFile(absPath: string) : CachedFile | undefined {
        return files.get(absPath);
    }

    // fixme: dedup/unify this with the ones in parser/binder/checker
    function errorAtNode(sourceFile: SourceFile, node: Node, msg: string) {
        errorAtRange(sourceFile, node.range, msg);
    }

    function errorAtRange(sourceFile: SourceFile, range: SourceRange, msg: string) {
        sourceFile.diagnostics.push({
            fromInclusive: range.fromInclusive,
            toExclusive: range.toExclusive,
            msg: msg
        });
    }

    function tryGetParentComponent(sourceFile: SourceFile) : CachedFile | undefined {
        if (sourceFile.cfFileType !== CfFileType.cfc) return undefined;
        const heritageInfo = getExtendsSpecifier(sourceFile);
        if (!heritageInfo) return undefined;
        const {extendsSpecifier, extendsAttr} = heritageInfo;
        if (!extendsSpecifier) return undefined;
        if (extendsSpecifier.path === sourceFile.absPath) {
            errorAtNode(sourceFile, extendsAttr, "A component may not extend itself.");
            return undefined;
        }
        const cachedParent = getCachedFile(extendsSpecifier.path);
        if (cachedParent) return cachedParent;
        else return tryAddFile(extendsSpecifier.path);
    }

    function getExtendsSpecifier(sourceFile: SourceFile) {
        if (sourceFile.cfFileType !== CfFileType.cfc) return undefined;
        const attrs = getComponentAttrs(sourceFile);
        if (!attrs) return undefined;
        const heritage = getAttributeValue(attrs, "extends");
        if (!heritage) return undefined;
        const heritageLiteral = getTriviallyComputableString(heritage);
        if (!heritageLiteral) return undefined;
        return {
            extendsAttr: heritage,
            extendsSpecifier: getCfcSpecifier(absRoots, sourceFile.absPath, heritageLiteral)
        }
    }

    // for a file that should already be in cache;
    // if for some reason it isn't, we try to add it
    // as a dev kludge, we return parse/bind/check times; this method otherwise returns void
    function parseBindCheck(absPath: AbsPath, newSource: string | Buffer) : DevTimingInfo {
        const cache = getCachedFile(absPath);
        if (!cache) {
            tryAddFile(absPath);
            return {parse: -1, bind: -1, check: -1};
        }

        // need to formalize this; we want to reset the source file object but not move it in memory, so
        // that other files referencing it can continue to do so
        const sourceFile = cache.parsedSourceFile;
        sourceFile.scanner = Scanner(newSource);
        sourceFile.cfc = undefined;
        sourceFile.cachedFlowTypes = new Map();
        sourceFile.cachedNodeTypes = new Map();
        sourceFile.containedScope = {container: null, typedefs: new Map()};
        sourceFile.content = [];
        sourceFile.diagnostics = [];

        return parseBindCheckWorker(sourceFile);
    }

    function getDiagnostics(absPath: string) {
        return files.get(absPath)?.parsedSourceFile.diagnostics || [];
    }

    function CfcResolver(args: {resolveFrom: string, cfcName: string}) {
        const specifier = getCfcSpecifier(absRoots, args.resolveFrom, args.cfcName);
        if (!specifier) return undefined;
        const file = getCachedFile(specifier.path)?.parsedSourceFile;
        return file?.containedScope.this || undefined;
    }

    function getNodeToLeftOfCursor(absPath: string, targetIndex: number) : Node | undefined {
		const docCache = getCachedFile(absPath);
		if (!docCache) return undefined;
		return findNodeInFlatSourceMap(docCache.flatTree, docCache.nodeMap, targetIndex);
    }

    function getParsedSourceFile(absPath: string) {
        return getCachedFile(absPath)?.parsedSourceFile || undefined;
    }

    function getCfcSpecifier(absRoots: string[], resolveFrom: string, possiblyUnqualifiedCfc: string) : ComponentSpecifier | undefined {
        const isUnqualified = !/\./.test(possiblyUnqualifiedCfc);
        for (const root of absRoots) {
            const base = path.parse(root).base; // Z in X/Y/Z, assuming Z is some root we're interested in
            const rel = path.relative(root, resolveFrom);
            const {dir} = path.parse(rel); // A/B/C in X/Y/Z/A/B/C, where X/Y/Z is the root
            // if it is unqualifed, we prepend the full path from root and lookup from that
            // with root of "X/", a file of "X/Y/Z/foo.cfm" calling "new Bar()" looks up "X.Y.Z.Bar"
            if (isUnqualified) {
                if (resolveFrom.startsWith(root)) {
                    const cfcName = [base, ...dir.split(fileSystem.pathSep), possiblyUnqualifiedCfc].filter(e => e !== "").join("."); // filter out possibly empty base and dirs; e.g. root is '/' so path.parse(root).base is ''
                    return {
                        canonicalName: cfcName.toLowerCase(),
                        uiName: cfcName,
                        path: fileSystem.join(root, dir, possiblyUnqualifiedCfc + ".cfc")
                    }
                }
            }
            else {
                // otherwise, we have a qualified CFC
                // check that the base name matches with the current root, and then try to resolve
                const canonicalCfcName = possiblyUnqualifiedCfc.toLowerCase();
                const canonicalBase = base.toLowerCase();
                if (!canonicalCfcName.startsWith(canonicalBase)) continue;
                const cfcAsPathElidedBase = possiblyUnqualifiedCfc.split(".").slice(1);
                if (cfcAsPathElidedBase.length > 0) cfcAsPathElidedBase[cfcAsPathElidedBase.length - 1] = cfcAsPathElidedBase[cfcAsPathElidedBase.length - 1] + ".cfc";
                return {
                    canonicalName: canonicalCfcName,
                    uiName: possiblyUnqualifiedCfc,
                    path: fileSystem.join(root, ...cfcAsPathElidedBase)
                }
            }
        }
        return undefined;
    }

    return {
        addFile,
        parseBindCheck,
        getDiagnostics,
        getNodeToLeftOfCursor,
        getParsedSourceFile,
        __unsafe_dev_getChecker: () => checker
    }
}

export type Project = ReturnType<typeof Project>;
export type CfcResolver = (args: {resolveFrom: string, cfcName: string}) => ReadonlyMap<string, SymTabEntry> | undefined;

export interface ComponentSpecifier {
    canonicalName: string,
    uiName: string,
    path: string,
}
<|MERGE_RESOLUTION|>--- conflicted
+++ resolved
@@ -1,320 +1,314 @@
-import * as fs from "fs";
-import * as path from "path";
-
-import { Binder } from "./binder";
-import { Checker } from "./checker";
-import { BlockType, mergeRanges, Node, NodeId, SourceFile, SymTabEntry } from "./node";
-import { Parser } from "./parser";
-import { Scanner, CfFileType, SourceRange } from "./scanner";
-import { cfmOrCfc, findNodeInFlatSourceMap, flattenTree, getAttributeValue, getComponentAttrs, getComponentBlock, getTriviallyComputableString, NodeSourceMap } from "./utils";
-
-interface CachedFile {
-    parsedSourceFile: SourceFile,
-    flatTree: NodeSourceMap[],
-    nodeMap: ReadonlyMap<NodeId, Node>
-}
-
-interface DevTimingInfo {
-    parse: number,
-    bind: number,
-    check: number
-}
-
-export interface FileSystem {
-    readFileSync: (path: string) => Buffer
-    existsSync: (path: string) => boolean
-    join: (...args: string[]) => string,
-    pathSep: string,
-}
-
-export function FileSystem() : FileSystem {
-    return {
-        readFileSync: fs.readFileSync,
-        existsSync: fs.existsSync,
-        join: path.join,
-        pathSep: path.sep
-    }
-}
-
-export function DebugFileSystem(files: [absPath: string, text: string][], pathSepOfDebugFs: string) : FileSystem {
-    const fmap = new Map(files.map(([absPath, text]) => [absPath, Buffer.from(text, "utf-8")]));
-    return {
-        readFileSync: (path: string) => {
-            const file = fmap.get(path);
-            if (!file) throw "bad file lookup";
-            return file;
-        },
-        existsSync: (path: string) => !!fmap.get(path),
-        join: (...args: string[]) => {
-            // join using path.join, then replace the platform pathSep with the debug path sep
-            const t = path.join(...args);
-            return t.replace(path.sep, pathSepOfDebugFs);
-        },
-        pathSep: pathSepOfDebugFs
-    }
-}
-
-<<<<<<< HEAD
-export interface ProjectOptions {
-    debug: boolean,
-    parseTypes: boolean,
-    noUndefinedVars: boolean,
-=======
-export const enum LanguageVersion { acf2018 = 1, lucee5 };
-
-interface ProjectOptions {
-    debug: boolean,
-    parseTypes: boolean,
-    language: LanguageVersion
->>>>>>> ccbfaa89
-}
-
-export function Project(absRoots: string[], fileSystem: FileSystem, options: ProjectOptions) {
-    type AbsPath = string;
-    
-    const parser = Parser(options);
-    const binder = Binder();
-    const checker = Checker();
-    const heritageCircularityDetector = new Set<string>();
-
-    if (options.parseTypes) {
-        parser.setParseTypes(true);
-    }
-
-    if (options.debug) {
-        parser.setDebug(true);
-        binder.setDebug(true);
-        // checker.setDebug(true);
-    }
-
-    binder.setLang(options.language);
-    checker.installCfcResolver(CfcResolver);
-    checker.setNoUndefinedVars(options.noUndefinedVars);
-
-    type FileCache = Map<AbsPath, CachedFile>;
-    const files : FileCache = new Map();
-
-    function tryAddFile(absPath: string) : CachedFile | undefined {
-        if (!fileSystem.existsSync(absPath)) return undefined;
-        return addFile(absPath);
-    }
-
-    function parseBindCheckWorker(sourceFile: SourceFile) : DevTimingInfo {
-        parser.setSourceFile(sourceFile);
-        const parseStart = new Date().getTime();
-        parser.parse();
-        const parseElapsed = new Date().getTime() - parseStart;
-        const bindStart = new Date().getTime();
-        binder.bind(sourceFile);
-        const bindElapsed = new Date().getTime() - bindStart;
-
-        // (nodeMap is mapping from nodeId to node, helpful for flat list of terminal nodes back to their tree position)
-        // note that if we ascend into a parent cfc, we'll run another bind, which would destroy
-        // the node map as it is now unless we get a ref to it now
-        // fix this api
-        const nodeMap = binder.getNodeMap();
-        
-        maybeFollowParentComponents(sourceFile);
-
-        const checkStart = new Date().getTime();
-        checker.check(sourceFile);
-        const checkElapsed = new Date().getTime() - checkStart;
-
-        files.set(sourceFile.absPath, {
-            parsedSourceFile: sourceFile,
-            flatTree: flattenTree(sourceFile),
-            nodeMap
-        });
-
-        return { parse: parseElapsed, bind: bindElapsed, check: checkElapsed };
-    }
-
-    function addFile(absPath: string) {
-        const alreadyExists = getCachedFile(absPath);
-        if (alreadyExists) return alreadyExists;
-        
-        const fileType = cfmOrCfc(absPath);
-        if (!fileType) return;
-        const bytes = fileSystem.readFileSync(absPath);
-        const sourceFile = SourceFile(absPath, fileType, bytes);
-
-        parseBindCheckWorker(sourceFile);
-        return files.get(absPath)!;
-    }
-
-    function maybeFollowParentComponents(sourceFile: SourceFile) {
-        function reportCircularity() {
-            const msg = "Circularity in inheritance chain.";
-            const componentBlock = getComponentBlock(sourceFile);
-            if (componentBlock) {
-                if (componentBlock.subType === BlockType.fromTag) errorAtNode(sourceFile, componentBlock.tagOrigin.startTag!, msg);
-                else errorAtRange(sourceFile, mergeRanges(componentBlock.name, componentBlock.leftBrace), msg);
-            }
-        }
-
-        if (sourceFile.cfFileType === CfFileType.cfc) {
-            let maybeParent : CachedFile | undefined = undefined;
-
-            // if there is a circularity, report it and don't put attach the parent to this cfc file
-            if (heritageCircularityDetector.has(sourceFile.absPath)) {
-                reportCircularity();
-            }
-            else {
-                heritageCircularityDetector.add(sourceFile.absPath);
-                maybeParent = tryGetParentComponent(sourceFile);
-                if (maybeParent && maybeParent.parsedSourceFile.cfc?.extends && heritageCircularityDetector.has(maybeParent.parsedSourceFile.cfc.extends.absPath)) {
-                    reportCircularity();
-                    maybeParent = undefined;
-                }
-                heritageCircularityDetector.delete(sourceFile.absPath);
-            }
-
-            sourceFile.cfc = {extends: maybeParent?.parsedSourceFile ?? null, implements: []};
-        }
-    }
-
-    function getCachedFile(absPath: string) : CachedFile | undefined {
-        return files.get(absPath);
-    }
-
-    // fixme: dedup/unify this with the ones in parser/binder/checker
-    function errorAtNode(sourceFile: SourceFile, node: Node, msg: string) {
-        errorAtRange(sourceFile, node.range, msg);
-    }
-
-    function errorAtRange(sourceFile: SourceFile, range: SourceRange, msg: string) {
-        sourceFile.diagnostics.push({
-            fromInclusive: range.fromInclusive,
-            toExclusive: range.toExclusive,
-            msg: msg
-        });
-    }
-
-    function tryGetParentComponent(sourceFile: SourceFile) : CachedFile | undefined {
-        if (sourceFile.cfFileType !== CfFileType.cfc) return undefined;
-        const heritageInfo = getExtendsSpecifier(sourceFile);
-        if (!heritageInfo) return undefined;
-        const {extendsSpecifier, extendsAttr} = heritageInfo;
-        if (!extendsSpecifier) return undefined;
-        if (extendsSpecifier.path === sourceFile.absPath) {
-            errorAtNode(sourceFile, extendsAttr, "A component may not extend itself.");
-            return undefined;
-        }
-        const cachedParent = getCachedFile(extendsSpecifier.path);
-        if (cachedParent) return cachedParent;
-        else return tryAddFile(extendsSpecifier.path);
-    }
-
-    function getExtendsSpecifier(sourceFile: SourceFile) {
-        if (sourceFile.cfFileType !== CfFileType.cfc) return undefined;
-        const attrs = getComponentAttrs(sourceFile);
-        if (!attrs) return undefined;
-        const heritage = getAttributeValue(attrs, "extends");
-        if (!heritage) return undefined;
-        const heritageLiteral = getTriviallyComputableString(heritage);
-        if (!heritageLiteral) return undefined;
-        return {
-            extendsAttr: heritage,
-            extendsSpecifier: getCfcSpecifier(absRoots, sourceFile.absPath, heritageLiteral)
-        }
-    }
-
-    // for a file that should already be in cache;
-    // if for some reason it isn't, we try to add it
-    // as a dev kludge, we return parse/bind/check times; this method otherwise returns void
-    function parseBindCheck(absPath: AbsPath, newSource: string | Buffer) : DevTimingInfo {
-        const cache = getCachedFile(absPath);
-        if (!cache) {
-            tryAddFile(absPath);
-            return {parse: -1, bind: -1, check: -1};
-        }
-
-        // need to formalize this; we want to reset the source file object but not move it in memory, so
-        // that other files referencing it can continue to do so
-        const sourceFile = cache.parsedSourceFile;
-        sourceFile.scanner = Scanner(newSource);
-        sourceFile.cfc = undefined;
-        sourceFile.cachedFlowTypes = new Map();
-        sourceFile.cachedNodeTypes = new Map();
-        sourceFile.containedScope = {container: null, typedefs: new Map()};
-        sourceFile.content = [];
-        sourceFile.diagnostics = [];
-
-        return parseBindCheckWorker(sourceFile);
-    }
-
-    function getDiagnostics(absPath: string) {
-        return files.get(absPath)?.parsedSourceFile.diagnostics || [];
-    }
-
-    function CfcResolver(args: {resolveFrom: string, cfcName: string}) {
-        const specifier = getCfcSpecifier(absRoots, args.resolveFrom, args.cfcName);
-        if (!specifier) return undefined;
-        const file = getCachedFile(specifier.path)?.parsedSourceFile;
-        return file?.containedScope.this || undefined;
-    }
-
-    function getNodeToLeftOfCursor(absPath: string, targetIndex: number) : Node | undefined {
-		const docCache = getCachedFile(absPath);
-		if (!docCache) return undefined;
-		return findNodeInFlatSourceMap(docCache.flatTree, docCache.nodeMap, targetIndex);
-    }
-
-    function getParsedSourceFile(absPath: string) {
-        return getCachedFile(absPath)?.parsedSourceFile || undefined;
-    }
-
-    function getCfcSpecifier(absRoots: string[], resolveFrom: string, possiblyUnqualifiedCfc: string) : ComponentSpecifier | undefined {
-        const isUnqualified = !/\./.test(possiblyUnqualifiedCfc);
-        for (const root of absRoots) {
-            const base = path.parse(root).base; // Z in X/Y/Z, assuming Z is some root we're interested in
-            const rel = path.relative(root, resolveFrom);
-            const {dir} = path.parse(rel); // A/B/C in X/Y/Z/A/B/C, where X/Y/Z is the root
-            // if it is unqualifed, we prepend the full path from root and lookup from that
-            // with root of "X/", a file of "X/Y/Z/foo.cfm" calling "new Bar()" looks up "X.Y.Z.Bar"
-            if (isUnqualified) {
-                if (resolveFrom.startsWith(root)) {
-                    const cfcName = [base, ...dir.split(fileSystem.pathSep), possiblyUnqualifiedCfc].filter(e => e !== "").join("."); // filter out possibly empty base and dirs; e.g. root is '/' so path.parse(root).base is ''
-                    return {
-                        canonicalName: cfcName.toLowerCase(),
-                        uiName: cfcName,
-                        path: fileSystem.join(root, dir, possiblyUnqualifiedCfc + ".cfc")
-                    }
-                }
-            }
-            else {
-                // otherwise, we have a qualified CFC
-                // check that the base name matches with the current root, and then try to resolve
-                const canonicalCfcName = possiblyUnqualifiedCfc.toLowerCase();
-                const canonicalBase = base.toLowerCase();
-                if (!canonicalCfcName.startsWith(canonicalBase)) continue;
-                const cfcAsPathElidedBase = possiblyUnqualifiedCfc.split(".").slice(1);
-                if (cfcAsPathElidedBase.length > 0) cfcAsPathElidedBase[cfcAsPathElidedBase.length - 1] = cfcAsPathElidedBase[cfcAsPathElidedBase.length - 1] + ".cfc";
-                return {
-                    canonicalName: canonicalCfcName,
-                    uiName: possiblyUnqualifiedCfc,
-                    path: fileSystem.join(root, ...cfcAsPathElidedBase)
-                }
-            }
-        }
-        return undefined;
-    }
-
-    return {
-        addFile,
-        parseBindCheck,
-        getDiagnostics,
-        getNodeToLeftOfCursor,
-        getParsedSourceFile,
-        __unsafe_dev_getChecker: () => checker
-    }
-}
-
-export type Project = ReturnType<typeof Project>;
-export type CfcResolver = (args: {resolveFrom: string, cfcName: string}) => ReadonlyMap<string, SymTabEntry> | undefined;
-
-export interface ComponentSpecifier {
-    canonicalName: string,
-    uiName: string,
-    path: string,
-}
+import * as fs from "fs";
+import * as path from "path";
+
+import { Binder } from "./binder";
+import { Checker } from "./checker";
+import { BlockType, mergeRanges, Node, NodeId, SourceFile, SymTabEntry } from "./node";
+import { Parser } from "./parser";
+import { Scanner, CfFileType, SourceRange } from "./scanner";
+import { cfmOrCfc, findNodeInFlatSourceMap, flattenTree, getAttributeValue, getComponentAttrs, getComponentBlock, getTriviallyComputableString, NodeSourceMap } from "./utils";
+
+interface CachedFile {
+    parsedSourceFile: SourceFile,
+    flatTree: NodeSourceMap[],
+    nodeMap: ReadonlyMap<NodeId, Node>
+}
+
+interface DevTimingInfo {
+    parse: number,
+    bind: number,
+    check: number
+}
+
+export interface FileSystem {
+    readFileSync: (path: string) => Buffer
+    existsSync: (path: string) => boolean
+    join: (...args: string[]) => string,
+    pathSep: string,
+}
+
+export function FileSystem() : FileSystem {
+    return {
+        readFileSync: fs.readFileSync,
+        existsSync: fs.existsSync,
+        join: path.join,
+        pathSep: path.sep
+    }
+}
+
+export function DebugFileSystem(files: [absPath: string, text: string][], pathSepOfDebugFs: string) : FileSystem {
+    const fmap = new Map(files.map(([absPath, text]) => [absPath, Buffer.from(text, "utf-8")]));
+    return {
+        readFileSync: (path: string) => {
+            const file = fmap.get(path);
+            if (!file) throw "bad file lookup";
+            return file;
+        },
+        existsSync: (path: string) => !!fmap.get(path),
+        join: (...args: string[]) => {
+            // join using path.join, then replace the platform pathSep with the debug path sep
+            const t = path.join(...args);
+            return t.replace(path.sep, pathSepOfDebugFs);
+        },
+        pathSep: pathSepOfDebugFs
+    }
+}
+
+export const enum LanguageVersion { acf2018 = 1, lucee5 };
+
+export interface ProjectOptions {
+    debug: boolean,
+    parseTypes: boolean,
+    language: LanguageVersion,
+    noUndefinedVars: boolean,
+}
+
+export function Project(absRoots: string[], fileSystem: FileSystem, options: ProjectOptions) {
+    type AbsPath = string;
+    
+    const parser = Parser(options);
+    const binder = Binder();
+    const checker = Checker();
+    const heritageCircularityDetector = new Set<string>();
+
+    if (options.parseTypes) {
+        parser.setParseTypes(true);
+    }
+
+    if (options.debug) {
+        parser.setDebug(true);
+        binder.setDebug(true);
+        // checker.setDebug(true);
+    }
+
+    binder.setLang(options.language);
+    checker.installCfcResolver(CfcResolver);
+    checker.setNoUndefinedVars(options.noUndefinedVars);
+
+    type FileCache = Map<AbsPath, CachedFile>;
+    const files : FileCache = new Map();
+
+    function tryAddFile(absPath: string) : CachedFile | undefined {
+        if (!fileSystem.existsSync(absPath)) return undefined;
+        return addFile(absPath);
+    }
+
+    function parseBindCheckWorker(sourceFile: SourceFile) : DevTimingInfo {
+        parser.setSourceFile(sourceFile);
+        const parseStart = new Date().getTime();
+        parser.parse();
+        const parseElapsed = new Date().getTime() - parseStart;
+        const bindStart = new Date().getTime();
+        binder.bind(sourceFile);
+        const bindElapsed = new Date().getTime() - bindStart;
+
+        // (nodeMap is mapping from nodeId to node, helpful for flat list of terminal nodes back to their tree position)
+        // note that if we ascend into a parent cfc, we'll run another bind, which would destroy
+        // the node map as it is now unless we get a ref to it now
+        // fix this api
+        const nodeMap = binder.getNodeMap();
+        
+        maybeFollowParentComponents(sourceFile);
+
+        const checkStart = new Date().getTime();
+        checker.check(sourceFile);
+        const checkElapsed = new Date().getTime() - checkStart;
+
+        files.set(sourceFile.absPath, {
+            parsedSourceFile: sourceFile,
+            flatTree: flattenTree(sourceFile),
+            nodeMap
+        });
+
+        return { parse: parseElapsed, bind: bindElapsed, check: checkElapsed };
+    }
+
+    function addFile(absPath: string) {
+        const alreadyExists = getCachedFile(absPath);
+        if (alreadyExists) return alreadyExists;
+        
+        const fileType = cfmOrCfc(absPath);
+        if (!fileType) return;
+        const bytes = fileSystem.readFileSync(absPath);
+        const sourceFile = SourceFile(absPath, fileType, bytes);
+
+        parseBindCheckWorker(sourceFile);
+        return files.get(absPath)!;
+    }
+
+    function maybeFollowParentComponents(sourceFile: SourceFile) {
+        function reportCircularity() {
+            const msg = "Circularity in inheritance chain.";
+            const componentBlock = getComponentBlock(sourceFile);
+            if (componentBlock) {
+                if (componentBlock.subType === BlockType.fromTag) errorAtNode(sourceFile, componentBlock.tagOrigin.startTag!, msg);
+                else errorAtRange(sourceFile, mergeRanges(componentBlock.name, componentBlock.leftBrace), msg);
+            }
+        }
+
+        if (sourceFile.cfFileType === CfFileType.cfc) {
+            let maybeParent : CachedFile | undefined = undefined;
+
+            // if there is a circularity, report it and don't put attach the parent to this cfc file
+            if (heritageCircularityDetector.has(sourceFile.absPath)) {
+                reportCircularity();
+            }
+            else {
+                heritageCircularityDetector.add(sourceFile.absPath);
+                maybeParent = tryGetParentComponent(sourceFile);
+                if (maybeParent && maybeParent.parsedSourceFile.cfc?.extends && heritageCircularityDetector.has(maybeParent.parsedSourceFile.cfc.extends.absPath)) {
+                    reportCircularity();
+                    maybeParent = undefined;
+                }
+                heritageCircularityDetector.delete(sourceFile.absPath);
+            }
+
+            sourceFile.cfc = {extends: maybeParent?.parsedSourceFile ?? null, implements: []};
+        }
+    }
+
+    function getCachedFile(absPath: string) : CachedFile | undefined {
+        return files.get(absPath);
+    }
+
+    // fixme: dedup/unify this with the ones in parser/binder/checker
+    function errorAtNode(sourceFile: SourceFile, node: Node, msg: string) {
+        errorAtRange(sourceFile, node.range, msg);
+    }
+
+    function errorAtRange(sourceFile: SourceFile, range: SourceRange, msg: string) {
+        sourceFile.diagnostics.push({
+            fromInclusive: range.fromInclusive,
+            toExclusive: range.toExclusive,
+            msg: msg
+        });
+    }
+
+    function tryGetParentComponent(sourceFile: SourceFile) : CachedFile | undefined {
+        if (sourceFile.cfFileType !== CfFileType.cfc) return undefined;
+        const heritageInfo = getExtendsSpecifier(sourceFile);
+        if (!heritageInfo) return undefined;
+        const {extendsSpecifier, extendsAttr} = heritageInfo;
+        if (!extendsSpecifier) return undefined;
+        if (extendsSpecifier.path === sourceFile.absPath) {
+            errorAtNode(sourceFile, extendsAttr, "A component may not extend itself.");
+            return undefined;
+        }
+        const cachedParent = getCachedFile(extendsSpecifier.path);
+        if (cachedParent) return cachedParent;
+        else return tryAddFile(extendsSpecifier.path);
+    }
+
+    function getExtendsSpecifier(sourceFile: SourceFile) {
+        if (sourceFile.cfFileType !== CfFileType.cfc) return undefined;
+        const attrs = getComponentAttrs(sourceFile);
+        if (!attrs) return undefined;
+        const heritage = getAttributeValue(attrs, "extends");
+        if (!heritage) return undefined;
+        const heritageLiteral = getTriviallyComputableString(heritage);
+        if (!heritageLiteral) return undefined;
+        return {
+            extendsAttr: heritage,
+            extendsSpecifier: getCfcSpecifier(absRoots, sourceFile.absPath, heritageLiteral)
+        }
+    }
+
+    // for a file that should already be in cache;
+    // if for some reason it isn't, we try to add it
+    // as a dev kludge, we return parse/bind/check times; this method otherwise returns void
+    function parseBindCheck(absPath: AbsPath, newSource: string | Buffer) : DevTimingInfo {
+        const cache = getCachedFile(absPath);
+        if (!cache) {
+            tryAddFile(absPath);
+            return {parse: -1, bind: -1, check: -1};
+        }
+
+        // need to formalize this; we want to reset the source file object but not move it in memory, so
+        // that other files referencing it can continue to do so
+        const sourceFile = cache.parsedSourceFile;
+        sourceFile.scanner = Scanner(newSource);
+        sourceFile.cfc = undefined;
+        sourceFile.cachedFlowTypes = new Map();
+        sourceFile.cachedNodeTypes = new Map();
+        sourceFile.containedScope = {container: null, typedefs: new Map()};
+        sourceFile.content = [];
+        sourceFile.diagnostics = [];
+
+        return parseBindCheckWorker(sourceFile);
+    }
+
+    function getDiagnostics(absPath: string) {
+        return files.get(absPath)?.parsedSourceFile.diagnostics || [];
+    }
+
+    function CfcResolver(args: {resolveFrom: string, cfcName: string}) {
+        const specifier = getCfcSpecifier(absRoots, args.resolveFrom, args.cfcName);
+        if (!specifier) return undefined;
+        const file = getCachedFile(specifier.path)?.parsedSourceFile;
+        return file?.containedScope.this || undefined;
+    }
+
+    function getNodeToLeftOfCursor(absPath: string, targetIndex: number) : Node | undefined {
+		const docCache = getCachedFile(absPath);
+		if (!docCache) return undefined;
+		return findNodeInFlatSourceMap(docCache.flatTree, docCache.nodeMap, targetIndex);
+    }
+
+    function getParsedSourceFile(absPath: string) {
+        return getCachedFile(absPath)?.parsedSourceFile || undefined;
+    }
+
+    function getCfcSpecifier(absRoots: string[], resolveFrom: string, possiblyUnqualifiedCfc: string) : ComponentSpecifier | undefined {
+        const isUnqualified = !/\./.test(possiblyUnqualifiedCfc);
+        for (const root of absRoots) {
+            const base = path.parse(root).base; // Z in X/Y/Z, assuming Z is some root we're interested in
+            const rel = path.relative(root, resolveFrom);
+            const {dir} = path.parse(rel); // A/B/C in X/Y/Z/A/B/C, where X/Y/Z is the root
+            // if it is unqualifed, we prepend the full path from root and lookup from that
+            // with root of "X/", a file of "X/Y/Z/foo.cfm" calling "new Bar()" looks up "X.Y.Z.Bar"
+            if (isUnqualified) {
+                if (resolveFrom.startsWith(root)) {
+                    const cfcName = [base, ...dir.split(fileSystem.pathSep), possiblyUnqualifiedCfc].filter(e => e !== "").join("."); // filter out possibly empty base and dirs; e.g. root is '/' so path.parse(root).base is ''
+                    return {
+                        canonicalName: cfcName.toLowerCase(),
+                        uiName: cfcName,
+                        path: fileSystem.join(root, dir, possiblyUnqualifiedCfc + ".cfc")
+                    }
+                }
+            }
+            else {
+                // otherwise, we have a qualified CFC
+                // check that the base name matches with the current root, and then try to resolve
+                const canonicalCfcName = possiblyUnqualifiedCfc.toLowerCase();
+                const canonicalBase = base.toLowerCase();
+                if (!canonicalCfcName.startsWith(canonicalBase)) continue;
+                const cfcAsPathElidedBase = possiblyUnqualifiedCfc.split(".").slice(1);
+                if (cfcAsPathElidedBase.length > 0) cfcAsPathElidedBase[cfcAsPathElidedBase.length - 1] = cfcAsPathElidedBase[cfcAsPathElidedBase.length - 1] + ".cfc";
+                return {
+                    canonicalName: canonicalCfcName,
+                    uiName: possiblyUnqualifiedCfc,
+                    path: fileSystem.join(root, ...cfcAsPathElidedBase)
+                }
+            }
+        }
+        return undefined;
+    }
+
+    return {
+        addFile,
+        parseBindCheck,
+        getDiagnostics,
+        getNodeToLeftOfCursor,
+        getParsedSourceFile,
+        __unsafe_dev_getChecker: () => checker
+    }
+}
+
+export type Project = ReturnType<typeof Project>;
+export type CfcResolver = (args: {resolveFrom: string, cfcName: string}) => ReadonlyMap<string, SymTabEntry> | undefined;
+
+export interface ComponentSpecifier {
+    canonicalName: string,
+    uiName: string,
+    path: string,
+}