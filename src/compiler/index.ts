--- conflicted
+++ resolved
@@ -1,16 +1,12 @@
-export { Scanner, CfFileType } from "./scanner";
-export { Parser } from "./parser";
-export { Binder } from "./binder";
-export { Checker } from "./checker";
-export { cfmOrCfc, flattenTree, NodeSourceMap, binarySearch } from "./utils";
-export { Node, SourceFile, Diagnostic, NilDCfm, NilCfc, NilCfm } from "./node";
-
-export { DebugFileSystem, FileSystem, Project } from "./project";
-
-// exports that we'd rather put wrappers on, in the form of services like "getCompletion" or etc.
-export { findNodeInFlatSourceMap, getNearestEnclosingScope, isExpressionContext, getTriviallyComputableString } from "./utils";
-<<<<<<< HEAD
-export { isStaticallyKnownScopeName, NodeId, NodeKind, } from "./node";
-=======
-export { isStaticallyKnownScopeName, NodeId, NodeKind as NodeType, } from "./node";
->>>>>>> ccbfaa89
+export { Scanner, CfFileType } from "./scanner";
+export { Parser } from "./parser";
+export { Binder } from "./binder";
+export { Checker } from "./checker";
+export { cfmOrCfc, flattenTree, NodeSourceMap, binarySearch } from "./utils";
+export { Node, SourceFile, Diagnostic, NilDCfm, NilCfc, NilCfm } from "./node";
+
+export { DebugFileSystem, FileSystem, Project } from "./project";
+
+// exports that we'd rather put wrappers on, in the form of services like "getCompletion" or etc.
+export { findNodeInFlatSourceMap, getNearestEnclosingScope, isExpressionContext, getTriviallyComputableString } from "./utils";
+export { isStaticallyKnownScopeName, NodeId, NodeKind, } from "./node";