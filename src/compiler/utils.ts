import * as path from "path";
import * as fs from "fs";
import { ArrayLiteralInitializerMemberSubtype, ArrowFunctionDefinition, Block, BlockType, CfTag, DottedPath, ForSubType, FunctionDefinition, Identifier, IndexedAccess, IndexedAccessType, Node, NodeId, ScopeDisplay, SourceFile, StatementType, StaticallyKnownScopeName, StructLiteralInitializerMemberSubtype, SymTab, TagAttribute, UnaryOperatorPos } from "./node";
import { NodeKind } from "./node";
import { Token, TokenType, CfFileType, SourceRange } from "./scanner";
import { cfFunctionSignature } from "./types";

const enum TagFact {
    ALLOW_VOID		= 0x00000001, // tag can be void, e.g., <cfhttp> can be loose, or have a body like <cfhttp><cfhttpparam></cfhttp>
	REQUIRE_VOID    = 0x00000002, // tag is always just a loose tag, whether marked with a void-slash or not
	DISALLOW_VOID   = 0x00000004, // the body can be length 0, but it needs to have a matching end tag

	// helpful "inverse" aliases
	ALLOW_BODY = ALLOW_VOID,
	REQUIRE_BODY = DISALLOW_VOID,
	DISALLOW_BODY = REQUIRE_VOID
}

const tagFacts = {
    // the "cf" prefix is implied
    abort:          TagFact.DISALLOW_BODY,
    application:    TagFact.DISALLOW_BODY,
    argument:       TagFact.DISALLOW_BODY,
    break:          TagFact.DISALLOW_BODY,
    catch:          TagFact.ALLOW_BODY,
    component:      TagFact.REQUIRE_BODY,
    content:        TagFact.DISALLOW_BODY,
    continue:       TagFact.DISALLOW_BODY,
    cookie:         TagFact.DISALLOW_BODY,
    directory:      TagFact.DISALLOW_BODY,
    documentitem:   TagFact.DISALLOW_BODY,
    dump:           TagFact.DISALLOW_BODY,
    else:           TagFact.REQUIRE_BODY,
    elseif:         TagFact.REQUIRE_BODY,
    error:          TagFact.DISALLOW_BODY,
    exit:           TagFact.DISALLOW_BODY,
    file:           TagFact.ALLOW_BODY,
    finally:        TagFact.REQUIRE_BODY,
    function:       TagFact.REQUIRE_BODY,
    header:         TagFact.DISALLOW_BODY,
    http:           TagFact.ALLOW_BODY,
    httpparam:      TagFact.DISALLOW_BODY,
    if:             TagFact.REQUIRE_BODY,
    include:        TagFact.DISALLOW_BODY,
    input:          TagFact.DISALLOW_BODY,
    invoke:         TagFact.ALLOW_BODY,
    invokeargument: TagFact.DISALLOW_BODY,
    location:       TagFact.DISALLOW_BODY,
    log:            TagFact.DISALLOW_BODY,
    loop:           TagFact.REQUIRE_BODY,
    mail:           TagFact.REQUIRE_BODY,
    mailparam:      TagFact.DISALLOW_BODY,
    output:         TagFact.REQUIRE_BODY,
    param:          TagFact.DISALLOW_BODY,
    pdf:            TagFact.ALLOW_BODY,
    pdfform:        TagFact.DISALLOW_BODY,
    pdfformparam:   TagFact.DISALLOW_BODY,
    pdfparam:       TagFact.DISALLOW_BODY,
    procparam:      TagFact.DISALLOW_BODY,
    procresult:     TagFact.DISALLOW_BODY,
    property:       TagFact.DISALLOW_BODY,
    queryparam:     TagFact.DISALLOW_BODY,
    query:          TagFact.REQUIRE_BODY,
    reportparam:    TagFact.DISALLOW_BODY,
    rethrow:        TagFact.DISALLOW_BODY,
    return:         TagFact.DISALLOW_BODY,
    set:            TagFact.DISALLOW_BODY,
    setting:        TagFact.DISALLOW_BODY,
    spreadsheet:    TagFact.DISALLOW_BODY,
    storedproc:     TagFact.ALLOW_BODY,
    throw:          TagFact.DISALLOW_BODY,
    trace:          TagFact.DISALLOW_BODY,
    transaction:    TagFact.ALLOW_BODY,
    try:            TagFact.REQUIRE_BODY,
    wddx:           TagFact.ALLOW_BODY,
    zip:            TagFact.ALLOW_BODY,
    zipparam:       TagFact.DISALLOW_BODY,
} as const;

function getTagFacts(tag: CfTag) : TagFact | null {
    if (tagFacts.hasOwnProperty(tag.canonicalName)) {
        return tagFacts[tag.canonicalName as keyof typeof tagFacts]
    }
    return null;
}

export function cfmOrCfc(fname: string) : CfFileType | undefined {
    return /\.cfc$/i.test(fname)
        ? CfFileType.cfc
        : /\.d\.cfm$/.test(fname)
        ? CfFileType.dCfm
        : /\.cfml?$/i.test(fname)
        ? CfFileType.cfm
        : undefined;
}

export function requiresEndTag(tag: CfTag) : boolean {
	const facts = getTagFacts(tag);
    return !!facts && !!(facts & TagFact.REQUIRE_BODY);
}

export function allowTagBody(tag: CfTag) : boolean {
    const facts = getTagFacts(tag);
    return !!(facts && (
        (facts & TagFact.ALLOW_BODY) ||
        (facts & TagFact.REQUIRE_BODY)));
}

export function isLexemeLikeToken(token: Token, allowNumeric = false) : boolean {
    const val = token.type;
    return val === TokenType.LEXEME
        || (allowNumeric && val === TokenType.NUMBER)
        || (val > TokenType._FIRST_KW && val < TokenType._LAST_KW)
        || (val > TokenType._FIRST_LIT && val < TokenType._LAST_LIT);
}

const sugaredTagNames = new Set<string>(["component", "interface", "savecontent", "lock", "transaction"]);
export function isSugaredTagName(text: string) {
    return sugaredTagNames.has(text);
}

// based on testing against CF-2021
const illegalIdentifierNames = new Set<string>(["function", "final", "default"]);
export function isIllegalIdentifierName(text: string) {
    return illegalIdentifierNames.has(text);
}

/**
 * a string is trivially computable if, possibly stripping outer hash-wrapper and
 * any number of parentheses, we arrive at:
 *      a string with 1 element, which is a TextSpan | Terminal (InterpolatedStringLiteral | NumericLiteral)
 *      an integer numeric literal
 */
 export function getTriviallyComputableString(node: Node | undefined | null) : string | undefined {
    if (!node) return undefined;

    if (node.kind === NodeKind.simpleStringLiteral) {
        return node.textSpan.text;
    }
    else if (node.kind === NodeKind.terminal) {
        return node.token.text;
    }
    else if (node.kind === NodeKind.numericLiteral) {
        return node.literal.token.text;
    }
    else if (node.kind === NodeKind.hashWrappedExpr || node.kind === NodeKind.parenthetical) {
        return getTriviallyComputableString(node.expr);
    }
    else if (node.kind === NodeKind.interpolatedStringLiteral) {
        let result = "";
        for (let i = 0; i < node.elements.length; i++) {
            let trivialElement = getTriviallyComputableString(node.elements[0]);
            if (trivialElement === undefined) {
                return undefined;
            }
            else {
                result += trivialElement;
            }
        }
        return result;
    }
    else if (node.kind === NodeKind.identifier) {
        return getTriviallyComputableString(node.source);
    }

    return undefined;
}

export function getTriviallyComputableBoolean(node: Node | undefined | null) : boolean | undefined {
    if (!node) return undefined

    let trivialString = getTriviallyComputableString(node);
    if (trivialString) {
        return castCfStringAsCfBoolean(trivialString);
    }

    if (node.kind === NodeKind.booleanLiteral) {
        return node.literal.token.type === TokenType.KW_TRUE;
    }
    else if (node.kind === NodeKind.numericLiteral) {
        return castCfNumericLiteralAsCfBoolean(node.literal.token.text);
    }
    else if (node.kind === NodeKind.hashWrappedExpr || node.kind === NodeKind.parenthetical) {
        return getTriviallyComputableBoolean(node.expr);
    }

    return undefined;
}

/**
 * there are cases where a negative value is not accepted by the cf engine as a boolean in certain positions,
 * like <cfargument name="foo" required="-1">
 * but in others, it is OK, e.g. `if (-1) { true because non-zero } `
 * so -- should callers check for such cases before calling this ?
 */
export function castCfNumericLiteralAsCfBoolean(numericLiteralText: string) : boolean | undefined {
    const val = parseFloat(numericLiteralText);
    return isNaN(val)
        ? undefined
        : val !== 0;
}

export function castCfStringAsCfBoolean(stringText: string) : boolean | undefined {
    if (stringText.length <= "false".length) {
        switch (stringText.toLowerCase()) {
            case "yes":
            case "true":
                return true;
            case "no":
            case "false":
                return false;
            default: // no-op, fallthrough
        }
    }

    // didn't get a nice string match
    // maybe we got a number in the form of a string
    return castCfNumericLiteralAsCfBoolean(stringText);
}

/**
 * get the value for some attribute
 * returns:
 *      the attributes value if found,
 *      undefined if the attribute exists but there is no expression associated with the attribute,
 *      null if not found
 */
export function getAttributeValue(attrs: TagAttribute[], name: string) : Node | undefined | null {
    const name_ = name.toLowerCase();
    for (const attr of attrs) {
        if (attr.lcName === name_) {
            return attr.expr
                ? attr.expr
                : undefined;
        }
    }
    return null;
}

// falsy return values keep it going
function forEachNode<T>(nodeList: Node[], f: (node: Node) => T) : T | undefined {
    for (let i = 0; i < nodeList.length; i++) {
        const result = f(nodeList[i]);
        if (result) return result;
    }
    return undefined;
}

// a falsy value returned by the visitor keeps it going
export function visit(node: Node | Node[], visitor: (arg: Node | undefined | null) => any) : void {
    if (Array.isArray(node)) {
        return forEachNode(node, visitor);
    }
    switch (node.kind) {
        case NodeKind.comment:
        case NodeKind.textSpan:
            // bottomed out
            return;
        case NodeKind.terminal:
            // trivia is generally expected to be text/comments,
            // but it can be anything; for example, an incorrectly placed tag between </cfcatch> ... </cftry>
            return forEachNode(node.trivia, visitor);
        case NodeKind.sourceFile:
            return forEachNode(node.content, visitor);
        case NodeKind.hashWrappedExpr:
            return visitor(node.leftHash)
                || visitor(node.expr)
                || visitor(node.rightHash);
        case NodeKind.parenthetical:
            return visitor(node.leftParen)
                || visitor(node.expr)
                || visitor(node.rightParen);
        case NodeKind.tagAttribute:
            return visitor(node.name)
                || visitor(node.equals)
                || visitor(node.expr);
        case NodeKind.tag:
            switch (node.tagType) {
                case CfTag.TagType.common:
                    return visitor(node.tagStart)
                        || visitor(node.tagName)
                        || forEachNode(node.attrs, visitor)
                        || visitor(node.voidSlash)
                        || visitor(node.tagEnd);
                case CfTag.TagType.scriptLike:
                    return visitor(node.tagStart)
                        || visitor(node.tagName)
                        || visitor(node.expr)
                        || visitor(node.voidSlash)
                        || visitor(node.tagEnd);
                case CfTag.TagType.script:
                    return visitor(node.tagStart)
                        || visitor(node.tagName)
                        || visitor(node.voidSlash)
                        || visitor(node.tagEnd);
                default: return;
            }
        case NodeKind.callExpression:
            return visitor(node.left)
                || visitor(node.leftParen)
                || forEachNode(node.args, visitor)
                || visitor(node.rightParen);
        case NodeKind.callArgument:
            return visitor(node.name)
                || visitor(node.equals)
                || visitor(node.expr)
                || visitor(node.comma);
        case NodeKind.unaryOperator:
            if (node.pos === UnaryOperatorPos.pre) {
                return visitor(node.operator)
                    || visitor(node.expr);
            }
            else {
                return visitor(node.expr)
                    || visitor(node.operator);
            }
        case NodeKind.binaryOperator:
            return visitor(node.left)
                || visitor(node.operator)
                || visitor(node.right);
        case NodeKind.conditional:
            if (node.fromTag) {
                return visitor(node.tagOrigin.startTag)
                    || visitor(node.consequent)
                    || visitor(node.alternative)
                    || visitor(node.tagOrigin.endTag);
            }
            else {
                return visitor(node.elseToken)
                    || visitor(node.ifToken)
                    || visitor(node.leftParen)
                    || visitor(node.expr)
                    || visitor(node.rightParen)
                    || visitor(node.consequent)
                    || visitor(node.alternative);
            }
        case NodeKind.variableDeclaration:
            return visitor(node.finalModifier)
                || visitor(node.varModifier)
                || visitor(node.expr);
        case NodeKind.statement:
            switch (node.subType) {
                case StatementType.expressionWrapper:
                    // we have a <cfset> tag wrapped in a statement
                    if (node.tagOrigin.startTag) {
                        return visitor(node.tagOrigin.startTag.tagStart)
                            || visitor(node.tagOrigin.startTag.tagName)
                            || visitor(node.expr)
                            || visitor(node.tagOrigin.startTag.voidSlash)
                            || visitor(node.tagOrigin.startTag.tagEnd)
                    }
                    else {
                        return visitor(node.expr)
                            || visitor(node.semicolon)
                    }
                case StatementType.fromTag:
                    return visitor(node.tagOrigin.startTag);
                case StatementType.scriptSugaredTagCallStatement:
                case StatementType.scriptTagCallStatement:
                default: return;
            }
        case NodeKind.returnStatement:
            return visitor(node.returnToken)
                || visitor(node.expr)
                || visitor(node.semicolon);
        case NodeKind.breakStatement:
            return visitor(node.breakToken)
                || visitor(node.semicolon);
        case NodeKind.continueStatement:
            return visitor(node.continueToken)
                || visitor(node.semicolon);
        case NodeKind.block:
            switch (node.subType) {
                case BlockType.fromTag:
                    return visitor(node.tagOrigin.startTag)
                        || forEachNode(node.stmtList, visitor)
                        || visitor(node.tagOrigin.endTag);
                case BlockType.cLike: {
                    return visitor(node.leftBrace)
                        || forEachNode(node.stmtList, visitor)
                        || visitor(node.rightBrace);
                }
                case BlockType.scriptSugaredTagCallBlock: {
                    return visitor(node.name)
                        || forEachNode(node.sugaredCallStatementAttrs!, visitor)
                        || visitor(node.leftBrace)
                        || forEachNode(node.stmtList, visitor)
                        || visitor(node.rightBrace);
                }
                case BlockType.scriptTagCallBlock: {
                    return visitor(node.name)
                        || visitor(node.tagCallStatementArgs!.leftParen)
                        || forEachNode(node.tagCallStatementArgs!.args, visitor)
                        || visitor(node.tagCallStatementArgs!.rightParen)
                        || visitor(node.leftBrace)
                        || forEachNode(node.stmtList, visitor)
                        || visitor(node.rightBrace);
                }
            }
        case NodeKind.simpleStringLiteral:
            return visitor(node.leftQuote)
                || visitor(node.textSpan)
                || visitor(node.rightQuote);
        case NodeKind.interpolatedStringLiteral:
            return visitor(node.leftQuote)
                || forEachNode(node.elements, visitor)
                || visitor(node.rightQuote);
        case NodeKind.numericLiteral:
            return visitor(node.literal);
        case NodeKind.booleanLiteral:
            return visitor(node.literal);
        case NodeKind.identifier:
            return visitor(node.source);
        case NodeKind.indexedAccess:
            return visitor(node.root)
            || forEachNode(node.accessElements, visitor);
        case NodeKind.indexedAccessChainElement:
            switch (node.accessType) {
                case IndexedAccessType.dot:
                    return visitor(node.dot)
                        || visitor(node.property);
                case IndexedAccessType.bracket:
                    return visitor(node.leftBracket)
                        || visitor(node.expr)
                        || visitor(node.rightBracket)
                case IndexedAccessType.optionalDot:
                    return visitor(node.questionMark)
                        || visitor(node.dot)
                        || visitor(node.property);
                case IndexedAccessType.optionalBracket:
                    return visitor(node.questionMark)
                        || visitor(node.leftBracket)
                        || visitor(node.expr)
                        || visitor(node.rightBracket);
                case IndexedAccessType.optionalCall:
                    return visitor(node.questionMark)
                        || visitor(node.dot);
            }
        case NodeKind.sliceExpression:
            return visitor(node.from)
                || visitor(node.colon1)
                || visitor(node.to)
                || visitor(node.colon2)
                || visitor(node.stride);
        case NodeKind.functionParameter:
            if (node.fromTag) {
                return visitor(node.tagOrigin.startTag);
            }
            return visitor(node.requiredTerminal)
                || visitor(node.javaLikeTypename)
                || visitor(node.dotDotDot)
                || visitor(node.identifier)
                || visitor(node.equals)
                || visitor(node.defaultValue)
                || visitor(node.comma)
        case NodeKind.functionDefinition:
            if (node.fromTag) {
                return visitor(node.tagOrigin.startTag)
                    || forEachNode(node.params, visitor)
                    || forEachNode(node.body, visitor)
                    || visitor(node.tagOrigin.endTag);
            }
            return visitor(node.accessModifier)
                || visitor(node.returnType)
                || visitor(node.functionToken)
                || visitor(node.nameToken)
                || visitor(node.leftParen)
                || forEachNode(node.params, visitor)
                || visitor(node.rightParen)
                || forEachNode(node.attrs, visitor)
                || visitor(node.body);
        case NodeKind.arrowFunctionDefinition:
            return visitor(node.parens?.left)
                || forEachNode(node.params, visitor)
                || visitor(node.parens?.right)
                || visitor(node.fatArrow)
                || visitor(node.body)
        case NodeKind.dottedPath:
            return visitor(node.headKey)
                || forEachNode(node.rest, visitor);
        case NodeKind.dottedPathRest:
            return visitor(node.dot)
                || visitor(node.key);
        case NodeKind.switch:
            if (node.fromTag) {
                return visitor(node.tagOrigin.startTag)
                    || forEachNode(node.cases, visitor)
                    || visitor(node.tagOrigin.endTag);
            }
            return visitor(node.switchToken)
                || visitor(node.leftParen)
                || visitor(node.expr)
                || visitor(node.rightParen)
                || visitor(node.leftBrace)
                || forEachNode(node.cases, visitor)
                || visitor(node.rightBrace);
        case NodeKind.switchCase:
            if (node.fromTag) {
                return visitor(node.tagOrigin.startTag)
                    || forEachNode(node.body, visitor)
                    || visitor(node.tagOrigin.endTag);
            }
            return visitor(node.caseOrDefaultToken)
                || visitor(node.expr)
                || visitor(node.colon)
                || forEachNode(node.body, visitor)
        case NodeKind.do:
            return visitor(node.doToken)
                || visitor(node.body)
                || visitor(node.whileToken)
                || visitor(node.leftParen)
                || visitor(node.expr)
                || visitor(node.rightParen);
        case NodeKind.while:
            return visitor(node.whileToken)
                || visitor(node.leftParen)
                || visitor(node.expr)
                || visitor(node.rightParen)
                || visitor(node.body)
        case NodeKind.ternary:
            return visitor(node.expr)
                || visitor(node.questionMark)
                || visitor(node.ifTrue)
                || visitor(node.colon)
                || visitor(node.ifFalse);
        case NodeKind.for:
            if (node.subType === ForSubType.forIn) {
                return visitor(node.forToken)
                    || visitor(node.leftParen)
                    || visitor(node.init)
                    || visitor(node.inToken)
                    || visitor(node.expr)
                    || visitor(node.rightParen)
                    || visitor(node.body);
            }
            return visitor(node.forToken)
                || visitor(node.leftParen)
                || visitor(node.initExpr)
                || visitor(node.semi1)
                || visitor(node.conditionExpr)
                || visitor(node.semi2)
                || visitor(node.incrementExpr)
                || visitor(node.rightParen)
                || visitor(node.body);
        case NodeKind.structLiteral:
            return visitor(node.leftDelimiter)
                || forEachNode(node.members, visitor)
                || visitor(node.rightDelimiter);
        case NodeKind.structLiteralInitializerMember:
            if (node.subType === StructLiteralInitializerMemberSubtype.keyed) {
                return visitor(node.key)
                    || visitor(node.colon)
                    || visitor(node.expr)
                    || visitor(node.comma);
            }
            else {
                return visitor(node.dotDotDot)
                    || visitor(node.expr);
            }
        case NodeKind.arrayLiteral:
            return visitor(node.leftBracket)
                || forEachNode(node.members, visitor)
                || visitor(node.rightBracket)
        case NodeKind.arrayLiteralInitializerMember:
            if (node.subType === ArrayLiteralInitializerMemberSubtype.simple) {
                return visitor(node.expr)
                    || visitor(node.comma);
            }
            else {
                return visitor(node.dotDotDot)
                    || visitor(node.expr)
                    || visitor(node.comma);
            }
        case NodeKind.try:
            if (node.fromTag) {
                return visitor(node.tagOrigin.startTag)
                    || forEachNode(node.body, visitor)
                    || forEachNode(node.catchBlocks, visitor)
                    || visitor(node.finallyBlock)
                    || visitor(node.tagOrigin.endTag);
            }
            return visitor(node.tryToken)
                || visitor(node.leftBrace)
                || forEachNode(node.body, visitor)
                || visitor(node.rightBrace)
                || forEachNode(node.catchBlocks, visitor)
                || visitor(node.finallyBlock);
        case NodeKind.catch:
            if (node.fromTag) {
                return visitor(node.tagOrigin.startTag)
                    || forEachNode(node.body, visitor)
                    || visitor(node.tagOrigin.endTag);
            }
            
            return visitor(node.catchToken)
                || visitor(node.leftParen)
                || visitor(node.exceptionType)
                || visitor(node.exceptionBinding)
                || visitor(node.rightParen)
                || visitor(node.leftBrace)
                || forEachNode(node.body, visitor)
                || visitor(node.rightBrace);
        case NodeKind.finally:
            if (node.fromTag) {
                return visitor(node.tagOrigin.startTag)
                    || forEachNode(node.body, visitor)
                    || visitor(node.tagOrigin.endTag);
            }
            return visitor(node.finallyToken)
                || visitor(node.leftBrace)
                || forEachNode(node.body, visitor)
                || visitor(node.rightBrace);
        case NodeKind.importStatement:
            return visitor(node.importToken)
                || visitor(node.path)
                || visitor(node.semicolon);
        case NodeKind.new:
            return visitor(node.newToken)
                || visitor(node.callExpr);
        case NodeKind.typeShim:
            return;
        default:
            ((_:never) => { throw "Non-exhaustive case or unintentional fallthrough." })(node);
    }
}

export interface NodeSourceMap {
    nodeId: number,
    range: SourceRange
}

export function flattenTree(tree: Node | Node[]) : NodeSourceMap[] {
    const result : NodeSourceMap[] = [];

    function pushNode(node: Node) {
        if (result.length > 0) {
            if (result[result.length-1].range.toExclusive > node.range.fromInclusive) {
                throw "each subsequent node should start on or after the exclusive end of the previous node";
            }
        }
        result.push({
            nodeId: node.nodeId,
            range: node.range
        });
    }

    function visitor(node: Node | undefined | null) {
        if (node) {
            if (node.kind === NodeKind.terminal || node.kind === NodeKind.comment || node.kind === NodeKind.textSpan) {
                pushNode(node);
            }

            // we also want the trivia for a terminal, too
            visit(node, visitor);
        }
    }

    Array.isArray(tree)
        ? forEachNode(tree, visitor)
        : visit(tree, visitor);

    return result;
}

// conform to java's java.util.Arrays.binarySearch
export function binarySearch<T>(vs: T[], comparator: (v: T) => number) : number {
    if (vs.length === 0) {
        return -1;
    }

    function mid(a: number, b: number, floorOrCeil: 'f' | 'c') {
        return floorOrCeil === 'f'
            ? Math.floor((a+b)/2)
            : Math.ceil((a+b)/2);
    }

    let floor = 0;
    let ceil = vs.length - 1;
    let index = mid(floor, ceil, 'f');

    while (floor <= ceil) {
        const compare = comparator(vs[index]);
        if (compare === 0) {
            // match
            return index;
        }

        if (index === 0) {
            return -1; // ~0 == -1
        }
        else if (index === ceil) {
            return ~index; // ~index == -(index+1)
        }
        else if (compare === -1) {
            // T is less than target, move floor
            floor = index+1;
            index = mid(floor, ceil, 'f');
            continue;
        }
        else if (compare === 1) {
            // T is more than target, move ceil
            ceil = index-1;
            index = mid(floor, ceil, 'f');
        }
    }

    return ~index;
}

export function findNodeInFlatSourceMap(flatSourceMap: NodeSourceMap[], nodeMap: ReadonlyMap<NodeId, Node>, index: number) {
    if (flatSourceMap.length === 0) return undefined;

    let match = binarySearch(flatSourceMap,
        (v) => {
            //
            // can be equal to range.toExclusive because if the cursor is "on" "abc.|x"
            //                                        single char '.' is [3,4)  ---^^--- cursor is "on" pos 4
            // so cursor is right after the dot, on position 4
            // we want to say were "in" the dot
            //
            if (v.range.fromInclusive < index && index <= v.range.toExclusive) {
                // match: on or in the target index
                return 0;
            }
            else if (v.range.toExclusive < index) { // move floor up, our target is further ahead in the input
                return -1;
            }
            else { // move ceiling down, our target node is before this node
                return 1;
            }
        });

    // if we didn't match get the closest to "leftmost" node
    match = match < 0 ? ~match : match;
    return nodeMap.get(flatSourceMap[match].nodeId);
}

export function isExpressionContext(node: Node | null) : boolean {
    outer:
    while (node) {
        switch (node.kind) {
            case NodeKind.sourceFile: // fallthough
            case NodeKind.comment:
                return false;
            case NodeKind.terminal: // fallthrough
            case NodeKind.identifier:
            case NodeKind.textSpan:
                node = node.parent;
                continue outer;
            case NodeKind.hashWrappedExpr:
                return true;
            case NodeKind.try:
            case NodeKind.catch:
            case NodeKind.finally:
            case NodeKind.switch:
            case NodeKind.functionDefinition:
                return !node.fromTag;
            case NodeKind.tag:
                return node.canonicalName === "if" || node.canonicalName === "elseif" || node.canonicalName === "return" || node.canonicalName === "set";
            case NodeKind.statement:
                switch (node.subType) {
                    case StatementType.fromTag:
                        return false;
                    case StatementType.expressionWrapper:
                    case StatementType.scriptSugaredTagCallStatement:
                    case StatementType.scriptTagCallStatement:
                        return true;
                    default:
                        // fixme: clean up union so we can detect we've exhaustively checked
                        return false;
                }
            case NodeKind.block:
                switch (node.subType) {
                    case BlockType.fromTag:
                        // startTag might be undefined if this is a "loose" tag block like `<cfif> [here] <cfelseif> ... </cfif>`
                        // should probably represent a "loose" tag block more explicitly
                        return node.tagOrigin.startTag?.canonicalName === "script";
                    case BlockType.scriptSugaredTagCallBlock:
                    case BlockType.cLike:
                    case BlockType.scriptSugaredTagCallBlock:
                        return true;
                    default:
                        return false;
                        // need to setup the Block union such that we can detect that we've exhausted all options
                }
            default:
                node = node.parent;
        }
    }

    return false;
}

export function isCfScriptTagBlock(node: Node | null) : boolean {
    while (node) {
        if (node.kind === NodeKind.block && node.subType === BlockType.fromTag) {
            if (node.tagOrigin.startTag?.canonicalName === "script") {
                return true;
            }
        }
        node = node.parent;
    }
    return false;
}

export function getNearestEnclosingScope(node: Node, scopeName: StaticallyKnownScopeName) : SymTab | undefined {
    while (true) {
        // scope on this node contains the target scope
        if (node.containedScope?.[scopeName]) {
            return node.containedScope[scopeName];
        }
        // didn't find it, but there is a container; we can jump to the parent container
        else if (node.containedScope?.container) {
            node = node.containedScope.container;
        }
        // didn't find it, and there is no container; climb to parent
        else if (node.parent) {
            node = node.parent;
        }
        // at the root, didn't find it
        else {
            return undefined;
        }
    }
}

export class BiMap<K,V> {
    #forward = new Map<K,V>();
    #reverse = new Map<V,K>();
    constructor() {}

    set(key: K, value: V) {
        this.#forward.set(key, value);
        this.#reverse.set(value, key);
    }

    getByKey(key: K) {
        return this.#forward.get(key);
    }

    getByValue(value: V) {
        return this.#reverse.get(value);
    }

    deleteByKey(key: K) {
        const value = this.getByKey(key);
        if (value) {
            this.#forward.delete(key);
            this.#reverse.delete(value);
        }
    }

    deleteByValue(value: V) {
        const key = this.getByValue(value);
        if (key) {
            this.#forward.delete(key);
            this.#reverse.delete(value);
        }
    }

    allKeys() : K[] {
        return [...this.#forward.keys()];
    }

    allValues() : V[] {
        return [...this.#reverse.keys()];
    }
}

export function findAncestor(node: Node, predicate: (node: Node | null) => true | false | "bail") : Node | undefined {
    let current : Node | null = node;
    while (current) {
        const result = predicate(current);
        if (result === true) {
            return current;
        }
        else if (result === false) {
            current = current.parent;
        }
        else if (result === "bail") {
            break;
        }
    }
    return undefined;
}

<<<<<<< HEAD
export function getContainingFunction(node: Node) : Node | undefined {
    return findAncestor(node, (node) => !!node && (node.kind === NodeKind.functionDefinition || node.kind === NodeKind.arrowFunctionDefinition));
=======
export function getContainingFunction(node: Node) : FunctionDefinition | ArrowFunctionDefinition | undefined {
    return findAncestor(node, (node) => !!node && (node.kind === NodeType.functionDefinition || node.kind === NodeType.arrowFunctionDefinition)) as FunctionDefinition | ArrowFunctionDefinition;
>>>>>>> 160e3903
}

export function getNodeLinks(node: Node) {
    return node.links ?? (node.links = {});
}

export function getSourceFile(node: Node) : SourceFile | undefined {
    return findAncestor(node, (node) => node?.kind === NodeKind.sourceFile) as SourceFile | undefined;
}

export function getNearestConstruct(node: Node) : Node | undefined {
    return findAncestor(node, (node) => {
        return !!node
            && node.kind !== NodeKind.terminal
            && node.kind !== NodeKind.textSpan;
    });
}

export function isInCfcPsuedoConstructor(node: Node) : boolean {
    return !!findAncestor(node, (node) => {
        if (!node) return false;
        // if we have an ancestor of a function definition, we weren't in a psuedo constructor
        if (node.parent?.kind === NodeKind.functionDefinition) return "bail";
        // otherwise, if this is a block, check if the block is:
        // 1) a component tag block (i.e., `<cfcomponent>...</cfcomponent>`)
        // 2) a script sugared component block (i.e., `component { ... }`)
        // if it is, then OK, we are in a psuedo constructor
        // otherwise, keep climbing
        return node.parent?.kind === NodeKind.block && (
            (node.parent.subType === BlockType.fromTag && node.parent.tagOrigin.startTag?.canonicalName === "component")
            || (node.parent.subType === BlockType.scriptSugaredTagCallBlock && node.parent.name?.token.text.toLowerCase() === "component")
        );
    })
}

export function getAllNamesOfScopeDisplay(scopeDisplay : ScopeDisplay, ...targetKeys: StaticallyKnownScopeName[]) : [StaticallyKnownScopeName, string][] {
    const result : [StaticallyKnownScopeName, string][] = [];
    for (const scopeName of targetKeys) {
        if (scopeDisplay.hasOwnProperty(scopeName)) {
            for (const symTabEntry of scopeDisplay[scopeName]!.values()) {
                result.push([scopeName, symTabEntry.uiName]);
            }
        }
    }

    return result;
}

export function getFunctionSignatureParamNames(sig: cfFunctionSignature, ...omit: string[]) {
    const result : string[] = [];
    const omitSet = new Set(omit);
    for (const param of sig.params) {
        if (!omitSet.has(param.canonicalName)) result.push(param.canonicalName);
    }
    return result;
}

export function isHoistableFunctionDefinition(node: FunctionDefinition | ArrowFunctionDefinition) : node is FunctionDefinition {
    // fixme: need a more explicit way to say "this function is anonymous", right now we imply it by saying a function has a name
    return node.kind === NodeKind.functionDefinition && (typeof node.canonicalName === "string");
}

export function stringifyLValue(node: Identifier | IndexedAccess) : {ui: string, canonical: string} | undefined {
    if (node.kind === NodeKind.identifier) return node.uiName && node.canonicalName ? {ui: node.uiName, canonical: node.canonicalName} : undefined;
    let result : {ui: string, canonical: string};

    if (node.root.kind === NodeKind.identifier && node.root.canonicalName && node.root.uiName) {
        result = {ui: node.root.uiName, canonical: node.root.canonicalName};
    }
    else {
        return undefined;
    }

    for (let i = 0; i < node.accessElements.length; i++) {
        const element = node.accessElements[i];
        if (element.accessType === IndexedAccessType.dot) {
            result.canonical += "." + element.property.token.text.toLowerCase();
            result.ui += "." + element.property.token.text;
        }
        else if (element.accessType === IndexedAccessType.bracket) {
            const propertyName = getTriviallyComputableString(element.expr)
            if (!propertyName) return undefined;
            result.canonical += "." + propertyName.toLowerCase();
            result.ui += "." + propertyName;
        }
        else {
            return undefined;
        }
    }
    return result;
}

export function stringifyDottedPath(node: DottedPath) {
    let result = node.headKey.token.text;
    for (let next of node.rest) {
        result += "." + next.key.token.text;
    }
    return {ui: result, canonical: result.toLowerCase()}
}

export function filterNodeList(node: Node | Node[] | null | undefined, cb: (node: Node) => boolean) : Node[] {
    if (!node) return [];
    if (Array.isArray(node)) {
        return node.filter(cb);
    }
    else if (cb(node)) {
        return [node];
    }
    else {
        return [];
    }
}

export type Mutable<T> = {-readonly [K in keyof T]: T[K]};

export function getComponentBlock(sourceFile: SourceFile) : Block | undefined {
    if (sourceFile.cfFileType !== CfFileType.cfc) return undefined;
    let result : Block | undefined = undefined;
    visit(sourceFile, (node) => {
        if (node?.kind === NodeKind.comment || node?.kind === NodeKind.textSpan) {
            return undefined;
        }
        else if (node?.kind === NodeKind.block) {
            if (node.subType === BlockType.fromTag && node.tagOrigin.startTag?.canonicalName === "component") {
                result = node;
                return "bail";
            }
            else if (node.subType === BlockType.scriptSugaredTagCallBlock && node.name?.token.text.toLowerCase() === "component") {
                result = node;
                return "bail";
            }
        }
        return "bail"; // a component file should always be textspans/comments followed by a component block; if we don't match that pattern, we're not going to keep searching the entire file
    });
    return result;
}

export function getComponentAttrs(sourceFile: SourceFile) {
    const componentBlock = getComponentBlock(sourceFile);
    if (componentBlock) {
        return componentBlock.subType === BlockType.fromTag
            ? (componentBlock.tagOrigin.startTag as CfTag.Common).attrs
            : componentBlock.sugaredCallStatementAttrs ?? [];
    }
    else {
        return undefined;
    }
    /*
    if (sourceFile.cfFileType !== CfFileType.cfc) return undefined;
    let attrs : TagAttribute[] | undefined = undefined;
    visit(sourceFile, (node) => {
        if (node?.kind === NodeType.comment || node?.kind === NodeType.textSpan) {
            return undefined;
        }
        else if (node?.kind === NodeType.block) {
            if (node.subType === BlockType.fromTag && node.tagOrigin.startTag?.canonicalName === "component") {
                attrs = (node.tagOrigin.startTag as CfTag.Common).attrs;
                return "bail";
            }
            else if (node.subType === BlockType.scriptSugaredTagCallBlock && node.name?.token.text.toLowerCase() === "component") {
                attrs = node.sugaredCallStatementAttrs ?? [];
                return "bail";
            }
        }
        return "bail"; // a component file should always be textspans/comments followed by a component block; if we don't match that pattern, we're not going to keep searching the entire file
    });
    return attrs;*/
}

export function recursiveGetFiles(root: string, pattern: RegExp) : string [] {
	const result : string[] = [];
	const fds = fs.readdirSync(root, {withFileTypes: true});
	for (const fd of fds) {
		if (fd.isDirectory()) result.push(...recursiveGetFiles(path.resolve(root, fd.name), pattern));
		else if (pattern.test(fd.name)) {
			const fspath = path.resolve(root, fd.name);
			result.push(fspath);
		}
	}
	return result;
}<|MERGE_RESOLUTION|>--- conflicted
+++ resolved
@@ -1,1074 +1,1069 @@
-import * as path from "path";
-import * as fs from "fs";
-import { ArrayLiteralInitializerMemberSubtype, ArrowFunctionDefinition, Block, BlockType, CfTag, DottedPath, ForSubType, FunctionDefinition, Identifier, IndexedAccess, IndexedAccessType, Node, NodeId, ScopeDisplay, SourceFile, StatementType, StaticallyKnownScopeName, StructLiteralInitializerMemberSubtype, SymTab, TagAttribute, UnaryOperatorPos } from "./node";
-import { NodeKind } from "./node";
-import { Token, TokenType, CfFileType, SourceRange } from "./scanner";
-import { cfFunctionSignature } from "./types";
-
-const enum TagFact {
-    ALLOW_VOID		= 0x00000001, // tag can be void, e.g., <cfhttp> can be loose, or have a body like <cfhttp><cfhttpparam></cfhttp>
-	REQUIRE_VOID    = 0x00000002, // tag is always just a loose tag, whether marked with a void-slash or not
-	DISALLOW_VOID   = 0x00000004, // the body can be length 0, but it needs to have a matching end tag
-
-	// helpful "inverse" aliases
-	ALLOW_BODY = ALLOW_VOID,
-	REQUIRE_BODY = DISALLOW_VOID,
-	DISALLOW_BODY = REQUIRE_VOID
-}
-
-const tagFacts = {
-    // the "cf" prefix is implied
-    abort:          TagFact.DISALLOW_BODY,
-    application:    TagFact.DISALLOW_BODY,
-    argument:       TagFact.DISALLOW_BODY,
-    break:          TagFact.DISALLOW_BODY,
-    catch:          TagFact.ALLOW_BODY,
-    component:      TagFact.REQUIRE_BODY,
-    content:        TagFact.DISALLOW_BODY,
-    continue:       TagFact.DISALLOW_BODY,
-    cookie:         TagFact.DISALLOW_BODY,
-    directory:      TagFact.DISALLOW_BODY,
-    documentitem:   TagFact.DISALLOW_BODY,
-    dump:           TagFact.DISALLOW_BODY,
-    else:           TagFact.REQUIRE_BODY,
-    elseif:         TagFact.REQUIRE_BODY,
-    error:          TagFact.DISALLOW_BODY,
-    exit:           TagFact.DISALLOW_BODY,
-    file:           TagFact.ALLOW_BODY,
-    finally:        TagFact.REQUIRE_BODY,
-    function:       TagFact.REQUIRE_BODY,
-    header:         TagFact.DISALLOW_BODY,
-    http:           TagFact.ALLOW_BODY,
-    httpparam:      TagFact.DISALLOW_BODY,
-    if:             TagFact.REQUIRE_BODY,
-    include:        TagFact.DISALLOW_BODY,
-    input:          TagFact.DISALLOW_BODY,
-    invoke:         TagFact.ALLOW_BODY,
-    invokeargument: TagFact.DISALLOW_BODY,
-    location:       TagFact.DISALLOW_BODY,
-    log:            TagFact.DISALLOW_BODY,
-    loop:           TagFact.REQUIRE_BODY,
-    mail:           TagFact.REQUIRE_BODY,
-    mailparam:      TagFact.DISALLOW_BODY,
-    output:         TagFact.REQUIRE_BODY,
-    param:          TagFact.DISALLOW_BODY,
-    pdf:            TagFact.ALLOW_BODY,
-    pdfform:        TagFact.DISALLOW_BODY,
-    pdfformparam:   TagFact.DISALLOW_BODY,
-    pdfparam:       TagFact.DISALLOW_BODY,
-    procparam:      TagFact.DISALLOW_BODY,
-    procresult:     TagFact.DISALLOW_BODY,
-    property:       TagFact.DISALLOW_BODY,
-    queryparam:     TagFact.DISALLOW_BODY,
-    query:          TagFact.REQUIRE_BODY,
-    reportparam:    TagFact.DISALLOW_BODY,
-    rethrow:        TagFact.DISALLOW_BODY,
-    return:         TagFact.DISALLOW_BODY,
-    set:            TagFact.DISALLOW_BODY,
-    setting:        TagFact.DISALLOW_BODY,
-    spreadsheet:    TagFact.DISALLOW_BODY,
-    storedproc:     TagFact.ALLOW_BODY,
-    throw:          TagFact.DISALLOW_BODY,
-    trace:          TagFact.DISALLOW_BODY,
-    transaction:    TagFact.ALLOW_BODY,
-    try:            TagFact.REQUIRE_BODY,
-    wddx:           TagFact.ALLOW_BODY,
-    zip:            TagFact.ALLOW_BODY,
-    zipparam:       TagFact.DISALLOW_BODY,
-} as const;
-
-function getTagFacts(tag: CfTag) : TagFact | null {
-    if (tagFacts.hasOwnProperty(tag.canonicalName)) {
-        return tagFacts[tag.canonicalName as keyof typeof tagFacts]
-    }
-    return null;
-}
-
-export function cfmOrCfc(fname: string) : CfFileType | undefined {
-    return /\.cfc$/i.test(fname)
-        ? CfFileType.cfc
-        : /\.d\.cfm$/.test(fname)
-        ? CfFileType.dCfm
-        : /\.cfml?$/i.test(fname)
-        ? CfFileType.cfm
-        : undefined;
-}
-
-export function requiresEndTag(tag: CfTag) : boolean {
-	const facts = getTagFacts(tag);
-    return !!facts && !!(facts & TagFact.REQUIRE_BODY);
-}
-
-export function allowTagBody(tag: CfTag) : boolean {
-    const facts = getTagFacts(tag);
-    return !!(facts && (
-        (facts & TagFact.ALLOW_BODY) ||
-        (facts & TagFact.REQUIRE_BODY)));
-}
-
-export function isLexemeLikeToken(token: Token, allowNumeric = false) : boolean {
-    const val = token.type;
-    return val === TokenType.LEXEME
-        || (allowNumeric && val === TokenType.NUMBER)
-        || (val > TokenType._FIRST_KW && val < TokenType._LAST_KW)
-        || (val > TokenType._FIRST_LIT && val < TokenType._LAST_LIT);
-}
-
-const sugaredTagNames = new Set<string>(["component", "interface", "savecontent", "lock", "transaction"]);
-export function isSugaredTagName(text: string) {
-    return sugaredTagNames.has(text);
-}
-
-// based on testing against CF-2021
-const illegalIdentifierNames = new Set<string>(["function", "final", "default"]);
-export function isIllegalIdentifierName(text: string) {
-    return illegalIdentifierNames.has(text);
-}
-
-/**
- * a string is trivially computable if, possibly stripping outer hash-wrapper and
- * any number of parentheses, we arrive at:
- *      a string with 1 element, which is a TextSpan | Terminal (InterpolatedStringLiteral | NumericLiteral)
- *      an integer numeric literal
- */
- export function getTriviallyComputableString(node: Node | undefined | null) : string | undefined {
-    if (!node) return undefined;
-
-    if (node.kind === NodeKind.simpleStringLiteral) {
-        return node.textSpan.text;
-    }
-    else if (node.kind === NodeKind.terminal) {
-        return node.token.text;
-    }
-    else if (node.kind === NodeKind.numericLiteral) {
-        return node.literal.token.text;
-    }
-    else if (node.kind === NodeKind.hashWrappedExpr || node.kind === NodeKind.parenthetical) {
-        return getTriviallyComputableString(node.expr);
-    }
-    else if (node.kind === NodeKind.interpolatedStringLiteral) {
-        let result = "";
-        for (let i = 0; i < node.elements.length; i++) {
-            let trivialElement = getTriviallyComputableString(node.elements[0]);
-            if (trivialElement === undefined) {
-                return undefined;
-            }
-            else {
-                result += trivialElement;
-            }
-        }
-        return result;
-    }
-    else if (node.kind === NodeKind.identifier) {
-        return getTriviallyComputableString(node.source);
-    }
-
-    return undefined;
-}
-
-export function getTriviallyComputableBoolean(node: Node | undefined | null) : boolean | undefined {
-    if (!node) return undefined
-
-    let trivialString = getTriviallyComputableString(node);
-    if (trivialString) {
-        return castCfStringAsCfBoolean(trivialString);
-    }
-
-    if (node.kind === NodeKind.booleanLiteral) {
-        return node.literal.token.type === TokenType.KW_TRUE;
-    }
-    else if (node.kind === NodeKind.numericLiteral) {
-        return castCfNumericLiteralAsCfBoolean(node.literal.token.text);
-    }
-    else if (node.kind === NodeKind.hashWrappedExpr || node.kind === NodeKind.parenthetical) {
-        return getTriviallyComputableBoolean(node.expr);
-    }
-
-    return undefined;
-}
-
-/**
- * there are cases where a negative value is not accepted by the cf engine as a boolean in certain positions,
- * like <cfargument name="foo" required="-1">
- * but in others, it is OK, e.g. `if (-1) { true because non-zero } `
- * so -- should callers check for such cases before calling this ?
- */
-export function castCfNumericLiteralAsCfBoolean(numericLiteralText: string) : boolean | undefined {
-    const val = parseFloat(numericLiteralText);
-    return isNaN(val)
-        ? undefined
-        : val !== 0;
-}
-
-export function castCfStringAsCfBoolean(stringText: string) : boolean | undefined {
-    if (stringText.length <= "false".length) {
-        switch (stringText.toLowerCase()) {
-            case "yes":
-            case "true":
-                return true;
-            case "no":
-            case "false":
-                return false;
-            default: // no-op, fallthrough
-        }
-    }
-
-    // didn't get a nice string match
-    // maybe we got a number in the form of a string
-    return castCfNumericLiteralAsCfBoolean(stringText);
-}
-
-/**
- * get the value for some attribute
- * returns:
- *      the attributes value if found,
- *      undefined if the attribute exists but there is no expression associated with the attribute,
- *      null if not found
- */
-export function getAttributeValue(attrs: TagAttribute[], name: string) : Node | undefined | null {
-    const name_ = name.toLowerCase();
-    for (const attr of attrs) {
-        if (attr.lcName === name_) {
-            return attr.expr
-                ? attr.expr
-                : undefined;
-        }
-    }
-    return null;
-}
-
-// falsy return values keep it going
-function forEachNode<T>(nodeList: Node[], f: (node: Node) => T) : T | undefined {
-    for (let i = 0; i < nodeList.length; i++) {
-        const result = f(nodeList[i]);
-        if (result) return result;
-    }
-    return undefined;
-}
-
-// a falsy value returned by the visitor keeps it going
-export function visit(node: Node | Node[], visitor: (arg: Node | undefined | null) => any) : void {
-    if (Array.isArray(node)) {
-        return forEachNode(node, visitor);
-    }
-    switch (node.kind) {
-        case NodeKind.comment:
-        case NodeKind.textSpan:
-            // bottomed out
-            return;
-        case NodeKind.terminal:
-            // trivia is generally expected to be text/comments,
-            // but it can be anything; for example, an incorrectly placed tag between </cfcatch> ... </cftry>
-            return forEachNode(node.trivia, visitor);
-        case NodeKind.sourceFile:
-            return forEachNode(node.content, visitor);
-        case NodeKind.hashWrappedExpr:
-            return visitor(node.leftHash)
-                || visitor(node.expr)
-                || visitor(node.rightHash);
-        case NodeKind.parenthetical:
-            return visitor(node.leftParen)
-                || visitor(node.expr)
-                || visitor(node.rightParen);
-        case NodeKind.tagAttribute:
-            return visitor(node.name)
-                || visitor(node.equals)
-                || visitor(node.expr);
-        case NodeKind.tag:
-            switch (node.tagType) {
-                case CfTag.TagType.common:
-                    return visitor(node.tagStart)
-                        || visitor(node.tagName)
-                        || forEachNode(node.attrs, visitor)
-                        || visitor(node.voidSlash)
-                        || visitor(node.tagEnd);
-                case CfTag.TagType.scriptLike:
-                    return visitor(node.tagStart)
-                        || visitor(node.tagName)
-                        || visitor(node.expr)
-                        || visitor(node.voidSlash)
-                        || visitor(node.tagEnd);
-                case CfTag.TagType.script:
-                    return visitor(node.tagStart)
-                        || visitor(node.tagName)
-                        || visitor(node.voidSlash)
-                        || visitor(node.tagEnd);
-                default: return;
-            }
-        case NodeKind.callExpression:
-            return visitor(node.left)
-                || visitor(node.leftParen)
-                || forEachNode(node.args, visitor)
-                || visitor(node.rightParen);
-        case NodeKind.callArgument:
-            return visitor(node.name)
-                || visitor(node.equals)
-                || visitor(node.expr)
-                || visitor(node.comma);
-        case NodeKind.unaryOperator:
-            if (node.pos === UnaryOperatorPos.pre) {
-                return visitor(node.operator)
-                    || visitor(node.expr);
-            }
-            else {
-                return visitor(node.expr)
-                    || visitor(node.operator);
-            }
-        case NodeKind.binaryOperator:
-            return visitor(node.left)
-                || visitor(node.operator)
-                || visitor(node.right);
-        case NodeKind.conditional:
-            if (node.fromTag) {
-                return visitor(node.tagOrigin.startTag)
-                    || visitor(node.consequent)
-                    || visitor(node.alternative)
-                    || visitor(node.tagOrigin.endTag);
-            }
-            else {
-                return visitor(node.elseToken)
-                    || visitor(node.ifToken)
-                    || visitor(node.leftParen)
-                    || visitor(node.expr)
-                    || visitor(node.rightParen)
-                    || visitor(node.consequent)
-                    || visitor(node.alternative);
-            }
-        case NodeKind.variableDeclaration:
-            return visitor(node.finalModifier)
-                || visitor(node.varModifier)
-                || visitor(node.expr);
-        case NodeKind.statement:
-            switch (node.subType) {
-                case StatementType.expressionWrapper:
-                    // we have a <cfset> tag wrapped in a statement
-                    if (node.tagOrigin.startTag) {
-                        return visitor(node.tagOrigin.startTag.tagStart)
-                            || visitor(node.tagOrigin.startTag.tagName)
-                            || visitor(node.expr)
-                            || visitor(node.tagOrigin.startTag.voidSlash)
-                            || visitor(node.tagOrigin.startTag.tagEnd)
-                    }
-                    else {
-                        return visitor(node.expr)
-                            || visitor(node.semicolon)
-                    }
-                case StatementType.fromTag:
-                    return visitor(node.tagOrigin.startTag);
-                case StatementType.scriptSugaredTagCallStatement:
-                case StatementType.scriptTagCallStatement:
-                default: return;
-            }
-        case NodeKind.returnStatement:
-            return visitor(node.returnToken)
-                || visitor(node.expr)
-                || visitor(node.semicolon);
-        case NodeKind.breakStatement:
-            return visitor(node.breakToken)
-                || visitor(node.semicolon);
-        case NodeKind.continueStatement:
-            return visitor(node.continueToken)
-                || visitor(node.semicolon);
-        case NodeKind.block:
-            switch (node.subType) {
-                case BlockType.fromTag:
-                    return visitor(node.tagOrigin.startTag)
-                        || forEachNode(node.stmtList, visitor)
-                        || visitor(node.tagOrigin.endTag);
-                case BlockType.cLike: {
-                    return visitor(node.leftBrace)
-                        || forEachNode(node.stmtList, visitor)
-                        || visitor(node.rightBrace);
-                }
-                case BlockType.scriptSugaredTagCallBlock: {
-                    return visitor(node.name)
-                        || forEachNode(node.sugaredCallStatementAttrs!, visitor)
-                        || visitor(node.leftBrace)
-                        || forEachNode(node.stmtList, visitor)
-                        || visitor(node.rightBrace);
-                }
-                case BlockType.scriptTagCallBlock: {
-                    return visitor(node.name)
-                        || visitor(node.tagCallStatementArgs!.leftParen)
-                        || forEachNode(node.tagCallStatementArgs!.args, visitor)
-                        || visitor(node.tagCallStatementArgs!.rightParen)
-                        || visitor(node.leftBrace)
-                        || forEachNode(node.stmtList, visitor)
-                        || visitor(node.rightBrace);
-                }
-            }
-        case NodeKind.simpleStringLiteral:
-            return visitor(node.leftQuote)
-                || visitor(node.textSpan)
-                || visitor(node.rightQuote);
-        case NodeKind.interpolatedStringLiteral:
-            return visitor(node.leftQuote)
-                || forEachNode(node.elements, visitor)
-                || visitor(node.rightQuote);
-        case NodeKind.numericLiteral:
-            return visitor(node.literal);
-        case NodeKind.booleanLiteral:
-            return visitor(node.literal);
-        case NodeKind.identifier:
-            return visitor(node.source);
-        case NodeKind.indexedAccess:
-            return visitor(node.root)
-            || forEachNode(node.accessElements, visitor);
-        case NodeKind.indexedAccessChainElement:
-            switch (node.accessType) {
-                case IndexedAccessType.dot:
-                    return visitor(node.dot)
-                        || visitor(node.property);
-                case IndexedAccessType.bracket:
-                    return visitor(node.leftBracket)
-                        || visitor(node.expr)
-                        || visitor(node.rightBracket)
-                case IndexedAccessType.optionalDot:
-                    return visitor(node.questionMark)
-                        || visitor(node.dot)
-                        || visitor(node.property);
-                case IndexedAccessType.optionalBracket:
-                    return visitor(node.questionMark)
-                        || visitor(node.leftBracket)
-                        || visitor(node.expr)
-                        || visitor(node.rightBracket);
-                case IndexedAccessType.optionalCall:
-                    return visitor(node.questionMark)
-                        || visitor(node.dot);
-            }
-        case NodeKind.sliceExpression:
-            return visitor(node.from)
-                || visitor(node.colon1)
-                || visitor(node.to)
-                || visitor(node.colon2)
-                || visitor(node.stride);
-        case NodeKind.functionParameter:
-            if (node.fromTag) {
-                return visitor(node.tagOrigin.startTag);
-            }
-            return visitor(node.requiredTerminal)
-                || visitor(node.javaLikeTypename)
-                || visitor(node.dotDotDot)
-                || visitor(node.identifier)
-                || visitor(node.equals)
-                || visitor(node.defaultValue)
-                || visitor(node.comma)
-        case NodeKind.functionDefinition:
-            if (node.fromTag) {
-                return visitor(node.tagOrigin.startTag)
-                    || forEachNode(node.params, visitor)
-                    || forEachNode(node.body, visitor)
-                    || visitor(node.tagOrigin.endTag);
-            }
-            return visitor(node.accessModifier)
-                || visitor(node.returnType)
-                || visitor(node.functionToken)
-                || visitor(node.nameToken)
-                || visitor(node.leftParen)
-                || forEachNode(node.params, visitor)
-                || visitor(node.rightParen)
-                || forEachNode(node.attrs, visitor)
-                || visitor(node.body);
-        case NodeKind.arrowFunctionDefinition:
-            return visitor(node.parens?.left)
-                || forEachNode(node.params, visitor)
-                || visitor(node.parens?.right)
-                || visitor(node.fatArrow)
-                || visitor(node.body)
-        case NodeKind.dottedPath:
-            return visitor(node.headKey)
-                || forEachNode(node.rest, visitor);
-        case NodeKind.dottedPathRest:
-            return visitor(node.dot)
-                || visitor(node.key);
-        case NodeKind.switch:
-            if (node.fromTag) {
-                return visitor(node.tagOrigin.startTag)
-                    || forEachNode(node.cases, visitor)
-                    || visitor(node.tagOrigin.endTag);
-            }
-            return visitor(node.switchToken)
-                || visitor(node.leftParen)
-                || visitor(node.expr)
-                || visitor(node.rightParen)
-                || visitor(node.leftBrace)
-                || forEachNode(node.cases, visitor)
-                || visitor(node.rightBrace);
-        case NodeKind.switchCase:
-            if (node.fromTag) {
-                return visitor(node.tagOrigin.startTag)
-                    || forEachNode(node.body, visitor)
-                    || visitor(node.tagOrigin.endTag);
-            }
-            return visitor(node.caseOrDefaultToken)
-                || visitor(node.expr)
-                || visitor(node.colon)
-                || forEachNode(node.body, visitor)
-        case NodeKind.do:
-            return visitor(node.doToken)
-                || visitor(node.body)
-                || visitor(node.whileToken)
-                || visitor(node.leftParen)
-                || visitor(node.expr)
-                || visitor(node.rightParen);
-        case NodeKind.while:
-            return visitor(node.whileToken)
-                || visitor(node.leftParen)
-                || visitor(node.expr)
-                || visitor(node.rightParen)
-                || visitor(node.body)
-        case NodeKind.ternary:
-            return visitor(node.expr)
-                || visitor(node.questionMark)
-                || visitor(node.ifTrue)
-                || visitor(node.colon)
-                || visitor(node.ifFalse);
-        case NodeKind.for:
-            if (node.subType === ForSubType.forIn) {
-                return visitor(node.forToken)
-                    || visitor(node.leftParen)
-                    || visitor(node.init)
-                    || visitor(node.inToken)
-                    || visitor(node.expr)
-                    || visitor(node.rightParen)
-                    || visitor(node.body);
-            }
-            return visitor(node.forToken)
-                || visitor(node.leftParen)
-                || visitor(node.initExpr)
-                || visitor(node.semi1)
-                || visitor(node.conditionExpr)
-                || visitor(node.semi2)
-                || visitor(node.incrementExpr)
-                || visitor(node.rightParen)
-                || visitor(node.body);
-        case NodeKind.structLiteral:
-            return visitor(node.leftDelimiter)
-                || forEachNode(node.members, visitor)
-                || visitor(node.rightDelimiter);
-        case NodeKind.structLiteralInitializerMember:
-            if (node.subType === StructLiteralInitializerMemberSubtype.keyed) {
-                return visitor(node.key)
-                    || visitor(node.colon)
-                    || visitor(node.expr)
-                    || visitor(node.comma);
-            }
-            else {
-                return visitor(node.dotDotDot)
-                    || visitor(node.expr);
-            }
-        case NodeKind.arrayLiteral:
-            return visitor(node.leftBracket)
-                || forEachNode(node.members, visitor)
-                || visitor(node.rightBracket)
-        case NodeKind.arrayLiteralInitializerMember:
-            if (node.subType === ArrayLiteralInitializerMemberSubtype.simple) {
-                return visitor(node.expr)
-                    || visitor(node.comma);
-            }
-            else {
-                return visitor(node.dotDotDot)
-                    || visitor(node.expr)
-                    || visitor(node.comma);
-            }
-        case NodeKind.try:
-            if (node.fromTag) {
-                return visitor(node.tagOrigin.startTag)
-                    || forEachNode(node.body, visitor)
-                    || forEachNode(node.catchBlocks, visitor)
-                    || visitor(node.finallyBlock)
-                    || visitor(node.tagOrigin.endTag);
-            }
-            return visitor(node.tryToken)
-                || visitor(node.leftBrace)
-                || forEachNode(node.body, visitor)
-                || visitor(node.rightBrace)
-                || forEachNode(node.catchBlocks, visitor)
-                || visitor(node.finallyBlock);
-        case NodeKind.catch:
-            if (node.fromTag) {
-                return visitor(node.tagOrigin.startTag)
-                    || forEachNode(node.body, visitor)
-                    || visitor(node.tagOrigin.endTag);
-            }
-            
-            return visitor(node.catchToken)
-                || visitor(node.leftParen)
-                || visitor(node.exceptionType)
-                || visitor(node.exceptionBinding)
-                || visitor(node.rightParen)
-                || visitor(node.leftBrace)
-                || forEachNode(node.body, visitor)
-                || visitor(node.rightBrace);
-        case NodeKind.finally:
-            if (node.fromTag) {
-                return visitor(node.tagOrigin.startTag)
-                    || forEachNode(node.body, visitor)
-                    || visitor(node.tagOrigin.endTag);
-            }
-            return visitor(node.finallyToken)
-                || visitor(node.leftBrace)
-                || forEachNode(node.body, visitor)
-                || visitor(node.rightBrace);
-        case NodeKind.importStatement:
-            return visitor(node.importToken)
-                || visitor(node.path)
-                || visitor(node.semicolon);
-        case NodeKind.new:
-            return visitor(node.newToken)
-                || visitor(node.callExpr);
-        case NodeKind.typeShim:
-            return;
-        default:
-            ((_:never) => { throw "Non-exhaustive case or unintentional fallthrough." })(node);
-    }
-}
-
-export interface NodeSourceMap {
-    nodeId: number,
-    range: SourceRange
-}
-
-export function flattenTree(tree: Node | Node[]) : NodeSourceMap[] {
-    const result : NodeSourceMap[] = [];
-
-    function pushNode(node: Node) {
-        if (result.length > 0) {
-            if (result[result.length-1].range.toExclusive > node.range.fromInclusive) {
-                throw "each subsequent node should start on or after the exclusive end of the previous node";
-            }
-        }
-        result.push({
-            nodeId: node.nodeId,
-            range: node.range
-        });
-    }
-
-    function visitor(node: Node | undefined | null) {
-        if (node) {
-            if (node.kind === NodeKind.terminal || node.kind === NodeKind.comment || node.kind === NodeKind.textSpan) {
-                pushNode(node);
-            }
-
-            // we also want the trivia for a terminal, too
-            visit(node, visitor);
-        }
-    }
-
-    Array.isArray(tree)
-        ? forEachNode(tree, visitor)
-        : visit(tree, visitor);
-
-    return result;
-}
-
-// conform to java's java.util.Arrays.binarySearch
-export function binarySearch<T>(vs: T[], comparator: (v: T) => number) : number {
-    if (vs.length === 0) {
-        return -1;
-    }
-
-    function mid(a: number, b: number, floorOrCeil: 'f' | 'c') {
-        return floorOrCeil === 'f'
-            ? Math.floor((a+b)/2)
-            : Math.ceil((a+b)/2);
-    }
-
-    let floor = 0;
-    let ceil = vs.length - 1;
-    let index = mid(floor, ceil, 'f');
-
-    while (floor <= ceil) {
-        const compare = comparator(vs[index]);
-        if (compare === 0) {
-            // match
-            return index;
-        }
-
-        if (index === 0) {
-            return -1; // ~0 == -1
-        }
-        else if (index === ceil) {
-            return ~index; // ~index == -(index+1)
-        }
-        else if (compare === -1) {
-            // T is less than target, move floor
-            floor = index+1;
-            index = mid(floor, ceil, 'f');
-            continue;
-        }
-        else if (compare === 1) {
-            // T is more than target, move ceil
-            ceil = index-1;
-            index = mid(floor, ceil, 'f');
-        }
-    }
-
-    return ~index;
-}
-
-export function findNodeInFlatSourceMap(flatSourceMap: NodeSourceMap[], nodeMap: ReadonlyMap<NodeId, Node>, index: number) {
-    if (flatSourceMap.length === 0) return undefined;
-
-    let match = binarySearch(flatSourceMap,
-        (v) => {
-            //
-            // can be equal to range.toExclusive because if the cursor is "on" "abc.|x"
-            //                                        single char '.' is [3,4)  ---^^--- cursor is "on" pos 4
-            // so cursor is right after the dot, on position 4
-            // we want to say were "in" the dot
-            //
-            if (v.range.fromInclusive < index && index <= v.range.toExclusive) {
-                // match: on or in the target index
-                return 0;
-            }
-            else if (v.range.toExclusive < index) { // move floor up, our target is further ahead in the input
-                return -1;
-            }
-            else { // move ceiling down, our target node is before this node
-                return 1;
-            }
-        });
-
-    // if we didn't match get the closest to "leftmost" node
-    match = match < 0 ? ~match : match;
-    return nodeMap.get(flatSourceMap[match].nodeId);
-}
-
-export function isExpressionContext(node: Node | null) : boolean {
-    outer:
-    while (node) {
-        switch (node.kind) {
-            case NodeKind.sourceFile: // fallthough
-            case NodeKind.comment:
-                return false;
-            case NodeKind.terminal: // fallthrough
-            case NodeKind.identifier:
-            case NodeKind.textSpan:
-                node = node.parent;
-                continue outer;
-            case NodeKind.hashWrappedExpr:
-                return true;
-            case NodeKind.try:
-            case NodeKind.catch:
-            case NodeKind.finally:
-            case NodeKind.switch:
-            case NodeKind.functionDefinition:
-                return !node.fromTag;
-            case NodeKind.tag:
-                return node.canonicalName === "if" || node.canonicalName === "elseif" || node.canonicalName === "return" || node.canonicalName === "set";
-            case NodeKind.statement:
-                switch (node.subType) {
-                    case StatementType.fromTag:
-                        return false;
-                    case StatementType.expressionWrapper:
-                    case StatementType.scriptSugaredTagCallStatement:
-                    case StatementType.scriptTagCallStatement:
-                        return true;
-                    default:
-                        // fixme: clean up union so we can detect we've exhaustively checked
-                        return false;
-                }
-            case NodeKind.block:
-                switch (node.subType) {
-                    case BlockType.fromTag:
-                        // startTag might be undefined if this is a "loose" tag block like `<cfif> [here] <cfelseif> ... </cfif>`
-                        // should probably represent a "loose" tag block more explicitly
-                        return node.tagOrigin.startTag?.canonicalName === "script";
-                    case BlockType.scriptSugaredTagCallBlock:
-                    case BlockType.cLike:
-                    case BlockType.scriptSugaredTagCallBlock:
-                        return true;
-                    default:
-                        return false;
-                        // need to setup the Block union such that we can detect that we've exhausted all options
-                }
-            default:
-                node = node.parent;
-        }
-    }
-
-    return false;
-}
-
-export function isCfScriptTagBlock(node: Node | null) : boolean {
-    while (node) {
-        if (node.kind === NodeKind.block && node.subType === BlockType.fromTag) {
-            if (node.tagOrigin.startTag?.canonicalName === "script") {
-                return true;
-            }
-        }
-        node = node.parent;
-    }
-    return false;
-}
-
-export function getNearestEnclosingScope(node: Node, scopeName: StaticallyKnownScopeName) : SymTab | undefined {
-    while (true) {
-        // scope on this node contains the target scope
-        if (node.containedScope?.[scopeName]) {
-            return node.containedScope[scopeName];
-        }
-        // didn't find it, but there is a container; we can jump to the parent container
-        else if (node.containedScope?.container) {
-            node = node.containedScope.container;
-        }
-        // didn't find it, and there is no container; climb to parent
-        else if (node.parent) {
-            node = node.parent;
-        }
-        // at the root, didn't find it
-        else {
-            return undefined;
-        }
-    }
-}
-
-export class BiMap<K,V> {
-    #forward = new Map<K,V>();
-    #reverse = new Map<V,K>();
-    constructor() {}
-
-    set(key: K, value: V) {
-        this.#forward.set(key, value);
-        this.#reverse.set(value, key);
-    }
-
-    getByKey(key: K) {
-        return this.#forward.get(key);
-    }
-
-    getByValue(value: V) {
-        return this.#reverse.get(value);
-    }
-
-    deleteByKey(key: K) {
-        const value = this.getByKey(key);
-        if (value) {
-            this.#forward.delete(key);
-            this.#reverse.delete(value);
-        }
-    }
-
-    deleteByValue(value: V) {
-        const key = this.getByValue(value);
-        if (key) {
-            this.#forward.delete(key);
-            this.#reverse.delete(value);
-        }
-    }
-
-    allKeys() : K[] {
-        return [...this.#forward.keys()];
-    }
-
-    allValues() : V[] {
-        return [...this.#reverse.keys()];
-    }
-}
-
-export function findAncestor(node: Node, predicate: (node: Node | null) => true | false | "bail") : Node | undefined {
-    let current : Node | null = node;
-    while (current) {
-        const result = predicate(current);
-        if (result === true) {
-            return current;
-        }
-        else if (result === false) {
-            current = current.parent;
-        }
-        else if (result === "bail") {
-            break;
-        }
-    }
-    return undefined;
-}
-
-<<<<<<< HEAD
-export function getContainingFunction(node: Node) : Node | undefined {
-    return findAncestor(node, (node) => !!node && (node.kind === NodeKind.functionDefinition || node.kind === NodeKind.arrowFunctionDefinition));
-=======
-export function getContainingFunction(node: Node) : FunctionDefinition | ArrowFunctionDefinition | undefined {
-    return findAncestor(node, (node) => !!node && (node.kind === NodeType.functionDefinition || node.kind === NodeType.arrowFunctionDefinition)) as FunctionDefinition | ArrowFunctionDefinition;
->>>>>>> 160e3903
-}
-
-export function getNodeLinks(node: Node) {
-    return node.links ?? (node.links = {});
-}
-
-export function getSourceFile(node: Node) : SourceFile | undefined {
-    return findAncestor(node, (node) => node?.kind === NodeKind.sourceFile) as SourceFile | undefined;
-}
-
-export function getNearestConstruct(node: Node) : Node | undefined {
-    return findAncestor(node, (node) => {
-        return !!node
-            && node.kind !== NodeKind.terminal
-            && node.kind !== NodeKind.textSpan;
-    });
-}
-
-export function isInCfcPsuedoConstructor(node: Node) : boolean {
-    return !!findAncestor(node, (node) => {
-        if (!node) return false;
-        // if we have an ancestor of a function definition, we weren't in a psuedo constructor
-        if (node.parent?.kind === NodeKind.functionDefinition) return "bail";
-        // otherwise, if this is a block, check if the block is:
-        // 1) a component tag block (i.e., `<cfcomponent>...</cfcomponent>`)
-        // 2) a script sugared component block (i.e., `component { ... }`)
-        // if it is, then OK, we are in a psuedo constructor
-        // otherwise, keep climbing
-        return node.parent?.kind === NodeKind.block && (
-            (node.parent.subType === BlockType.fromTag && node.parent.tagOrigin.startTag?.canonicalName === "component")
-            || (node.parent.subType === BlockType.scriptSugaredTagCallBlock && node.parent.name?.token.text.toLowerCase() === "component")
-        );
-    })
-}
-
-export function getAllNamesOfScopeDisplay(scopeDisplay : ScopeDisplay, ...targetKeys: StaticallyKnownScopeName[]) : [StaticallyKnownScopeName, string][] {
-    const result : [StaticallyKnownScopeName, string][] = [];
-    for (const scopeName of targetKeys) {
-        if (scopeDisplay.hasOwnProperty(scopeName)) {
-            for (const symTabEntry of scopeDisplay[scopeName]!.values()) {
-                result.push([scopeName, symTabEntry.uiName]);
-            }
-        }
-    }
-
-    return result;
-}
-
-export function getFunctionSignatureParamNames(sig: cfFunctionSignature, ...omit: string[]) {
-    const result : string[] = [];
-    const omitSet = new Set(omit);
-    for (const param of sig.params) {
-        if (!omitSet.has(param.canonicalName)) result.push(param.canonicalName);
-    }
-    return result;
-}
-
-export function isHoistableFunctionDefinition(node: FunctionDefinition | ArrowFunctionDefinition) : node is FunctionDefinition {
-    // fixme: need a more explicit way to say "this function is anonymous", right now we imply it by saying a function has a name
-    return node.kind === NodeKind.functionDefinition && (typeof node.canonicalName === "string");
-}
-
-export function stringifyLValue(node: Identifier | IndexedAccess) : {ui: string, canonical: string} | undefined {
-    if (node.kind === NodeKind.identifier) return node.uiName && node.canonicalName ? {ui: node.uiName, canonical: node.canonicalName} : undefined;
-    let result : {ui: string, canonical: string};
-
-    if (node.root.kind === NodeKind.identifier && node.root.canonicalName && node.root.uiName) {
-        result = {ui: node.root.uiName, canonical: node.root.canonicalName};
-    }
-    else {
-        return undefined;
-    }
-
-    for (let i = 0; i < node.accessElements.length; i++) {
-        const element = node.accessElements[i];
-        if (element.accessType === IndexedAccessType.dot) {
-            result.canonical += "." + element.property.token.text.toLowerCase();
-            result.ui += "." + element.property.token.text;
-        }
-        else if (element.accessType === IndexedAccessType.bracket) {
-            const propertyName = getTriviallyComputableString(element.expr)
-            if (!propertyName) return undefined;
-            result.canonical += "." + propertyName.toLowerCase();
-            result.ui += "." + propertyName;
-        }
-        else {
-            return undefined;
-        }
-    }
-    return result;
-}
-
-export function stringifyDottedPath(node: DottedPath) {
-    let result = node.headKey.token.text;
-    for (let next of node.rest) {
-        result += "." + next.key.token.text;
-    }
-    return {ui: result, canonical: result.toLowerCase()}
-}
-
-export function filterNodeList(node: Node | Node[] | null | undefined, cb: (node: Node) => boolean) : Node[] {
-    if (!node) return [];
-    if (Array.isArray(node)) {
-        return node.filter(cb);
-    }
-    else if (cb(node)) {
-        return [node];
-    }
-    else {
-        return [];
-    }
-}
-
-export type Mutable<T> = {-readonly [K in keyof T]: T[K]};
-
-export function getComponentBlock(sourceFile: SourceFile) : Block | undefined {
-    if (sourceFile.cfFileType !== CfFileType.cfc) return undefined;
-    let result : Block | undefined = undefined;
-    visit(sourceFile, (node) => {
-        if (node?.kind === NodeKind.comment || node?.kind === NodeKind.textSpan) {
-            return undefined;
-        }
-        else if (node?.kind === NodeKind.block) {
-            if (node.subType === BlockType.fromTag && node.tagOrigin.startTag?.canonicalName === "component") {
-                result = node;
-                return "bail";
-            }
-            else if (node.subType === BlockType.scriptSugaredTagCallBlock && node.name?.token.text.toLowerCase() === "component") {
-                result = node;
-                return "bail";
-            }
-        }
-        return "bail"; // a component file should always be textspans/comments followed by a component block; if we don't match that pattern, we're not going to keep searching the entire file
-    });
-    return result;
-}
-
-export function getComponentAttrs(sourceFile: SourceFile) {
-    const componentBlock = getComponentBlock(sourceFile);
-    if (componentBlock) {
-        return componentBlock.subType === BlockType.fromTag
-            ? (componentBlock.tagOrigin.startTag as CfTag.Common).attrs
-            : componentBlock.sugaredCallStatementAttrs ?? [];
-    }
-    else {
-        return undefined;
-    }
-    /*
-    if (sourceFile.cfFileType !== CfFileType.cfc) return undefined;
-    let attrs : TagAttribute[] | undefined = undefined;
-    visit(sourceFile, (node) => {
-        if (node?.kind === NodeType.comment || node?.kind === NodeType.textSpan) {
-            return undefined;
-        }
-        else if (node?.kind === NodeType.block) {
-            if (node.subType === BlockType.fromTag && node.tagOrigin.startTag?.canonicalName === "component") {
-                attrs = (node.tagOrigin.startTag as CfTag.Common).attrs;
-                return "bail";
-            }
-            else if (node.subType === BlockType.scriptSugaredTagCallBlock && node.name?.token.text.toLowerCase() === "component") {
-                attrs = node.sugaredCallStatementAttrs ?? [];
-                return "bail";
-            }
-        }
-        return "bail"; // a component file should always be textspans/comments followed by a component block; if we don't match that pattern, we're not going to keep searching the entire file
-    });
-    return attrs;*/
-}
-
-export function recursiveGetFiles(root: string, pattern: RegExp) : string [] {
-	const result : string[] = [];
-	const fds = fs.readdirSync(root, {withFileTypes: true});
-	for (const fd of fds) {
-		if (fd.isDirectory()) result.push(...recursiveGetFiles(path.resolve(root, fd.name), pattern));
-		else if (pattern.test(fd.name)) {
-			const fspath = path.resolve(root, fd.name);
-			result.push(fspath);
-		}
-	}
-	return result;
+import * as path from "path";
+import * as fs from "fs";
+import { ArrayLiteralInitializerMemberSubtype, ArrowFunctionDefinition, Block, BlockType, CfTag, DottedPath, ForSubType, FunctionDefinition, Identifier, IndexedAccess, IndexedAccessType, Node, NodeId, ScopeDisplay, SourceFile, StatementType, StaticallyKnownScopeName, StructLiteralInitializerMemberSubtype, SymTab, TagAttribute, UnaryOperatorPos } from "./node";
+import { NodeKind } from "./node";
+import { Token, TokenType, CfFileType, SourceRange } from "./scanner";
+import { cfFunctionSignature } from "./types";
+
+const enum TagFact {
+    ALLOW_VOID		= 0x00000001, // tag can be void, e.g., <cfhttp> can be loose, or have a body like <cfhttp><cfhttpparam></cfhttp>
+	REQUIRE_VOID    = 0x00000002, // tag is always just a loose tag, whether marked with a void-slash or not
+	DISALLOW_VOID   = 0x00000004, // the body can be length 0, but it needs to have a matching end tag
+
+	// helpful "inverse" aliases
+	ALLOW_BODY = ALLOW_VOID,
+	REQUIRE_BODY = DISALLOW_VOID,
+	DISALLOW_BODY = REQUIRE_VOID
+}
+
+const tagFacts = {
+    // the "cf" prefix is implied
+    abort:          TagFact.DISALLOW_BODY,
+    application:    TagFact.DISALLOW_BODY,
+    argument:       TagFact.DISALLOW_BODY,
+    break:          TagFact.DISALLOW_BODY,
+    catch:          TagFact.ALLOW_BODY,
+    component:      TagFact.REQUIRE_BODY,
+    content:        TagFact.DISALLOW_BODY,
+    continue:       TagFact.DISALLOW_BODY,
+    cookie:         TagFact.DISALLOW_BODY,
+    directory:      TagFact.DISALLOW_BODY,
+    documentitem:   TagFact.DISALLOW_BODY,
+    dump:           TagFact.DISALLOW_BODY,
+    else:           TagFact.REQUIRE_BODY,
+    elseif:         TagFact.REQUIRE_BODY,
+    error:          TagFact.DISALLOW_BODY,
+    exit:           TagFact.DISALLOW_BODY,
+    file:           TagFact.ALLOW_BODY,
+    finally:        TagFact.REQUIRE_BODY,
+    function:       TagFact.REQUIRE_BODY,
+    header:         TagFact.DISALLOW_BODY,
+    http:           TagFact.ALLOW_BODY,
+    httpparam:      TagFact.DISALLOW_BODY,
+    if:             TagFact.REQUIRE_BODY,
+    include:        TagFact.DISALLOW_BODY,
+    input:          TagFact.DISALLOW_BODY,
+    invoke:         TagFact.ALLOW_BODY,
+    invokeargument: TagFact.DISALLOW_BODY,
+    location:       TagFact.DISALLOW_BODY,
+    log:            TagFact.DISALLOW_BODY,
+    loop:           TagFact.REQUIRE_BODY,
+    mail:           TagFact.REQUIRE_BODY,
+    mailparam:      TagFact.DISALLOW_BODY,
+    output:         TagFact.REQUIRE_BODY,
+    param:          TagFact.DISALLOW_BODY,
+    pdf:            TagFact.ALLOW_BODY,
+    pdfform:        TagFact.DISALLOW_BODY,
+    pdfformparam:   TagFact.DISALLOW_BODY,
+    pdfparam:       TagFact.DISALLOW_BODY,
+    procparam:      TagFact.DISALLOW_BODY,
+    procresult:     TagFact.DISALLOW_BODY,
+    property:       TagFact.DISALLOW_BODY,
+    queryparam:     TagFact.DISALLOW_BODY,
+    query:          TagFact.REQUIRE_BODY,
+    reportparam:    TagFact.DISALLOW_BODY,
+    rethrow:        TagFact.DISALLOW_BODY,
+    return:         TagFact.DISALLOW_BODY,
+    set:            TagFact.DISALLOW_BODY,
+    setting:        TagFact.DISALLOW_BODY,
+    spreadsheet:    TagFact.DISALLOW_BODY,
+    storedproc:     TagFact.ALLOW_BODY,
+    throw:          TagFact.DISALLOW_BODY,
+    trace:          TagFact.DISALLOW_BODY,
+    transaction:    TagFact.ALLOW_BODY,
+    try:            TagFact.REQUIRE_BODY,
+    wddx:           TagFact.ALLOW_BODY,
+    zip:            TagFact.ALLOW_BODY,
+    zipparam:       TagFact.DISALLOW_BODY,
+} as const;
+
+function getTagFacts(tag: CfTag) : TagFact | null {
+    if (tagFacts.hasOwnProperty(tag.canonicalName)) {
+        return tagFacts[tag.canonicalName as keyof typeof tagFacts]
+    }
+    return null;
+}
+
+export function cfmOrCfc(fname: string) : CfFileType | undefined {
+    return /\.cfc$/i.test(fname)
+        ? CfFileType.cfc
+        : /\.d\.cfm$/.test(fname)
+        ? CfFileType.dCfm
+        : /\.cfml?$/i.test(fname)
+        ? CfFileType.cfm
+        : undefined;
+}
+
+export function requiresEndTag(tag: CfTag) : boolean {
+	const facts = getTagFacts(tag);
+    return !!facts && !!(facts & TagFact.REQUIRE_BODY);
+}
+
+export function allowTagBody(tag: CfTag) : boolean {
+    const facts = getTagFacts(tag);
+    return !!(facts && (
+        (facts & TagFact.ALLOW_BODY) ||
+        (facts & TagFact.REQUIRE_BODY)));
+}
+
+export function isLexemeLikeToken(token: Token, allowNumeric = false) : boolean {
+    const val = token.type;
+    return val === TokenType.LEXEME
+        || (allowNumeric && val === TokenType.NUMBER)
+        || (val > TokenType._FIRST_KW && val < TokenType._LAST_KW)
+        || (val > TokenType._FIRST_LIT && val < TokenType._LAST_LIT);
+}
+
+const sugaredTagNames = new Set<string>(["component", "interface", "savecontent", "lock", "transaction"]);
+export function isSugaredTagName(text: string) {
+    return sugaredTagNames.has(text);
+}
+
+// based on testing against CF-2021
+const illegalIdentifierNames = new Set<string>(["function", "final", "default"]);
+export function isIllegalIdentifierName(text: string) {
+    return illegalIdentifierNames.has(text);
+}
+
+/**
+ * a string is trivially computable if, possibly stripping outer hash-wrapper and
+ * any number of parentheses, we arrive at:
+ *      a string with 1 element, which is a TextSpan | Terminal (InterpolatedStringLiteral | NumericLiteral)
+ *      an integer numeric literal
+ */
+ export function getTriviallyComputableString(node: Node | undefined | null) : string | undefined {
+    if (!node) return undefined;
+
+    if (node.kind === NodeKind.simpleStringLiteral) {
+        return node.textSpan.text;
+    }
+    else if (node.kind === NodeKind.terminal) {
+        return node.token.text;
+    }
+    else if (node.kind === NodeKind.numericLiteral) {
+        return node.literal.token.text;
+    }
+    else if (node.kind === NodeKind.hashWrappedExpr || node.kind === NodeKind.parenthetical) {
+        return getTriviallyComputableString(node.expr);
+    }
+    else if (node.kind === NodeKind.interpolatedStringLiteral) {
+        let result = "";
+        for (let i = 0; i < node.elements.length; i++) {
+            let trivialElement = getTriviallyComputableString(node.elements[0]);
+            if (trivialElement === undefined) {
+                return undefined;
+            }
+            else {
+                result += trivialElement;
+            }
+        }
+        return result;
+    }
+    else if (node.kind === NodeKind.identifier) {
+        return getTriviallyComputableString(node.source);
+    }
+
+    return undefined;
+}
+
+export function getTriviallyComputableBoolean(node: Node | undefined | null) : boolean | undefined {
+    if (!node) return undefined
+
+    let trivialString = getTriviallyComputableString(node);
+    if (trivialString) {
+        return castCfStringAsCfBoolean(trivialString);
+    }
+
+    if (node.kind === NodeKind.booleanLiteral) {
+        return node.literal.token.type === TokenType.KW_TRUE;
+    }
+    else if (node.kind === NodeKind.numericLiteral) {
+        return castCfNumericLiteralAsCfBoolean(node.literal.token.text);
+    }
+    else if (node.kind === NodeKind.hashWrappedExpr || node.kind === NodeKind.parenthetical) {
+        return getTriviallyComputableBoolean(node.expr);
+    }
+
+    return undefined;
+}
+
+/**
+ * there are cases where a negative value is not accepted by the cf engine as a boolean in certain positions,
+ * like <cfargument name="foo" required="-1">
+ * but in others, it is OK, e.g. `if (-1) { true because non-zero } `
+ * so -- should callers check for such cases before calling this ?
+ */
+export function castCfNumericLiteralAsCfBoolean(numericLiteralText: string) : boolean | undefined {
+    const val = parseFloat(numericLiteralText);
+    return isNaN(val)
+        ? undefined
+        : val !== 0;
+}
+
+export function castCfStringAsCfBoolean(stringText: string) : boolean | undefined {
+    if (stringText.length <= "false".length) {
+        switch (stringText.toLowerCase()) {
+            case "yes":
+            case "true":
+                return true;
+            case "no":
+            case "false":
+                return false;
+            default: // no-op, fallthrough
+        }
+    }
+
+    // didn't get a nice string match
+    // maybe we got a number in the form of a string
+    return castCfNumericLiteralAsCfBoolean(stringText);
+}
+
+/**
+ * get the value for some attribute
+ * returns:
+ *      the attributes value if found,
+ *      undefined if the attribute exists but there is no expression associated with the attribute,
+ *      null if not found
+ */
+export function getAttributeValue(attrs: TagAttribute[], name: string) : Node | undefined | null {
+    const name_ = name.toLowerCase();
+    for (const attr of attrs) {
+        if (attr.lcName === name_) {
+            return attr.expr
+                ? attr.expr
+                : undefined;
+        }
+    }
+    return null;
+}
+
+// falsy return values keep it going
+function forEachNode<T>(nodeList: Node[], f: (node: Node) => T) : T | undefined {
+    for (let i = 0; i < nodeList.length; i++) {
+        const result = f(nodeList[i]);
+        if (result) return result;
+    }
+    return undefined;
+}
+
+// a falsy value returned by the visitor keeps it going
+export function visit(node: Node | Node[], visitor: (arg: Node | undefined | null) => any) : void {
+    if (Array.isArray(node)) {
+        return forEachNode(node, visitor);
+    }
+    switch (node.kind) {
+        case NodeKind.comment:
+        case NodeKind.textSpan:
+            // bottomed out
+            return;
+        case NodeKind.terminal:
+            // trivia is generally expected to be text/comments,
+            // but it can be anything; for example, an incorrectly placed tag between </cfcatch> ... </cftry>
+            return forEachNode(node.trivia, visitor);
+        case NodeKind.sourceFile:
+            return forEachNode(node.content, visitor);
+        case NodeKind.hashWrappedExpr:
+            return visitor(node.leftHash)
+                || visitor(node.expr)
+                || visitor(node.rightHash);
+        case NodeKind.parenthetical:
+            return visitor(node.leftParen)
+                || visitor(node.expr)
+                || visitor(node.rightParen);
+        case NodeKind.tagAttribute:
+            return visitor(node.name)
+                || visitor(node.equals)
+                || visitor(node.expr);
+        case NodeKind.tag:
+            switch (node.tagType) {
+                case CfTag.TagType.common:
+                    return visitor(node.tagStart)
+                        || visitor(node.tagName)
+                        || forEachNode(node.attrs, visitor)
+                        || visitor(node.voidSlash)
+                        || visitor(node.tagEnd);
+                case CfTag.TagType.scriptLike:
+                    return visitor(node.tagStart)
+                        || visitor(node.tagName)
+                        || visitor(node.expr)
+                        || visitor(node.voidSlash)
+                        || visitor(node.tagEnd);
+                case CfTag.TagType.script:
+                    return visitor(node.tagStart)
+                        || visitor(node.tagName)
+                        || visitor(node.voidSlash)
+                        || visitor(node.tagEnd);
+                default: return;
+            }
+        case NodeKind.callExpression:
+            return visitor(node.left)
+                || visitor(node.leftParen)
+                || forEachNode(node.args, visitor)
+                || visitor(node.rightParen);
+        case NodeKind.callArgument:
+            return visitor(node.name)
+                || visitor(node.equals)
+                || visitor(node.expr)
+                || visitor(node.comma);
+        case NodeKind.unaryOperator:
+            if (node.pos === UnaryOperatorPos.pre) {
+                return visitor(node.operator)
+                    || visitor(node.expr);
+            }
+            else {
+                return visitor(node.expr)
+                    || visitor(node.operator);
+            }
+        case NodeKind.binaryOperator:
+            return visitor(node.left)
+                || visitor(node.operator)
+                || visitor(node.right);
+        case NodeKind.conditional:
+            if (node.fromTag) {
+                return visitor(node.tagOrigin.startTag)
+                    || visitor(node.consequent)
+                    || visitor(node.alternative)
+                    || visitor(node.tagOrigin.endTag);
+            }
+            else {
+                return visitor(node.elseToken)
+                    || visitor(node.ifToken)
+                    || visitor(node.leftParen)
+                    || visitor(node.expr)
+                    || visitor(node.rightParen)
+                    || visitor(node.consequent)
+                    || visitor(node.alternative);
+            }
+        case NodeKind.variableDeclaration:
+            return visitor(node.finalModifier)
+                || visitor(node.varModifier)
+                || visitor(node.expr);
+        case NodeKind.statement:
+            switch (node.subType) {
+                case StatementType.expressionWrapper:
+                    // we have a <cfset> tag wrapped in a statement
+                    if (node.tagOrigin.startTag) {
+                        return visitor(node.tagOrigin.startTag.tagStart)
+                            || visitor(node.tagOrigin.startTag.tagName)
+                            || visitor(node.expr)
+                            || visitor(node.tagOrigin.startTag.voidSlash)
+                            || visitor(node.tagOrigin.startTag.tagEnd)
+                    }
+                    else {
+                        return visitor(node.expr)
+                            || visitor(node.semicolon)
+                    }
+                case StatementType.fromTag:
+                    return visitor(node.tagOrigin.startTag);
+                case StatementType.scriptSugaredTagCallStatement:
+                case StatementType.scriptTagCallStatement:
+                default: return;
+            }
+        case NodeKind.returnStatement:
+            return visitor(node.returnToken)
+                || visitor(node.expr)
+                || visitor(node.semicolon);
+        case NodeKind.breakStatement:
+            return visitor(node.breakToken)
+                || visitor(node.semicolon);
+        case NodeKind.continueStatement:
+            return visitor(node.continueToken)
+                || visitor(node.semicolon);
+        case NodeKind.block:
+            switch (node.subType) {
+                case BlockType.fromTag:
+                    return visitor(node.tagOrigin.startTag)
+                        || forEachNode(node.stmtList, visitor)
+                        || visitor(node.tagOrigin.endTag);
+                case BlockType.cLike: {
+                    return visitor(node.leftBrace)
+                        || forEachNode(node.stmtList, visitor)
+                        || visitor(node.rightBrace);
+                }
+                case BlockType.scriptSugaredTagCallBlock: {
+                    return visitor(node.name)
+                        || forEachNode(node.sugaredCallStatementAttrs!, visitor)
+                        || visitor(node.leftBrace)
+                        || forEachNode(node.stmtList, visitor)
+                        || visitor(node.rightBrace);
+                }
+                case BlockType.scriptTagCallBlock: {
+                    return visitor(node.name)
+                        || visitor(node.tagCallStatementArgs!.leftParen)
+                        || forEachNode(node.tagCallStatementArgs!.args, visitor)
+                        || visitor(node.tagCallStatementArgs!.rightParen)
+                        || visitor(node.leftBrace)
+                        || forEachNode(node.stmtList, visitor)
+                        || visitor(node.rightBrace);
+                }
+            }
+        case NodeKind.simpleStringLiteral:
+            return visitor(node.leftQuote)
+                || visitor(node.textSpan)
+                || visitor(node.rightQuote);
+        case NodeKind.interpolatedStringLiteral:
+            return visitor(node.leftQuote)
+                || forEachNode(node.elements, visitor)
+                || visitor(node.rightQuote);
+        case NodeKind.numericLiteral:
+            return visitor(node.literal);
+        case NodeKind.booleanLiteral:
+            return visitor(node.literal);
+        case NodeKind.identifier:
+            return visitor(node.source);
+        case NodeKind.indexedAccess:
+            return visitor(node.root)
+            || forEachNode(node.accessElements, visitor);
+        case NodeKind.indexedAccessChainElement:
+            switch (node.accessType) {
+                case IndexedAccessType.dot:
+                    return visitor(node.dot)
+                        || visitor(node.property);
+                case IndexedAccessType.bracket:
+                    return visitor(node.leftBracket)
+                        || visitor(node.expr)
+                        || visitor(node.rightBracket)
+                case IndexedAccessType.optionalDot:
+                    return visitor(node.questionMark)
+                        || visitor(node.dot)
+                        || visitor(node.property);
+                case IndexedAccessType.optionalBracket:
+                    return visitor(node.questionMark)
+                        || visitor(node.leftBracket)
+                        || visitor(node.expr)
+                        || visitor(node.rightBracket);
+                case IndexedAccessType.optionalCall:
+                    return visitor(node.questionMark)
+                        || visitor(node.dot);
+            }
+        case NodeKind.sliceExpression:
+            return visitor(node.from)
+                || visitor(node.colon1)
+                || visitor(node.to)
+                || visitor(node.colon2)
+                || visitor(node.stride);
+        case NodeKind.functionParameter:
+            if (node.fromTag) {
+                return visitor(node.tagOrigin.startTag);
+            }
+            return visitor(node.requiredTerminal)
+                || visitor(node.javaLikeTypename)
+                || visitor(node.dotDotDot)
+                || visitor(node.identifier)
+                || visitor(node.equals)
+                || visitor(node.defaultValue)
+                || visitor(node.comma)
+        case NodeKind.functionDefinition:
+            if (node.fromTag) {
+                return visitor(node.tagOrigin.startTag)
+                    || forEachNode(node.params, visitor)
+                    || forEachNode(node.body, visitor)
+                    || visitor(node.tagOrigin.endTag);
+            }
+            return visitor(node.accessModifier)
+                || visitor(node.returnType)
+                || visitor(node.functionToken)
+                || visitor(node.nameToken)
+                || visitor(node.leftParen)
+                || forEachNode(node.params, visitor)
+                || visitor(node.rightParen)
+                || forEachNode(node.attrs, visitor)
+                || visitor(node.body);
+        case NodeKind.arrowFunctionDefinition:
+            return visitor(node.parens?.left)
+                || forEachNode(node.params, visitor)
+                || visitor(node.parens?.right)
+                || visitor(node.fatArrow)
+                || visitor(node.body)
+        case NodeKind.dottedPath:
+            return visitor(node.headKey)
+                || forEachNode(node.rest, visitor);
+        case NodeKind.dottedPathRest:
+            return visitor(node.dot)
+                || visitor(node.key);
+        case NodeKind.switch:
+            if (node.fromTag) {
+                return visitor(node.tagOrigin.startTag)
+                    || forEachNode(node.cases, visitor)
+                    || visitor(node.tagOrigin.endTag);
+            }
+            return visitor(node.switchToken)
+                || visitor(node.leftParen)
+                || visitor(node.expr)
+                || visitor(node.rightParen)
+                || visitor(node.leftBrace)
+                || forEachNode(node.cases, visitor)
+                || visitor(node.rightBrace);
+        case NodeKind.switchCase:
+            if (node.fromTag) {
+                return visitor(node.tagOrigin.startTag)
+                    || forEachNode(node.body, visitor)
+                    || visitor(node.tagOrigin.endTag);
+            }
+            return visitor(node.caseOrDefaultToken)
+                || visitor(node.expr)
+                || visitor(node.colon)
+                || forEachNode(node.body, visitor)
+        case NodeKind.do:
+            return visitor(node.doToken)
+                || visitor(node.body)
+                || visitor(node.whileToken)
+                || visitor(node.leftParen)
+                || visitor(node.expr)
+                || visitor(node.rightParen);
+        case NodeKind.while:
+            return visitor(node.whileToken)
+                || visitor(node.leftParen)
+                || visitor(node.expr)
+                || visitor(node.rightParen)
+                || visitor(node.body)
+        case NodeKind.ternary:
+            return visitor(node.expr)
+                || visitor(node.questionMark)
+                || visitor(node.ifTrue)
+                || visitor(node.colon)
+                || visitor(node.ifFalse);
+        case NodeKind.for:
+            if (node.subType === ForSubType.forIn) {
+                return visitor(node.forToken)
+                    || visitor(node.leftParen)
+                    || visitor(node.init)
+                    || visitor(node.inToken)
+                    || visitor(node.expr)
+                    || visitor(node.rightParen)
+                    || visitor(node.body);
+            }
+            return visitor(node.forToken)
+                || visitor(node.leftParen)
+                || visitor(node.initExpr)
+                || visitor(node.semi1)
+                || visitor(node.conditionExpr)
+                || visitor(node.semi2)
+                || visitor(node.incrementExpr)
+                || visitor(node.rightParen)
+                || visitor(node.body);
+        case NodeKind.structLiteral:
+            return visitor(node.leftDelimiter)
+                || forEachNode(node.members, visitor)
+                || visitor(node.rightDelimiter);
+        case NodeKind.structLiteralInitializerMember:
+            if (node.subType === StructLiteralInitializerMemberSubtype.keyed) {
+                return visitor(node.key)
+                    || visitor(node.colon)
+                    || visitor(node.expr)
+                    || visitor(node.comma);
+            }
+            else {
+                return visitor(node.dotDotDot)
+                    || visitor(node.expr);
+            }
+        case NodeKind.arrayLiteral:
+            return visitor(node.leftBracket)
+                || forEachNode(node.members, visitor)
+                || visitor(node.rightBracket)
+        case NodeKind.arrayLiteralInitializerMember:
+            if (node.subType === ArrayLiteralInitializerMemberSubtype.simple) {
+                return visitor(node.expr)
+                    || visitor(node.comma);
+            }
+            else {
+                return visitor(node.dotDotDot)
+                    || visitor(node.expr)
+                    || visitor(node.comma);
+            }
+        case NodeKind.try:
+            if (node.fromTag) {
+                return visitor(node.tagOrigin.startTag)
+                    || forEachNode(node.body, visitor)
+                    || forEachNode(node.catchBlocks, visitor)
+                    || visitor(node.finallyBlock)
+                    || visitor(node.tagOrigin.endTag);
+            }
+            return visitor(node.tryToken)
+                || visitor(node.leftBrace)
+                || forEachNode(node.body, visitor)
+                || visitor(node.rightBrace)
+                || forEachNode(node.catchBlocks, visitor)
+                || visitor(node.finallyBlock);
+        case NodeKind.catch:
+            if (node.fromTag) {
+                return visitor(node.tagOrigin.startTag)
+                    || forEachNode(node.body, visitor)
+                    || visitor(node.tagOrigin.endTag);
+            }
+            
+            return visitor(node.catchToken)
+                || visitor(node.leftParen)
+                || visitor(node.exceptionType)
+                || visitor(node.exceptionBinding)
+                || visitor(node.rightParen)
+                || visitor(node.leftBrace)
+                || forEachNode(node.body, visitor)
+                || visitor(node.rightBrace);
+        case NodeKind.finally:
+            if (node.fromTag) {
+                return visitor(node.tagOrigin.startTag)
+                    || forEachNode(node.body, visitor)
+                    || visitor(node.tagOrigin.endTag);
+            }
+            return visitor(node.finallyToken)
+                || visitor(node.leftBrace)
+                || forEachNode(node.body, visitor)
+                || visitor(node.rightBrace);
+        case NodeKind.importStatement:
+            return visitor(node.importToken)
+                || visitor(node.path)
+                || visitor(node.semicolon);
+        case NodeKind.new:
+            return visitor(node.newToken)
+                || visitor(node.callExpr);
+        case NodeKind.typeShim:
+            return;
+        default:
+            ((_:never) => { throw "Non-exhaustive case or unintentional fallthrough." })(node);
+    }
+}
+
+export interface NodeSourceMap {
+    nodeId: number,
+    range: SourceRange
+}
+
+export function flattenTree(tree: Node | Node[]) : NodeSourceMap[] {
+    const result : NodeSourceMap[] = [];
+
+    function pushNode(node: Node) {
+        if (result.length > 0) {
+            if (result[result.length-1].range.toExclusive > node.range.fromInclusive) {
+                throw "each subsequent node should start on or after the exclusive end of the previous node";
+            }
+        }
+        result.push({
+            nodeId: node.nodeId,
+            range: node.range
+        });
+    }
+
+    function visitor(node: Node | undefined | null) {
+        if (node) {
+            if (node.kind === NodeKind.terminal || node.kind === NodeKind.comment || node.kind === NodeKind.textSpan) {
+                pushNode(node);
+            }
+
+            // we also want the trivia for a terminal, too
+            visit(node, visitor);
+        }
+    }
+
+    Array.isArray(tree)
+        ? forEachNode(tree, visitor)
+        : visit(tree, visitor);
+
+    return result;
+}
+
+// conform to java's java.util.Arrays.binarySearch
+export function binarySearch<T>(vs: T[], comparator: (v: T) => number) : number {
+    if (vs.length === 0) {
+        return -1;
+    }
+
+    function mid(a: number, b: number, floorOrCeil: 'f' | 'c') {
+        return floorOrCeil === 'f'
+            ? Math.floor((a+b)/2)
+            : Math.ceil((a+b)/2);
+    }
+
+    let floor = 0;
+    let ceil = vs.length - 1;
+    let index = mid(floor, ceil, 'f');
+
+    while (floor <= ceil) {
+        const compare = comparator(vs[index]);
+        if (compare === 0) {
+            // match
+            return index;
+        }
+
+        if (index === 0) {
+            return -1; // ~0 == -1
+        }
+        else if (index === ceil) {
+            return ~index; // ~index == -(index+1)
+        }
+        else if (compare === -1) {
+            // T is less than target, move floor
+            floor = index+1;
+            index = mid(floor, ceil, 'f');
+            continue;
+        }
+        else if (compare === 1) {
+            // T is more than target, move ceil
+            ceil = index-1;
+            index = mid(floor, ceil, 'f');
+        }
+    }
+
+    return ~index;
+}
+
+export function findNodeInFlatSourceMap(flatSourceMap: NodeSourceMap[], nodeMap: ReadonlyMap<NodeId, Node>, index: number) {
+    if (flatSourceMap.length === 0) return undefined;
+
+    let match = binarySearch(flatSourceMap,
+        (v) => {
+            //
+            // can be equal to range.toExclusive because if the cursor is "on" "abc.|x"
+            //                                        single char '.' is [3,4)  ---^^--- cursor is "on" pos 4
+            // so cursor is right after the dot, on position 4
+            // we want to say were "in" the dot
+            //
+            if (v.range.fromInclusive < index && index <= v.range.toExclusive) {
+                // match: on or in the target index
+                return 0;
+            }
+            else if (v.range.toExclusive < index) { // move floor up, our target is further ahead in the input
+                return -1;
+            }
+            else { // move ceiling down, our target node is before this node
+                return 1;
+            }
+        });
+
+    // if we didn't match get the closest to "leftmost" node
+    match = match < 0 ? ~match : match;
+    return nodeMap.get(flatSourceMap[match].nodeId);
+}
+
+export function isExpressionContext(node: Node | null) : boolean {
+    outer:
+    while (node) {
+        switch (node.kind) {
+            case NodeKind.sourceFile: // fallthough
+            case NodeKind.comment:
+                return false;
+            case NodeKind.terminal: // fallthrough
+            case NodeKind.identifier:
+            case NodeKind.textSpan:
+                node = node.parent;
+                continue outer;
+            case NodeKind.hashWrappedExpr:
+                return true;
+            case NodeKind.try:
+            case NodeKind.catch:
+            case NodeKind.finally:
+            case NodeKind.switch:
+            case NodeKind.functionDefinition:
+                return !node.fromTag;
+            case NodeKind.tag:
+                return node.canonicalName === "if" || node.canonicalName === "elseif" || node.canonicalName === "return" || node.canonicalName === "set";
+            case NodeKind.statement:
+                switch (node.subType) {
+                    case StatementType.fromTag:
+                        return false;
+                    case StatementType.expressionWrapper:
+                    case StatementType.scriptSugaredTagCallStatement:
+                    case StatementType.scriptTagCallStatement:
+                        return true;
+                    default:
+                        // fixme: clean up union so we can detect we've exhaustively checked
+                        return false;
+                }
+            case NodeKind.block:
+                switch (node.subType) {
+                    case BlockType.fromTag:
+                        // startTag might be undefined if this is a "loose" tag block like `<cfif> [here] <cfelseif> ... </cfif>`
+                        // should probably represent a "loose" tag block more explicitly
+                        return node.tagOrigin.startTag?.canonicalName === "script";
+                    case BlockType.scriptSugaredTagCallBlock:
+                    case BlockType.cLike:
+                    case BlockType.scriptSugaredTagCallBlock:
+                        return true;
+                    default:
+                        return false;
+                        // need to setup the Block union such that we can detect that we've exhausted all options
+                }
+            default:
+                node = node.parent;
+        }
+    }
+
+    return false;
+}
+
+export function isCfScriptTagBlock(node: Node | null) : boolean {
+    while (node) {
+        if (node.kind === NodeKind.block && node.subType === BlockType.fromTag) {
+            if (node.tagOrigin.startTag?.canonicalName === "script") {
+                return true;
+            }
+        }
+        node = node.parent;
+    }
+    return false;
+}
+
+export function getNearestEnclosingScope(node: Node, scopeName: StaticallyKnownScopeName) : SymTab | undefined {
+    while (true) {
+        // scope on this node contains the target scope
+        if (node.containedScope?.[scopeName]) {
+            return node.containedScope[scopeName];
+        }
+        // didn't find it, but there is a container; we can jump to the parent container
+        else if (node.containedScope?.container) {
+            node = node.containedScope.container;
+        }
+        // didn't find it, and there is no container; climb to parent
+        else if (node.parent) {
+            node = node.parent;
+        }
+        // at the root, didn't find it
+        else {
+            return undefined;
+        }
+    }
+}
+
+export class BiMap<K,V> {
+    #forward = new Map<K,V>();
+    #reverse = new Map<V,K>();
+    constructor() {}
+
+    set(key: K, value: V) {
+        this.#forward.set(key, value);
+        this.#reverse.set(value, key);
+    }
+
+    getByKey(key: K) {
+        return this.#forward.get(key);
+    }
+
+    getByValue(value: V) {
+        return this.#reverse.get(value);
+    }
+
+    deleteByKey(key: K) {
+        const value = this.getByKey(key);
+        if (value) {
+            this.#forward.delete(key);
+            this.#reverse.delete(value);
+        }
+    }
+
+    deleteByValue(value: V) {
+        const key = this.getByValue(value);
+        if (key) {
+            this.#forward.delete(key);
+            this.#reverse.delete(value);
+        }
+    }
+
+    allKeys() : K[] {
+        return [...this.#forward.keys()];
+    }
+
+    allValues() : V[] {
+        return [...this.#reverse.keys()];
+    }
+}
+
+export function findAncestor(node: Node, predicate: (node: Node | null) => true | false | "bail") : Node | undefined {
+    let current : Node | null = node;
+    while (current) {
+        const result = predicate(current);
+        if (result === true) {
+            return current;
+        }
+        else if (result === false) {
+            current = current.parent;
+        }
+        else if (result === "bail") {
+            break;
+        }
+    }
+    return undefined;
+}
+
+export function getContainingFunction(node: Node) : FunctionDefinition | ArrowFunctionDefinition | undefined {
+    return findAncestor(node, (node) => !!node && (node.kind === NodeKind.functionDefinition || node.kind === NodeKind.arrowFunctionDefinition)) as FunctionDefinition | ArrowFunctionDefinition;
+}
+
+export function getNodeLinks(node: Node) {
+    return node.links ?? (node.links = {});
+}
+
+export function getSourceFile(node: Node) : SourceFile | undefined {
+    return findAncestor(node, (node) => node?.kind === NodeKind.sourceFile) as SourceFile | undefined;
+}
+
+export function getNearestConstruct(node: Node) : Node | undefined {
+    return findAncestor(node, (node) => {
+        return !!node
+            && node.kind !== NodeKind.terminal
+            && node.kind !== NodeKind.textSpan;
+    });
+}
+
+export function isInCfcPsuedoConstructor(node: Node) : boolean {
+    return !!findAncestor(node, (node) => {
+        if (!node) return false;
+        // if we have an ancestor of a function definition, we weren't in a psuedo constructor
+        if (node.parent?.kind === NodeKind.functionDefinition) return "bail";
+        // otherwise, if this is a block, check if the block is:
+        // 1) a component tag block (i.e., `<cfcomponent>...</cfcomponent>`)
+        // 2) a script sugared component block (i.e., `component { ... }`)
+        // if it is, then OK, we are in a psuedo constructor
+        // otherwise, keep climbing
+        return node.parent?.kind === NodeKind.block && (
+            (node.parent.subType === BlockType.fromTag && node.parent.tagOrigin.startTag?.canonicalName === "component")
+            || (node.parent.subType === BlockType.scriptSugaredTagCallBlock && node.parent.name?.token.text.toLowerCase() === "component")
+        );
+    })
+}
+
+export function getAllNamesOfScopeDisplay(scopeDisplay : ScopeDisplay, ...targetKeys: StaticallyKnownScopeName[]) : [StaticallyKnownScopeName, string][] {
+    const result : [StaticallyKnownScopeName, string][] = [];
+    for (const scopeName of targetKeys) {
+        if (scopeDisplay.hasOwnProperty(scopeName)) {
+            for (const symTabEntry of scopeDisplay[scopeName]!.values()) {
+                result.push([scopeName, symTabEntry.uiName]);
+            }
+        }
+    }
+
+    return result;
+}
+
+export function getFunctionSignatureParamNames(sig: cfFunctionSignature, ...omit: string[]) {
+    const result : string[] = [];
+    const omitSet = new Set(omit);
+    for (const param of sig.params) {
+        if (!omitSet.has(param.canonicalName)) result.push(param.canonicalName);
+    }
+    return result;
+}
+
+export function isHoistableFunctionDefinition(node: FunctionDefinition | ArrowFunctionDefinition) : node is FunctionDefinition {
+    // fixme: need a more explicit way to say "this function is anonymous", right now we imply it by saying a function has a name
+    return node.kind === NodeKind.functionDefinition && (typeof node.canonicalName === "string");
+}
+
+export function stringifyLValue(node: Identifier | IndexedAccess) : {ui: string, canonical: string} | undefined {
+    if (node.kind === NodeKind.identifier) return node.uiName && node.canonicalName ? {ui: node.uiName, canonical: node.canonicalName} : undefined;
+    let result : {ui: string, canonical: string};
+
+    if (node.root.kind === NodeKind.identifier && node.root.canonicalName && node.root.uiName) {
+        result = {ui: node.root.uiName, canonical: node.root.canonicalName};
+    }
+    else {
+        return undefined;
+    }
+
+    for (let i = 0; i < node.accessElements.length; i++) {
+        const element = node.accessElements[i];
+        if (element.accessType === IndexedAccessType.dot) {
+            result.canonical += "." + element.property.token.text.toLowerCase();
+            result.ui += "." + element.property.token.text;
+        }
+        else if (element.accessType === IndexedAccessType.bracket) {
+            const propertyName = getTriviallyComputableString(element.expr)
+            if (!propertyName) return undefined;
+            result.canonical += "." + propertyName.toLowerCase();
+            result.ui += "." + propertyName;
+        }
+        else {
+            return undefined;
+        }
+    }
+    return result;
+}
+
+export function stringifyDottedPath(node: DottedPath) {
+    let result = node.headKey.token.text;
+    for (let next of node.rest) {
+        result += "." + next.key.token.text;
+    }
+    return {ui: result, canonical: result.toLowerCase()}
+}
+
+export function filterNodeList(node: Node | Node[] | null | undefined, cb: (node: Node) => boolean) : Node[] {
+    if (!node) return [];
+    if (Array.isArray(node)) {
+        return node.filter(cb);
+    }
+    else if (cb(node)) {
+        return [node];
+    }
+    else {
+        return [];
+    }
+}
+
+export type Mutable<T> = {-readonly [K in keyof T]: T[K]};
+
+export function getComponentBlock(sourceFile: SourceFile) : Block | undefined {
+    if (sourceFile.cfFileType !== CfFileType.cfc) return undefined;
+    let result : Block | undefined = undefined;
+    visit(sourceFile, (node) => {
+        if (node?.kind === NodeKind.comment || node?.kind === NodeKind.textSpan) {
+            return undefined;
+        }
+        else if (node?.kind === NodeKind.block) {
+            if (node.subType === BlockType.fromTag && node.tagOrigin.startTag?.canonicalName === "component") {
+                result = node;
+                return "bail";
+            }
+            else if (node.subType === BlockType.scriptSugaredTagCallBlock && node.name?.token.text.toLowerCase() === "component") {
+                result = node;
+                return "bail";
+            }
+        }
+        return "bail"; // a component file should always be textspans/comments followed by a component block; if we don't match that pattern, we're not going to keep searching the entire file
+    });
+    return result;
+}
+
+export function getComponentAttrs(sourceFile: SourceFile) {
+    const componentBlock = getComponentBlock(sourceFile);
+    if (componentBlock) {
+        return componentBlock.subType === BlockType.fromTag
+            ? (componentBlock.tagOrigin.startTag as CfTag.Common).attrs
+            : componentBlock.sugaredCallStatementAttrs ?? [];
+    }
+    else {
+        return undefined;
+    }
+    /*
+    if (sourceFile.cfFileType !== CfFileType.cfc) return undefined;
+    let attrs : TagAttribute[] | undefined = undefined;
+    visit(sourceFile, (node) => {
+        if (node?.kind === NodeKind.comment || node?.kind === NodeKind.textSpan) {
+            return undefined;
+        }
+        else if (node?.kind === NodeKind.block) {
+            if (node.subType === BlockType.fromTag && node.tagOrigin.startTag?.canonicalName === "component") {
+                attrs = (node.tagOrigin.startTag as CfTag.Common).attrs;
+                return "bail";
+            }
+            else if (node.subType === BlockType.scriptSugaredTagCallBlock && node.name?.token.text.toLowerCase() === "component") {
+                attrs = node.sugaredCallStatementAttrs ?? [];
+                return "bail";
+            }
+        }
+        return "bail"; // a component file should always be textspans/comments followed by a component block; if we don't match that pattern, we're not going to keep searching the entire file
+    });
+    return attrs;*/
+}
+
+export function recursiveGetFiles(root: string, pattern: RegExp) : string [] {
+	const result : string[] = [];
+	const fds = fs.readdirSync(root, {withFileTypes: true});
+	for (const fd of fds) {
+		if (fd.isDirectory()) result.push(...recursiveGetFiles(path.resolve(root, fd.name), pattern));
+		else if (pattern.test(fd.name)) {
+			const fspath = path.resolve(root, fd.name);
+			result.push(fspath);
+		}
+	}
+	return result;
 }