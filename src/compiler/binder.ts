<<<<<<< HEAD
import { NodeWithScope, Term, ArrowFunctionDefinition, BinaryOperator, Block, BlockType, CallArgument, FunctionDefinition, Node, NodeType, Statement, StatementType, VariableDeclaration, mergeRanges, BinaryOpType, Scope, IndexedAccessType, ScopeDisplay, NodeId, IndexedAccess, IndexedAccessChainElement, SourceFile, CfTag, CallExpression, UnaryOperator, Conditional, ReturnStatement, BreakStatement, ContinueStatement, FunctionParameter, Switch, SwitchCase, Do, While, Ternary, For, ForSubType, StructLiteral, StructLiteralInitializerMember, ArrayLiteral, ArrayLiteralInitializerMember, Try, Catch, Finally, ImportStatement, New, SimpleStringLiteral, InterpolatedStringLiteral, Identifier, isStaticallyKnownScopeName } from "./node";
import { getTriviallyComputableString, visit, getAttributeValue } from "./utils";
=======
import { NodeWithScope, Variable, ArrowFunctionDefinition, BinaryOperator, Block, BlockType, CallArgument, FunctionDefinition, Node, NodeType, Statement, StatementType, VariableDeclaration, mergeRanges, BinaryOpType, Scope, IndexedAccessType, ScopeDisplay, NodeId, IndexedAccess, IndexedAccessChainElement, SourceFile, CfTag, CallExpression, UnaryOperator, Conditional, ReturnStatement, BreakStatement, ContinueStatement, FunctionParameter, Switch, SwitchCase, Do, While, Ternary, For, ForSubType, StructLiteral, ArrayLiteral, ArrayLiteralInitializerMember, Try, Catch, Finally, ImportStatement, New, SimpleStringLiteral, InterpolatedStringLiteral, Identifier, isStaticallyKnownScopeName, StructLiteralInitializerMember, StructLiteralInitializerMemberSubtype, SliceExpression } from "./node";
import { getTriviallyComputableString, BiMap, visit } from "./utils";
>>>>>>> 533386dc
import { Diagnostic } from "./parser";
import { CfFileType, Scanner, SourceRange } from "./scanner";
import { cfAny, cfFunctionSignature, Type } from "./types";

export function getScopeContainedNames(scope: Scope) : string[] {
    return [...scope.keys()];
}

const staticCgiScope : Scope = (function () {
    const result = new Map<string, Term>();
    // https://helpx.adobe.com/coldfusion/cfml-reference/reserved-words-and-variables/cgi-environment-cgi-scope-variables.html
    const staticNames = [
        "auth_password",
        "auth_type",
        "auth_user",
        "cert_cookie",
        "cert_flags",
        "cert_issuer",
        "cert_keysize",
        "cert_secretkeysize",
        "cert_serialnumber",
        "cert_server_issuer",
        "cert_server_subject",
        "cert_subject",
        "cf_template_path",
        "content_length",
        "content_type",
        "context_path",
        "gateway_interface",
        "https",
        "https_keysize",
        "https_secretkeysize",
        "https_server_issuer",
        "https_server_subject",
        "http_accept",
        "http_accept_encoding",
        "http_accept_language",
        "http_connection",
        "http_cookie",
        "http_host",
        "http_referer",
        "http_user_agent",
        "query_string",
        "remote_addr",
        "remote_host",
        "remote_user",
        "request_method",
        "script_name",
        "server_name",
        "server_port",
        "server_port_secure",
        "server_protocol",
        "server_software",
    ];
    for (const name of staticNames) {
        result.set(
            name, {
                type: cfAny(),
                name: name,
                final: false,
                var: false,
                target: undefined,
            })
    }
    return result;
})();

export function Binder() {
    let RootNode : NodeWithScope;
    let currentContainer : NodeWithScope;
    let scanner : Scanner;
    let diagnostics: Diagnostic[];

    let nodeMap = new Map<NodeId, Node>();

    function bind(sourceFile: SourceFile, scanner_: Scanner, diagnostics_: Diagnostic[]) {
        nodeMap = new Map<NodeId, Node>();
        scanner = scanner_;
        diagnostics = diagnostics_;

        RootNode = sourceFile as NodeWithScope<SourceFile>;
        RootNode.containedScope = {
            container: null,
            typedefs: new Map<string, Type>(),
            cgi: staticCgiScope,
            variables: new Map(),
            url: new Map(),
            form: new Map(),
        };

        if (sourceFile.cfFileType === CfFileType.cfc) {
            RootNode.containedScope.this = new Map();
        }

        currentContainer = RootNode;
        bindList(sourceFile.content, sourceFile);
    }

    function bindNode(node: Node | null | undefined, parent: Node) {
        if (!node) return;

        nodeMap.set(node.nodeId, node);
        bindDirectTerminals(node);
        node.parent = parent;

        switch (node.kind) {
            case NodeType.sourceFile:
                throw "Bind source files by binding its content";
            case NodeType.comment:
                if (node.typedefs) {
                    bindList(node.typedefs, node);
                }
                return;
            case NodeType.type:
                bindType(node);
                return;
            case NodeType.textSpan:
                return;
            case NodeType.terminal:
                bindList(node.trivia, node);
                return;
            case NodeType.hashWrappedExpr: // fallthrough
            case NodeType.parenthetical:   // fallthrough
            case NodeType.tagAttribute:
                bindNode(node.expr, node);
                return;
            case NodeType.tag:
                bindTag(node);
                return;
            case NodeType.callExpression:
                bindCallExpression(node);
                return;
            case NodeType.callArgument:
                bindCallArgument(node);
                return;
            case NodeType.unaryOperator:
                bindUnaryOperator(node);
                return;
            case NodeType.binaryOperator:
                bindBinaryOperator(node);
                return;
            case NodeType.conditional:
                bindConditional(node);
                return;
            case NodeType.variableDeclaration:
                bindDeclaration(node);
                return;
            case NodeType.statement:
                bindStatement(node);
                return;
            case NodeType.returnStatement:
                bindReturnStatement(node);
                return;
            case NodeType.breakStatement:
                bindBreakStatement(node);
                return;
            case NodeType.continueStatement:
                bindContinueStatement(node);
                return;
            case NodeType.block:
                bindBlock(node);
                return;
            case NodeType.simpleStringLiteral:
                bindSimpleStringLiteral(node);
                return;
            case NodeType.interpolatedStringLiteral:
                bindInterpolatedStringLiteral(node);
                return;
            case NodeType.numericLiteral: // fallthrough
            case NodeType.booleanLiteral:
                // no-op, just a terminal
                return;
            case NodeType.identifier:
                bindIdentifier(node);
                return;
            case NodeType.indexedAccess:
                bindIndexedAccess(node);
                return;
            case NodeType.indexedAccessChainElement:
                bindIndexedAccessChainElement(node);
                return;
            case NodeType.sliceExpression:
                bindSliceExpression(node);
                return;
            case NodeType.functionParameter:
                bindFunctionParameter(node);
                return;
            case NodeType.functionDefinition: // fallthrough
            case NodeType.arrowFunctionDefinition:
                bindFunctionDefinition(node);
                return;
            case NodeType.dottedPath:
                // ?
                return;
            case NodeType.switch:
                bindSwitch(node);
                return;
            case NodeType.switchCase:
                bindSwitchCase(node);
                return;
            case NodeType.do:
                bindDo(node);
                return;
            case NodeType.while:
                bindWhile(node);
                return;
            case NodeType.ternary:
                bindTernary(node);
                return;
            case NodeType.for:
                bindFor(node);
                return;
            case NodeType.structLiteral:
                bindStructLiteral(node);
                return;
            case NodeType.structLiteralInitializerMember:
                bindStructLiteralInitializerMember(node);
                return;
            case NodeType.arrayLiteral:
                bindArrayLiteral(node);
                return;
            case NodeType.arrayLiteralInitializerMember:
                bindArrayLiteralInitializerMember(node);
                return;
            case NodeType.try:
                bindTry(node);
                return;
            case NodeType.catch:
                bindCatch(node);
                return;
            case NodeType.finally:
                bindFinally(node);
                return;
            case NodeType.importStatement:
                bindImportStatement(node);
                return;
            case NodeType.new:
                bindNew(node);
                return;
            case NodeType.type:
                return;
            default:
                ((_:never) => { throw "Non-exhaustive case or unintentional fallthrough." })(node);
        }
    }

    function bindDirectTerminals(node: Node) {
        visit(node, function(visitedNode: Node | null | undefined) {
            if (visitedNode?.kind === NodeType.terminal) {
                nodeMap.set(visitedNode.nodeId, visitedNode);
                visitedNode.parent = node;
                bindList(visitedNode.trivia, visitedNode);
            }
        });
    }

    function bindList(nodes: Node[], parent: Node) {
        for (let i = 0; i < nodes.length; ++i) {
            bindNode(nodes[i], parent);
        }
    }

    function bindType(node: Type) {
        // types always have names here?
        // we get them from `@type x = ` so presumably always...
        // also `@declare function foo` and possibly `@declare global <identifier-name> : type`
        currentContainer.containedScope.typedefs.set(node.name!, node);
    }

    function bindTag(node: CfTag) {
        if (node.which === CfTag.Which.end) {
            // all terminals, already bound
            return;
        }
        
        switch (node.tagType) {
            case CfTag.TagType.common:
                bindList(node.attrs, node);
                return;
            case CfTag.TagType.scriptLike:
                bindNode(node.expr, node);
                return;
            case CfTag.TagType.script:
                // this seems like a bit of a kludge:
                // the script tag's trailing ">" in "<cfscript>" has trivia bound to it
                // we would like the trivia's parent to be the block the <cfscript> tag represents,
                // not the <cfscript> tag itself
                // then when doing lookups, a cursor in the the first part of a cfscript block naturally climbs to a block
                // rather than a tag
                bindList(node.tagEnd.trivia, node.parent!);
                return;
            case CfTag.TagType.comment:
            case CfTag.TagType.text:
                throw "These should be dealt with prior to binding.";
            default:
                ((_:never) => { throw "Non-exhaustive case or unintentional fallthrough." })(node);
        }
    }

    function bindCallExpression(node: CallExpression) {
        bindNode(node.left, node);
        bindList(node.args, node);
    }

    function bindCallArgument(node: CallArgument) {
        if (node.name) bindNode(node.name, node);
        bindNode(node.expr, node);
    }

    function bindUnaryOperator(node: UnaryOperator) {
        bindNode(node.expr, node);
    }

    function bindBinaryOperator(node: BinaryOperator) {
        bindNode(node.left, node);
        bindNode(node.right, node);

        if (node.optype === BinaryOpType.assign) {
            bindAssignment(node);
        }
    }

    function bindConditional(node: Conditional) {
        if (node.fromTag) {
            bindNode(node.tagOrigin.startTag, node);
            bindNode(node.consequent, node);
            bindNode(node.alternative, node);
            bindNode(node.tagOrigin.endTag, node);
        }
        else {
            bindNode(node.expr, node);
            bindNode(node.consequent, node);
            bindNode(node.alternative, node);
        }
    }

    // all declarations should be of the s-expr form (decl (binary-op<assignment>))
    // that is, VariableDeclarations just wrap assignment nodes (which are themselves just binary operators with '=' as the operator)
    function bindDeclaration(node: VariableDeclaration) {
        let identifierBaseName : string | undefined = undefined;
        if (node.expr.kind === NodeType.binaryOperator && node.expr.optype === BinaryOpType.assign) {
            if (node.expr.left.kind === NodeType.indexedAccess) {
                identifierBaseName = getTriviallyComputableString(node.expr.left.root)?.toLowerCase();
            }
            else {
                identifierBaseName = getTriviallyComputableString(node.expr.left)?.toLowerCase();
            }
        }

        // make sure we got a useable name
        if (!identifierBaseName) {
            return;
        }

        if (isStaticallyKnownScopeName(identifierBaseName)) {
            if (node.varModifier) {
                errorAtRange(mergeRanges(node.finalModifier, node.varModifier, (<BinaryOperator>node.expr).left), "Variable declaration shadows built-in scope `" + identifierBaseName + "`");
            }

            // if we got `url.foo`, put `foo` into the `url` scope
            // only descend the one child level, `url.foo.bar` still only puts `foo` into `url`
            if ((<BinaryOperator>node.expr).left.kind === NodeType.indexedAccess) {
                const indexedAccess = (<BinaryOperator>node.expr).left as IndexedAccess;
                const element = indexedAccess.accessElements[0];

                let accessName : string | undefined;
                if (element?.accessType === IndexedAccessType.dot) {
                    accessName = getTriviallyComputableString((element.property));
                }
                else if (element?.accessType === IndexedAccessType.bracket) {
                    accessName = getTriviallyComputableString((element.expr));
                }

                if (accessName) {
                    RootNode.containedScope[identifierBaseName]!.set(
                        accessName, {
                            type: cfAny(),
                            name: accessName,
                            final: true,
                            var: false,
                            target: (<BinaryOperator>node.expr).right
                        });
                }
            }

            return;
        }

        if (node.finalModifier || node.varModifier) {
            if (currentContainer.containedScope.local) {
                (<Map<string, Term>>currentContainer.containedScope.local).set(
                    identifierBaseName, {
                        type: cfAny(),
                        name: identifierBaseName,
                        final: !!node.finalModifier,
                        var: !!node.varModifier,
                        target: node.expr ?? undefined
                    });
            }
            else {
                // there is no local scope, so we must be at top-level scope
                errorAtRange(mergeRanges(node.finalModifier, node.varModifier, (<BinaryOperator>node.expr)?.left), "Local variables may not be declared at top-level scope.");
            }
        
            const enclosingFunction = getEnclosingFunction(node);
            if (enclosingFunction) {
                // if name is same as a parameter definition's name, emit an error,
                // e.g, 
                // function foo(bar) { var bar = 42; }
                // is an error: "bar is already defined in argument scope"
                if (enclosingFunction.containedScope.arguments.has(identifierBaseName)) {
                    errorAtRange(mergeRanges(node.finalModifier, node.varModifier, node.expr), `'${identifierBaseName}' is already defined in argument scope.`);
                }
            }
        }
    }

    function bindStatement(node: Statement) {
        switch (node.subType) {
            case StatementType.scriptTagCallStatement:
                // e.g, cftransaction(action="rollback");
                // bind parens specially; callStatement is not a Node so it wasn't considered
                // can probably make callStatement a Parenthetical<CallArgument> or something
                bindNode(node.callStatement!.leftParen, node);
                bindList(node.callStatement!.args, node);
                bindNode(node.callStatement!.rightParen, node);
                return;
            case StatementType.expressionWrapper:
                // if it is a tagOrigin node, it is a <cfset> tag
                if (node.tagOrigin.startTag) {
                    bindNode(node.tagOrigin.startTag, node);
                    return;
                }
                bindNode(node.expr, node);
                return;
            case StatementType.fromTag:
                bindNode(node.tagOrigin.startTag, node);
                break;
            case StatementType.scriptSugaredTagCallStatement:
                // check attrs against cf tag meta here
                bindNode(node.expr, node);
                bindList(node.scriptSugaredTagStatement!.attrs, node);
                return;
        }
    }

    function bindReturnStatement(node: ReturnStatement) {
        if (node.tagOrigin.startTag) {
            bindNode(node.tagOrigin.startTag, node);
            return;
        }
        bindNode(node.expr, node);
    }

    function bindBreakStatement(node: BreakStatement) {
        if (node.tagOrigin.startTag) {
            bindNode(node.tagOrigin.startTag, node);
            return;
        }
        // otherwise, all terminals, no work to do
    }

    function bindContinueStatement(node: ContinueStatement) {
        if (node.tagOrigin.startTag) {
            bindNode(node.tagOrigin.startTag, node);
            return;
        }
        // otherwise all terminals, no work to do
    }

    function bindBlock(node: Block) {
        switch (node.subType) {
            // @fixme better fromTag type safety (always a common tag? never scriptlike, definitely never script or comment or text)
            case BlockType.fromTag:
                maybeBindTagResult(node.tagOrigin.startTag!);
                bindNode(node.tagOrigin.startTag!, node);
                bindList(node.stmtList, node);
                bindNode(node.tagOrigin.endTag!, node);
                break;
            case BlockType.scriptSugaredTagCallBlock:
                // check against cf tag meta
                bindList(node.sugaredCallStatementAttrs!, node);
                bindList(node.stmtList, node);
                break;
            case BlockType.scriptTagCallBlock:
                // check against cf tag meta
                // maybe push context to make sure children are correct
                bindList(node.tagCallStatementArgs!.args, node);
                bindList(node.stmtList, node);
                break;
            case BlockType.cLike:
                bindList(node.stmtList, node);
                break;
        }
    }

    function STUB_RELOCATEME_isValidIdentifier(s: string) {
        s;
        return true;
    }

    function maybeBindTagResult(tag: CfTag) : void {
        if (tag.tagType !== CfTag.TagType.common) {
            return;
        }

        function getReturnValueIdentifier(attrName: string) {
            const string = getTriviallyComputableString(getAttributeValue((<CfTag.Common>tag).attrs, attrName));
            if (string !== undefined && STUB_RELOCATEME_isValidIdentifier(string)) {
               return string.split(".");
            }
            return undefined;
        }

        let type = getAttributeValue(tag.attrs, "type:");
        if (!type || type.kind !== NodeType.type) {
            return;
        }
        let name : string[] | undefined = undefined;

        switch (tag.canonicalName) {
            case "query": {
                name = getReturnValueIdentifier("name");
                break;
            }
            case "savecontent": {
                name = getReturnValueIdentifier("variable");
                break;
            }
            case "http": {
                name = getReturnValueIdentifier("result");
                break;
            }
        }

        if (!name || name.length > 2) {
            return;
        }

        let targetScope : Scope = RootNode.containedScope.variables!;
        let targetName = name.length === 1 ? name[0] : name[1];

        if (name.length === 2) {
            switch (name[0].toLowerCase()) {
                case "local": {
                    if (currentContainer.containedScope.local) {
                        targetScope = currentContainer.containedScope.local;
                    }
                    else {
                        return;
                    }
                }
                case "variables": {
                    break;
                }
                default: {
                    return;
                }
            }
        }

        targetScope.set(targetName, {
            type: type,
            name: targetName,
            final: false,
            var: false,
            target: type
        });
    }

    function bindSimpleStringLiteral(node: SimpleStringLiteral) {
        bindNode(node.textSpan, node);
    }

    function bindInterpolatedStringLiteral(node: InterpolatedStringLiteral) {
        bindList(node.elements, node);
    }

    function bindIdentifier(node: Identifier) {
        bindNode(node.source, node);
    }

    function bindIndexedAccess(node: IndexedAccess) {
        bindNode(node.root, node);
        let parent : Node = node.root;
        for (let i = 0; i < node.accessElements.length; i++) {
            const element = node.accessElements[i];
            bindNode(element, parent);
            parent = element;
        }
    }

    function bindIndexedAccessChainElement(node: IndexedAccessChainElement) {
        switch (node.accessType) {
            case IndexedAccessType.dot:          // fallthrough
            case IndexedAccessType.optionalDot:  // fallthrough
            case IndexedAccessType.optionalCall: // fallthrough
                // no-op, just terminals
                return;
            case IndexedAccessType.optionalBracket:
            case IndexedAccessType.bracket:
                bindNode(node.expr, node);
                return;
        }
    }

    function bindSliceExpression(node: SliceExpression) {
        bindNode(node.from, node);
        bindNode(node.to, node);
        bindNode(node.stride, node);
    }

    function bindFunctionParameter(node: FunctionParameter) {
        if (node.fromTag) {
            bindNode(node.tagOrigin.startTag, node);

            if (node.canonicalName !== undefined) {
                weakBindIdentifierToScope(node.canonicalName, currentContainer.containedScope.arguments!);
            }

            return;
        }

        weakBindIdentifierToScope(node.canonicalName!, currentContainer.containedScope.arguments!);
        bindNode(node.javaLikeTypename, node);
        bindNode(node.identifier, node);
        bindNode(node.defaultValue, node);
    }

    function getEnclosingFunction(node: Node | null) : NodeWithScope<FunctionDefinition | ArrowFunctionDefinition, "arguments"> | undefined {
        while (node) {
            if (node.kind === NodeType.functionDefinition || node.kind === NodeType.arrowFunctionDefinition) {
                return node as NodeWithScope<FunctionDefinition | ArrowFunctionDefinition, "arguments">;
            }
            node = node.parent;
        }
        return undefined;
    }

    function getAncestorOfType(node: Node | null, nodeType: NodeType) : Node | undefined {
        while (node) {
            if (node.kind === nodeType) {
                return node;
            }
            node = node.parent;
        }
        return undefined;
    }

    function isBuiltinScopeName(s: string | undefined) : s is keyof Omit<ScopeDisplay, "container" | "typedefs"> {
        switch (s) {
            case "url":
            case "form":
            case "cgi":
            case "variables":
            case "local":
                return true;
            default:
                return false;
        }
    }

    /**
     * support weakly binding identifiers, for the common scenario of
     * `x = y`, where x has never been seen before
     * we just want to know that some name is available in this scope
     */
    function weakBindIdentifierToScope(name: string, scope: Scope) : void {
        if (scope.has(name)) {
            return;
        }
        scope.set(name, {
            type: cfAny(),
            name: name,
            final: false,
            var: false,
            target: undefined
        })
    }

    function bindAssignment(node: BinaryOperator) {
        const target = node.left;
        if (target.kind === NodeType.indexedAccess) {
            const targetBaseName = getTriviallyComputableString(target.root)?.toLowerCase();

            if (!targetBaseName) {
                return;
            }

            // if it's a built in scope name, we'll try to write through to that scope on the root node
            // unless the scopename is local, in which case we'll try to write to the current local scope, if it exists
            if (isBuiltinScopeName(targetBaseName)) {
                // because it is a built-in scope name, we want to pull out the following name
                // so from `url.foo`, we want `foo`
                const firstAccessElement = target.accessElements[0];
                let firstAccessAsString : string | undefined = undefined;
                if (firstAccessElement.accessType === IndexedAccessType.dot) {
                    firstAccessAsString = firstAccessElement.dot.token.text.toLowerCase();
                }
                else if (firstAccessElement.accessType === IndexedAccessType.bracket) {
                    firstAccessAsString = getTriviallyComputableString(firstAccessElement.expr)
                }

                if (!firstAccessAsString) {
                    return;
                }

                if (targetBaseName === "local") {
                    if (currentContainer.containedScope.local) {
                        weakBindIdentifierToScope(firstAccessAsString, currentContainer.containedScope.local);
                    }
                    else {
                        // assigning to `local.x` in a non-local scope just binds the name `local` to the root variables scope
                        weakBindIdentifierToScope("local", RootNode.containedScope.variables!);
                    }
                }
                else {
                    if (targetBaseName in RootNode.containedScope) {
                        weakBindIdentifierToScope(firstAccessAsString, RootNode.containedScope[targetBaseName]!);
                    }
                }
            }
            // not a built-in scope name, just use target base name as identifier, and write to the local scope (if it exists), falling
            // back to the global variables scope
            else {
                if (currentContainer.containedScope.local) {
                    weakBindIdentifierToScope(targetBaseName, currentContainer.containedScope.local);
                }
                else {
                    weakBindIdentifierToScope(targetBaseName, RootNode.containedScope.variables!);
                }
            }
        }
        else {
            const targetBaseName = getTriviallyComputableString(target)?.toLowerCase();
            if (targetBaseName) {
                let targetScope = RootNode.containedScope.variables!;

                if (currentContainer.containedScope.local) {
                    targetScope = currentContainer.containedScope.local;
                }
                if (targetScope.has(targetBaseName)) {
                        return;
                }
                targetScope.set(targetBaseName, {
                    type: cfAny(),
                    name: targetBaseName,
                    final: false,
                    var: false,
                    target: node.right,
                });
            }
        }
    }

    function bindFunctionDefinition(node: FunctionDefinition | ArrowFunctionDefinition) {
        node.containedScope = {
            container: currentContainer,
            typedefs: new Map(),
            local: new Map(),
            arguments: new Map()
        };

        currentContainer = node as NodeWithScope;

        bindList(node.params, node);

        if (node.kind === NodeType.functionDefinition) {
            // this is a non-arrow function definition
            // tag functions and named script functions like `function foo() {}` are hoisted
            if (node.canonicalName) {
                RootNode.containedScope.variables!.set(
                    node.canonicalName, {
                        type: cfFunctionSignature(node.canonicalName, node.params, cfAny()),
                        name: node.canonicalName,
                        final: false,
                        var: false,
                        target: undefined
                    });
            }
        }

        if (node.kind === NodeType.functionDefinition && node.fromTag) {
            bindList(node.body, node);
        }
        else {
            bindNode(node.body, node);
        }

        currentContainer = node.containedScope.container! as NodeWithScope;
    }

    function bindSwitch(node: Switch) {
        if (node.fromTag) {
            bindNode(node.tagOrigin.startTag, node);
            bindList(node.cases, node);
            bindNode(node.tagOrigin.endTag, node);
            return;
        }
        bindNode(node.expr, node);
        bindList(node.cases, node);
    }

    function bindSwitchCase(node: SwitchCase) {
        if (node.fromTag) {
            bindNode(node.tagOrigin.startTag, node);
            bindList(node.body, node);
            bindNode(node.tagOrigin.endTag, node);
            return;
        }
        bindNode(node.expr, node);
        bindList(node.body, node);
    }

    function bindDo(node: Do) {
        bindNode(node.body, node); // do (body) while (expr)
        bindNode(node.expr, node);
    }

    function bindWhile(node: While) {
        bindNode(node.expr, node); // while (expr) (body)
        bindNode(node.body, node);
    }

    function bindTernary(node: Ternary) {
        bindNode(node.expr, node);
        bindNode(node.ifTrue, node);
        bindNode(node.ifFalse, node);
    }

    function bindFor(node: For) {
        if (node.subType === ForSubType.forIn) {
            bindNode(node.forIn!.init, node);
            bindNode(node.forIn!.inToken, node);
            bindNode(node.forIn!.expr, node);
            bindNode(node.body, node);
            return;
        }
        bindNode(node.for!.initExpr, node);
        bindNode(node.for!.semi1, node);
        bindNode(node.for!.conditionExpr, node);
        bindNode(node.for!.semi2, node);
        bindNode(node.for!.incrementExpr, node);
        bindNode(node.body, node);
    }

    function bindStructLiteral(node: StructLiteral) {
        bindList(node.members, node);
    }

    function bindStructLiteralInitializerMember(node: StructLiteralInitializerMember) {
        if (node.subType === StructLiteralInitializerMemberSubtype.keyed) {
            bindNode(node.key, node);
            bindNode(node.expr, node);
        }
        else {
            bindNode(node.expr, node);
        }
    }

    function bindArrayLiteral(node: ArrayLiteral) {
        bindList(node.members, node);
    }

    function bindArrayLiteralInitializerMember(node: ArrayLiteralInitializerMember) {
        bindNode(node.expr, node);
    }

    function bindTry(node: Try) {
        if (node.tagOrigin.startTag) {
            bindNode(node.tagOrigin.startTag, node);
            bindList(node.body, node);
            bindList(node.catchBlocks, node);
            bindNode(node.finallyBlock, node);
            bindNode(node.tagOrigin.endTag, node);
            return;
        }
        bindList(node.body, node);
        bindList(node.catchBlocks, node);
        bindNode(node.finallyBlock, node);
    }

    function bindCatch(node: Catch) {
        if (node.fromTag) {
            bindNode(node.tagOrigin.startTag, node);
            bindList(node.body, node);
            bindNode(node.tagOrigin.endTag, node);
            if (!getAncestorOfType(node, NodeType.try)) {
                errorAtRange(node.tagOrigin.startTag!.range, "A catch tag must be contained within a try tag-block.");
            }
            return;
        }

        bindNode(node.exceptionType, node);
        bindNode(node.exceptionBinding, node);
        bindList(node.body, node);
    }

    function bindFinally(node: Finally) {
        if (node.tagOrigin.startTag) {
            bindNode(node.tagOrigin.startTag, node);
            bindList(node.body, node);
            bindNode(node.tagOrigin.endTag, node);
            if (!getAncestorOfType(node, NodeType.try)) {
                errorAtRange(node.tagOrigin.startTag.range, "A finally tag must be contained within a try tag-block.");
            }
            return;
        }

        bindList(node.body, node);
    }

    function bindImportStatement(node: ImportStatement) {
        bindNode(node.path, node);
    }

    function bindNew(node: New) {
        bindNode(node.callExpr, node);
    }

    function errorAtSpan(fromInclusive: number, toExclusive: number, msg: string) {
        const freshDiagnostic : Diagnostic = {fromInclusive, toExclusive, msg };

        if (debugBinder) {
            const debugFrom = scanner.getAnnotatedChar(freshDiagnostic.fromInclusive);
            const debugTo = scanner.getAnnotatedChar(freshDiagnostic.toExclusive);
            // bump 0-offsetted info to editor-centric 1-offset
            freshDiagnostic.__debug_from_line = debugFrom.line+1;
            freshDiagnostic.__debug_from_col = debugFrom.col+1;
            freshDiagnostic.__debug_to_line = debugTo.line+1;
            freshDiagnostic.__debug_to_col = debugTo.col+1;
        }

        diagnostics.push(freshDiagnostic);
    }

    function errorAtRange(range: SourceRange, msg: string) : void {
        errorAtSpan(range.fromInclusive, range.toExclusive, msg);
    }

    function setDebug(isDebug: boolean) {
        debugBinder = isDebug;
        return self;
    }

    const self = {
        bind,
        setDebug,
        getNodeMap: () => <ReadonlyMap<NodeId, Node>>nodeMap,
    }

    return self;
}

let debugBinder = false;
<|MERGE_RESOLUTION|>--- conflicted
+++ resolved
@@ -1,962 +1,957 @@
-<<<<<<< HEAD
-import { NodeWithScope, Term, ArrowFunctionDefinition, BinaryOperator, Block, BlockType, CallArgument, FunctionDefinition, Node, NodeType, Statement, StatementType, VariableDeclaration, mergeRanges, BinaryOpType, Scope, IndexedAccessType, ScopeDisplay, NodeId, IndexedAccess, IndexedAccessChainElement, SourceFile, CfTag, CallExpression, UnaryOperator, Conditional, ReturnStatement, BreakStatement, ContinueStatement, FunctionParameter, Switch, SwitchCase, Do, While, Ternary, For, ForSubType, StructLiteral, StructLiteralInitializerMember, ArrayLiteral, ArrayLiteralInitializerMember, Try, Catch, Finally, ImportStatement, New, SimpleStringLiteral, InterpolatedStringLiteral, Identifier, isStaticallyKnownScopeName } from "./node";
-import { getTriviallyComputableString, visit, getAttributeValue } from "./utils";
-=======
-import { NodeWithScope, Variable, ArrowFunctionDefinition, BinaryOperator, Block, BlockType, CallArgument, FunctionDefinition, Node, NodeType, Statement, StatementType, VariableDeclaration, mergeRanges, BinaryOpType, Scope, IndexedAccessType, ScopeDisplay, NodeId, IndexedAccess, IndexedAccessChainElement, SourceFile, CfTag, CallExpression, UnaryOperator, Conditional, ReturnStatement, BreakStatement, ContinueStatement, FunctionParameter, Switch, SwitchCase, Do, While, Ternary, For, ForSubType, StructLiteral, ArrayLiteral, ArrayLiteralInitializerMember, Try, Catch, Finally, ImportStatement, New, SimpleStringLiteral, InterpolatedStringLiteral, Identifier, isStaticallyKnownScopeName, StructLiteralInitializerMember, StructLiteralInitializerMemberSubtype, SliceExpression } from "./node";
-import { getTriviallyComputableString, BiMap, visit } from "./utils";
->>>>>>> 533386dc
-import { Diagnostic } from "./parser";
-import { CfFileType, Scanner, SourceRange } from "./scanner";
-import { cfAny, cfFunctionSignature, Type } from "./types";
-
-export function getScopeContainedNames(scope: Scope) : string[] {
-    return [...scope.keys()];
-}
-
-const staticCgiScope : Scope = (function () {
-    const result = new Map<string, Term>();
-    // https://helpx.adobe.com/coldfusion/cfml-reference/reserved-words-and-variables/cgi-environment-cgi-scope-variables.html
-    const staticNames = [
-        "auth_password",
-        "auth_type",
-        "auth_user",
-        "cert_cookie",
-        "cert_flags",
-        "cert_issuer",
-        "cert_keysize",
-        "cert_secretkeysize",
-        "cert_serialnumber",
-        "cert_server_issuer",
-        "cert_server_subject",
-        "cert_subject",
-        "cf_template_path",
-        "content_length",
-        "content_type",
-        "context_path",
-        "gateway_interface",
-        "https",
-        "https_keysize",
-        "https_secretkeysize",
-        "https_server_issuer",
-        "https_server_subject",
-        "http_accept",
-        "http_accept_encoding",
-        "http_accept_language",
-        "http_connection",
-        "http_cookie",
-        "http_host",
-        "http_referer",
-        "http_user_agent",
-        "query_string",
-        "remote_addr",
-        "remote_host",
-        "remote_user",
-        "request_method",
-        "script_name",
-        "server_name",
-        "server_port",
-        "server_port_secure",
-        "server_protocol",
-        "server_software",
-    ];
-    for (const name of staticNames) {
-        result.set(
-            name, {
-                type: cfAny(),
-                name: name,
-                final: false,
-                var: false,
-                target: undefined,
-            })
-    }
-    return result;
-})();
-
-export function Binder() {
-    let RootNode : NodeWithScope;
-    let currentContainer : NodeWithScope;
-    let scanner : Scanner;
-    let diagnostics: Diagnostic[];
-
-    let nodeMap = new Map<NodeId, Node>();
-
-    function bind(sourceFile: SourceFile, scanner_: Scanner, diagnostics_: Diagnostic[]) {
-        nodeMap = new Map<NodeId, Node>();
-        scanner = scanner_;
-        diagnostics = diagnostics_;
-
-        RootNode = sourceFile as NodeWithScope<SourceFile>;
-        RootNode.containedScope = {
-            container: null,
-            typedefs: new Map<string, Type>(),
-            cgi: staticCgiScope,
-            variables: new Map(),
-            url: new Map(),
-            form: new Map(),
-        };
-
-        if (sourceFile.cfFileType === CfFileType.cfc) {
-            RootNode.containedScope.this = new Map();
-        }
-
-        currentContainer = RootNode;
-        bindList(sourceFile.content, sourceFile);
-    }
-
-    function bindNode(node: Node | null | undefined, parent: Node) {
-        if (!node) return;
-
-        nodeMap.set(node.nodeId, node);
-        bindDirectTerminals(node);
-        node.parent = parent;
-
-        switch (node.kind) {
-            case NodeType.sourceFile:
-                throw "Bind source files by binding its content";
-            case NodeType.comment:
-                if (node.typedefs) {
-                    bindList(node.typedefs, node);
-                }
-                return;
-            case NodeType.type:
-                bindType(node);
-                return;
-            case NodeType.textSpan:
-                return;
-            case NodeType.terminal:
-                bindList(node.trivia, node);
-                return;
-            case NodeType.hashWrappedExpr: // fallthrough
-            case NodeType.parenthetical:   // fallthrough
-            case NodeType.tagAttribute:
-                bindNode(node.expr, node);
-                return;
-            case NodeType.tag:
-                bindTag(node);
-                return;
-            case NodeType.callExpression:
-                bindCallExpression(node);
-                return;
-            case NodeType.callArgument:
-                bindCallArgument(node);
-                return;
-            case NodeType.unaryOperator:
-                bindUnaryOperator(node);
-                return;
-            case NodeType.binaryOperator:
-                bindBinaryOperator(node);
-                return;
-            case NodeType.conditional:
-                bindConditional(node);
-                return;
-            case NodeType.variableDeclaration:
-                bindDeclaration(node);
-                return;
-            case NodeType.statement:
-                bindStatement(node);
-                return;
-            case NodeType.returnStatement:
-                bindReturnStatement(node);
-                return;
-            case NodeType.breakStatement:
-                bindBreakStatement(node);
-                return;
-            case NodeType.continueStatement:
-                bindContinueStatement(node);
-                return;
-            case NodeType.block:
-                bindBlock(node);
-                return;
-            case NodeType.simpleStringLiteral:
-                bindSimpleStringLiteral(node);
-                return;
-            case NodeType.interpolatedStringLiteral:
-                bindInterpolatedStringLiteral(node);
-                return;
-            case NodeType.numericLiteral: // fallthrough
-            case NodeType.booleanLiteral:
-                // no-op, just a terminal
-                return;
-            case NodeType.identifier:
-                bindIdentifier(node);
-                return;
-            case NodeType.indexedAccess:
-                bindIndexedAccess(node);
-                return;
-            case NodeType.indexedAccessChainElement:
-                bindIndexedAccessChainElement(node);
-                return;
-            case NodeType.sliceExpression:
-                bindSliceExpression(node);
-                return;
-            case NodeType.functionParameter:
-                bindFunctionParameter(node);
-                return;
-            case NodeType.functionDefinition: // fallthrough
-            case NodeType.arrowFunctionDefinition:
-                bindFunctionDefinition(node);
-                return;
-            case NodeType.dottedPath:
-                // ?
-                return;
-            case NodeType.switch:
-                bindSwitch(node);
-                return;
-            case NodeType.switchCase:
-                bindSwitchCase(node);
-                return;
-            case NodeType.do:
-                bindDo(node);
-                return;
-            case NodeType.while:
-                bindWhile(node);
-                return;
-            case NodeType.ternary:
-                bindTernary(node);
-                return;
-            case NodeType.for:
-                bindFor(node);
-                return;
-            case NodeType.structLiteral:
-                bindStructLiteral(node);
-                return;
-            case NodeType.structLiteralInitializerMember:
-                bindStructLiteralInitializerMember(node);
-                return;
-            case NodeType.arrayLiteral:
-                bindArrayLiteral(node);
-                return;
-            case NodeType.arrayLiteralInitializerMember:
-                bindArrayLiteralInitializerMember(node);
-                return;
-            case NodeType.try:
-                bindTry(node);
-                return;
-            case NodeType.catch:
-                bindCatch(node);
-                return;
-            case NodeType.finally:
-                bindFinally(node);
-                return;
-            case NodeType.importStatement:
-                bindImportStatement(node);
-                return;
-            case NodeType.new:
-                bindNew(node);
-                return;
-            case NodeType.type:
-                return;
-            default:
-                ((_:never) => { throw "Non-exhaustive case or unintentional fallthrough." })(node);
-        }
-    }
-
-    function bindDirectTerminals(node: Node) {
-        visit(node, function(visitedNode: Node | null | undefined) {
-            if (visitedNode?.kind === NodeType.terminal) {
-                nodeMap.set(visitedNode.nodeId, visitedNode);
-                visitedNode.parent = node;
-                bindList(visitedNode.trivia, visitedNode);
-            }
-        });
-    }
-
-    function bindList(nodes: Node[], parent: Node) {
-        for (let i = 0; i < nodes.length; ++i) {
-            bindNode(nodes[i], parent);
-        }
-    }
-
-    function bindType(node: Type) {
-        // types always have names here?
-        // we get them from `@type x = ` so presumably always...
-        // also `@declare function foo` and possibly `@declare global <identifier-name> : type`
-        currentContainer.containedScope.typedefs.set(node.name!, node);
-    }
-
-    function bindTag(node: CfTag) {
-        if (node.which === CfTag.Which.end) {
-            // all terminals, already bound
-            return;
-        }
-        
-        switch (node.tagType) {
-            case CfTag.TagType.common:
-                bindList(node.attrs, node);
-                return;
-            case CfTag.TagType.scriptLike:
-                bindNode(node.expr, node);
-                return;
-            case CfTag.TagType.script:
-                // this seems like a bit of a kludge:
-                // the script tag's trailing ">" in "<cfscript>" has trivia bound to it
-                // we would like the trivia's parent to be the block the <cfscript> tag represents,
-                // not the <cfscript> tag itself
-                // then when doing lookups, a cursor in the the first part of a cfscript block naturally climbs to a block
-                // rather than a tag
-                bindList(node.tagEnd.trivia, node.parent!);
-                return;
-            case CfTag.TagType.comment:
-            case CfTag.TagType.text:
-                throw "These should be dealt with prior to binding.";
-            default:
-                ((_:never) => { throw "Non-exhaustive case or unintentional fallthrough." })(node);
-        }
-    }
-
-    function bindCallExpression(node: CallExpression) {
-        bindNode(node.left, node);
-        bindList(node.args, node);
-    }
-
-    function bindCallArgument(node: CallArgument) {
-        if (node.name) bindNode(node.name, node);
-        bindNode(node.expr, node);
-    }
-
-    function bindUnaryOperator(node: UnaryOperator) {
-        bindNode(node.expr, node);
-    }
-
-    function bindBinaryOperator(node: BinaryOperator) {
-        bindNode(node.left, node);
-        bindNode(node.right, node);
-
-        if (node.optype === BinaryOpType.assign) {
-            bindAssignment(node);
-        }
-    }
-
-    function bindConditional(node: Conditional) {
-        if (node.fromTag) {
-            bindNode(node.tagOrigin.startTag, node);
-            bindNode(node.consequent, node);
-            bindNode(node.alternative, node);
-            bindNode(node.tagOrigin.endTag, node);
-        }
-        else {
-            bindNode(node.expr, node);
-            bindNode(node.consequent, node);
-            bindNode(node.alternative, node);
-        }
-    }
-
-    // all declarations should be of the s-expr form (decl (binary-op<assignment>))
-    // that is, VariableDeclarations just wrap assignment nodes (which are themselves just binary operators with '=' as the operator)
-    function bindDeclaration(node: VariableDeclaration) {
-        let identifierBaseName : string | undefined = undefined;
-        if (node.expr.kind === NodeType.binaryOperator && node.expr.optype === BinaryOpType.assign) {
-            if (node.expr.left.kind === NodeType.indexedAccess) {
-                identifierBaseName = getTriviallyComputableString(node.expr.left.root)?.toLowerCase();
-            }
-            else {
-                identifierBaseName = getTriviallyComputableString(node.expr.left)?.toLowerCase();
-            }
-        }
-
-        // make sure we got a useable name
-        if (!identifierBaseName) {
-            return;
-        }
-
-        if (isStaticallyKnownScopeName(identifierBaseName)) {
-            if (node.varModifier) {
-                errorAtRange(mergeRanges(node.finalModifier, node.varModifier, (<BinaryOperator>node.expr).left), "Variable declaration shadows built-in scope `" + identifierBaseName + "`");
-            }
-
-            // if we got `url.foo`, put `foo` into the `url` scope
-            // only descend the one child level, `url.foo.bar` still only puts `foo` into `url`
-            if ((<BinaryOperator>node.expr).left.kind === NodeType.indexedAccess) {
-                const indexedAccess = (<BinaryOperator>node.expr).left as IndexedAccess;
-                const element = indexedAccess.accessElements[0];
-
-                let accessName : string | undefined;
-                if (element?.accessType === IndexedAccessType.dot) {
-                    accessName = getTriviallyComputableString((element.property));
-                }
-                else if (element?.accessType === IndexedAccessType.bracket) {
-                    accessName = getTriviallyComputableString((element.expr));
-                }
-
-                if (accessName) {
-                    RootNode.containedScope[identifierBaseName]!.set(
-                        accessName, {
-                            type: cfAny(),
-                            name: accessName,
-                            final: true,
-                            var: false,
-                            target: (<BinaryOperator>node.expr).right
-                        });
-                }
-            }
-
-            return;
-        }
-
-        if (node.finalModifier || node.varModifier) {
-            if (currentContainer.containedScope.local) {
-                (<Map<string, Term>>currentContainer.containedScope.local).set(
-                    identifierBaseName, {
-                        type: cfAny(),
-                        name: identifierBaseName,
-                        final: !!node.finalModifier,
-                        var: !!node.varModifier,
-                        target: node.expr ?? undefined
-                    });
-            }
-            else {
-                // there is no local scope, so we must be at top-level scope
-                errorAtRange(mergeRanges(node.finalModifier, node.varModifier, (<BinaryOperator>node.expr)?.left), "Local variables may not be declared at top-level scope.");
-            }
-        
-            const enclosingFunction = getEnclosingFunction(node);
-            if (enclosingFunction) {
-                // if name is same as a parameter definition's name, emit an error,
-                // e.g, 
-                // function foo(bar) { var bar = 42; }
-                // is an error: "bar is already defined in argument scope"
-                if (enclosingFunction.containedScope.arguments.has(identifierBaseName)) {
-                    errorAtRange(mergeRanges(node.finalModifier, node.varModifier, node.expr), `'${identifierBaseName}' is already defined in argument scope.`);
-                }
-            }
-        }
-    }
-
-    function bindStatement(node: Statement) {
-        switch (node.subType) {
-            case StatementType.scriptTagCallStatement:
-                // e.g, cftransaction(action="rollback");
-                // bind parens specially; callStatement is not a Node so it wasn't considered
-                // can probably make callStatement a Parenthetical<CallArgument> or something
-                bindNode(node.callStatement!.leftParen, node);
-                bindList(node.callStatement!.args, node);
-                bindNode(node.callStatement!.rightParen, node);
-                return;
-            case StatementType.expressionWrapper:
-                // if it is a tagOrigin node, it is a <cfset> tag
-                if (node.tagOrigin.startTag) {
-                    bindNode(node.tagOrigin.startTag, node);
-                    return;
-                }
-                bindNode(node.expr, node);
-                return;
-            case StatementType.fromTag:
-                bindNode(node.tagOrigin.startTag, node);
-                break;
-            case StatementType.scriptSugaredTagCallStatement:
-                // check attrs against cf tag meta here
-                bindNode(node.expr, node);
-                bindList(node.scriptSugaredTagStatement!.attrs, node);
-                return;
-        }
-    }
-
-    function bindReturnStatement(node: ReturnStatement) {
-        if (node.tagOrigin.startTag) {
-            bindNode(node.tagOrigin.startTag, node);
-            return;
-        }
-        bindNode(node.expr, node);
-    }
-
-    function bindBreakStatement(node: BreakStatement) {
-        if (node.tagOrigin.startTag) {
-            bindNode(node.tagOrigin.startTag, node);
-            return;
-        }
-        // otherwise, all terminals, no work to do
-    }
-
-    function bindContinueStatement(node: ContinueStatement) {
-        if (node.tagOrigin.startTag) {
-            bindNode(node.tagOrigin.startTag, node);
-            return;
-        }
-        // otherwise all terminals, no work to do
-    }
-
-    function bindBlock(node: Block) {
-        switch (node.subType) {
-            // @fixme better fromTag type safety (always a common tag? never scriptlike, definitely never script or comment or text)
-            case BlockType.fromTag:
-                maybeBindTagResult(node.tagOrigin.startTag!);
-                bindNode(node.tagOrigin.startTag!, node);
-                bindList(node.stmtList, node);
-                bindNode(node.tagOrigin.endTag!, node);
-                break;
-            case BlockType.scriptSugaredTagCallBlock:
-                // check against cf tag meta
-                bindList(node.sugaredCallStatementAttrs!, node);
-                bindList(node.stmtList, node);
-                break;
-            case BlockType.scriptTagCallBlock:
-                // check against cf tag meta
-                // maybe push context to make sure children are correct
-                bindList(node.tagCallStatementArgs!.args, node);
-                bindList(node.stmtList, node);
-                break;
-            case BlockType.cLike:
-                bindList(node.stmtList, node);
-                break;
-        }
-    }
-
-    function STUB_RELOCATEME_isValidIdentifier(s: string) {
-        s;
-        return true;
-    }
-
-    function maybeBindTagResult(tag: CfTag) : void {
-        if (tag.tagType !== CfTag.TagType.common) {
-            return;
-        }
-
-        function getReturnValueIdentifier(attrName: string) {
-            const string = getTriviallyComputableString(getAttributeValue((<CfTag.Common>tag).attrs, attrName));
-            if (string !== undefined && STUB_RELOCATEME_isValidIdentifier(string)) {
-               return string.split(".");
-            }
-            return undefined;
-        }
-
-        let type = getAttributeValue(tag.attrs, "type:");
-        if (!type || type.kind !== NodeType.type) {
-            return;
-        }
-        let name : string[] | undefined = undefined;
-
-        switch (tag.canonicalName) {
-            case "query": {
-                name = getReturnValueIdentifier("name");
-                break;
-            }
-            case "savecontent": {
-                name = getReturnValueIdentifier("variable");
-                break;
-            }
-            case "http": {
-                name = getReturnValueIdentifier("result");
-                break;
-            }
-        }
-
-        if (!name || name.length > 2) {
-            return;
-        }
-
-        let targetScope : Scope = RootNode.containedScope.variables!;
-        let targetName = name.length === 1 ? name[0] : name[1];
-
-        if (name.length === 2) {
-            switch (name[0].toLowerCase()) {
-                case "local": {
-                    if (currentContainer.containedScope.local) {
-                        targetScope = currentContainer.containedScope.local;
-                    }
-                    else {
-                        return;
-                    }
-                }
-                case "variables": {
-                    break;
-                }
-                default: {
-                    return;
-                }
-            }
-        }
-
-        targetScope.set(targetName, {
-            type: type,
-            name: targetName,
-            final: false,
-            var: false,
-            target: type
-        });
-    }
-
-    function bindSimpleStringLiteral(node: SimpleStringLiteral) {
-        bindNode(node.textSpan, node);
-    }
-
-    function bindInterpolatedStringLiteral(node: InterpolatedStringLiteral) {
-        bindList(node.elements, node);
-    }
-
-    function bindIdentifier(node: Identifier) {
-        bindNode(node.source, node);
-    }
-
-    function bindIndexedAccess(node: IndexedAccess) {
-        bindNode(node.root, node);
-        let parent : Node = node.root;
-        for (let i = 0; i < node.accessElements.length; i++) {
-            const element = node.accessElements[i];
-            bindNode(element, parent);
-            parent = element;
-        }
-    }
-
-    function bindIndexedAccessChainElement(node: IndexedAccessChainElement) {
-        switch (node.accessType) {
-            case IndexedAccessType.dot:          // fallthrough
-            case IndexedAccessType.optionalDot:  // fallthrough
-            case IndexedAccessType.optionalCall: // fallthrough
-                // no-op, just terminals
-                return;
-            case IndexedAccessType.optionalBracket:
-            case IndexedAccessType.bracket:
-                bindNode(node.expr, node);
-                return;
-        }
-    }
-
-    function bindSliceExpression(node: SliceExpression) {
-        bindNode(node.from, node);
-        bindNode(node.to, node);
-        bindNode(node.stride, node);
-    }
-
-    function bindFunctionParameter(node: FunctionParameter) {
-        if (node.fromTag) {
-            bindNode(node.tagOrigin.startTag, node);
-
-            if (node.canonicalName !== undefined) {
-                weakBindIdentifierToScope(node.canonicalName, currentContainer.containedScope.arguments!);
-            }
-
-            return;
-        }
-
-        weakBindIdentifierToScope(node.canonicalName!, currentContainer.containedScope.arguments!);
-        bindNode(node.javaLikeTypename, node);
-        bindNode(node.identifier, node);
-        bindNode(node.defaultValue, node);
-    }
-
-    function getEnclosingFunction(node: Node | null) : NodeWithScope<FunctionDefinition | ArrowFunctionDefinition, "arguments"> | undefined {
-        while (node) {
-            if (node.kind === NodeType.functionDefinition || node.kind === NodeType.arrowFunctionDefinition) {
-                return node as NodeWithScope<FunctionDefinition | ArrowFunctionDefinition, "arguments">;
-            }
-            node = node.parent;
-        }
-        return undefined;
-    }
-
-    function getAncestorOfType(node: Node | null, nodeType: NodeType) : Node | undefined {
-        while (node) {
-            if (node.kind === nodeType) {
-                return node;
-            }
-            node = node.parent;
-        }
-        return undefined;
-    }
-
-    function isBuiltinScopeName(s: string | undefined) : s is keyof Omit<ScopeDisplay, "container" | "typedefs"> {
-        switch (s) {
-            case "url":
-            case "form":
-            case "cgi":
-            case "variables":
-            case "local":
-                return true;
-            default:
-                return false;
-        }
-    }
-
-    /**
-     * support weakly binding identifiers, for the common scenario of
-     * `x = y`, where x has never been seen before
-     * we just want to know that some name is available in this scope
-     */
-    function weakBindIdentifierToScope(name: string, scope: Scope) : void {
-        if (scope.has(name)) {
-            return;
-        }
-        scope.set(name, {
-            type: cfAny(),
-            name: name,
-            final: false,
-            var: false,
-            target: undefined
-        })
-    }
-
-    function bindAssignment(node: BinaryOperator) {
-        const target = node.left;
-        if (target.kind === NodeType.indexedAccess) {
-            const targetBaseName = getTriviallyComputableString(target.root)?.toLowerCase();
-
-            if (!targetBaseName) {
-                return;
-            }
-
-            // if it's a built in scope name, we'll try to write through to that scope on the root node
-            // unless the scopename is local, in which case we'll try to write to the current local scope, if it exists
-            if (isBuiltinScopeName(targetBaseName)) {
-                // because it is a built-in scope name, we want to pull out the following name
-                // so from `url.foo`, we want `foo`
-                const firstAccessElement = target.accessElements[0];
-                let firstAccessAsString : string | undefined = undefined;
-                if (firstAccessElement.accessType === IndexedAccessType.dot) {
-                    firstAccessAsString = firstAccessElement.dot.token.text.toLowerCase();
-                }
-                else if (firstAccessElement.accessType === IndexedAccessType.bracket) {
-                    firstAccessAsString = getTriviallyComputableString(firstAccessElement.expr)
-                }
-
-                if (!firstAccessAsString) {
-                    return;
-                }
-
-                if (targetBaseName === "local") {
-                    if (currentContainer.containedScope.local) {
-                        weakBindIdentifierToScope(firstAccessAsString, currentContainer.containedScope.local);
-                    }
-                    else {
-                        // assigning to `local.x` in a non-local scope just binds the name `local` to the root variables scope
-                        weakBindIdentifierToScope("local", RootNode.containedScope.variables!);
-                    }
-                }
-                else {
-                    if (targetBaseName in RootNode.containedScope) {
-                        weakBindIdentifierToScope(firstAccessAsString, RootNode.containedScope[targetBaseName]!);
-                    }
-                }
-            }
-            // not a built-in scope name, just use target base name as identifier, and write to the local scope (if it exists), falling
-            // back to the global variables scope
-            else {
-                if (currentContainer.containedScope.local) {
-                    weakBindIdentifierToScope(targetBaseName, currentContainer.containedScope.local);
-                }
-                else {
-                    weakBindIdentifierToScope(targetBaseName, RootNode.containedScope.variables!);
-                }
-            }
-        }
-        else {
-            const targetBaseName = getTriviallyComputableString(target)?.toLowerCase();
-            if (targetBaseName) {
-                let targetScope = RootNode.containedScope.variables!;
-
-                if (currentContainer.containedScope.local) {
-                    targetScope = currentContainer.containedScope.local;
-                }
-                if (targetScope.has(targetBaseName)) {
-                        return;
-                }
-                targetScope.set(targetBaseName, {
-                    type: cfAny(),
-                    name: targetBaseName,
-                    final: false,
-                    var: false,
-                    target: node.right,
-                });
-            }
-        }
-    }
-
-    function bindFunctionDefinition(node: FunctionDefinition | ArrowFunctionDefinition) {
-        node.containedScope = {
-            container: currentContainer,
-            typedefs: new Map(),
-            local: new Map(),
-            arguments: new Map()
-        };
-
-        currentContainer = node as NodeWithScope;
-
-        bindList(node.params, node);
-
-        if (node.kind === NodeType.functionDefinition) {
-            // this is a non-arrow function definition
-            // tag functions and named script functions like `function foo() {}` are hoisted
-            if (node.canonicalName) {
-                RootNode.containedScope.variables!.set(
-                    node.canonicalName, {
-                        type: cfFunctionSignature(node.canonicalName, node.params, cfAny()),
-                        name: node.canonicalName,
-                        final: false,
-                        var: false,
-                        target: undefined
-                    });
-            }
-        }
-
-        if (node.kind === NodeType.functionDefinition && node.fromTag) {
-            bindList(node.body, node);
-        }
-        else {
-            bindNode(node.body, node);
-        }
-
-        currentContainer = node.containedScope.container! as NodeWithScope;
-    }
-
-    function bindSwitch(node: Switch) {
-        if (node.fromTag) {
-            bindNode(node.tagOrigin.startTag, node);
-            bindList(node.cases, node);
-            bindNode(node.tagOrigin.endTag, node);
-            return;
-        }
-        bindNode(node.expr, node);
-        bindList(node.cases, node);
-    }
-
-    function bindSwitchCase(node: SwitchCase) {
-        if (node.fromTag) {
-            bindNode(node.tagOrigin.startTag, node);
-            bindList(node.body, node);
-            bindNode(node.tagOrigin.endTag, node);
-            return;
-        }
-        bindNode(node.expr, node);
-        bindList(node.body, node);
-    }
-
-    function bindDo(node: Do) {
-        bindNode(node.body, node); // do (body) while (expr)
-        bindNode(node.expr, node);
-    }
-
-    function bindWhile(node: While) {
-        bindNode(node.expr, node); // while (expr) (body)
-        bindNode(node.body, node);
-    }
-
-    function bindTernary(node: Ternary) {
-        bindNode(node.expr, node);
-        bindNode(node.ifTrue, node);
-        bindNode(node.ifFalse, node);
-    }
-
-    function bindFor(node: For) {
-        if (node.subType === ForSubType.forIn) {
-            bindNode(node.forIn!.init, node);
-            bindNode(node.forIn!.inToken, node);
-            bindNode(node.forIn!.expr, node);
-            bindNode(node.body, node);
-            return;
-        }
-        bindNode(node.for!.initExpr, node);
-        bindNode(node.for!.semi1, node);
-        bindNode(node.for!.conditionExpr, node);
-        bindNode(node.for!.semi2, node);
-        bindNode(node.for!.incrementExpr, node);
-        bindNode(node.body, node);
-    }
-
-    function bindStructLiteral(node: StructLiteral) {
-        bindList(node.members, node);
-    }
-
-    function bindStructLiteralInitializerMember(node: StructLiteralInitializerMember) {
-        if (node.subType === StructLiteralInitializerMemberSubtype.keyed) {
-            bindNode(node.key, node);
-            bindNode(node.expr, node);
-        }
-        else {
-            bindNode(node.expr, node);
-        }
-    }
-
-    function bindArrayLiteral(node: ArrayLiteral) {
-        bindList(node.members, node);
-    }
-
-    function bindArrayLiteralInitializerMember(node: ArrayLiteralInitializerMember) {
-        bindNode(node.expr, node);
-    }
-
-    function bindTry(node: Try) {
-        if (node.tagOrigin.startTag) {
-            bindNode(node.tagOrigin.startTag, node);
-            bindList(node.body, node);
-            bindList(node.catchBlocks, node);
-            bindNode(node.finallyBlock, node);
-            bindNode(node.tagOrigin.endTag, node);
-            return;
-        }
-        bindList(node.body, node);
-        bindList(node.catchBlocks, node);
-        bindNode(node.finallyBlock, node);
-    }
-
-    function bindCatch(node: Catch) {
-        if (node.fromTag) {
-            bindNode(node.tagOrigin.startTag, node);
-            bindList(node.body, node);
-            bindNode(node.tagOrigin.endTag, node);
-            if (!getAncestorOfType(node, NodeType.try)) {
-                errorAtRange(node.tagOrigin.startTag!.range, "A catch tag must be contained within a try tag-block.");
-            }
-            return;
-        }
-
-        bindNode(node.exceptionType, node);
-        bindNode(node.exceptionBinding, node);
-        bindList(node.body, node);
-    }
-
-    function bindFinally(node: Finally) {
-        if (node.tagOrigin.startTag) {
-            bindNode(node.tagOrigin.startTag, node);
-            bindList(node.body, node);
-            bindNode(node.tagOrigin.endTag, node);
-            if (!getAncestorOfType(node, NodeType.try)) {
-                errorAtRange(node.tagOrigin.startTag.range, "A finally tag must be contained within a try tag-block.");
-            }
-            return;
-        }
-
-        bindList(node.body, node);
-    }
-
-    function bindImportStatement(node: ImportStatement) {
-        bindNode(node.path, node);
-    }
-
-    function bindNew(node: New) {
-        bindNode(node.callExpr, node);
-    }
-
-    function errorAtSpan(fromInclusive: number, toExclusive: number, msg: string) {
-        const freshDiagnostic : Diagnostic = {fromInclusive, toExclusive, msg };
-
-        if (debugBinder) {
-            const debugFrom = scanner.getAnnotatedChar(freshDiagnostic.fromInclusive);
-            const debugTo = scanner.getAnnotatedChar(freshDiagnostic.toExclusive);
-            // bump 0-offsetted info to editor-centric 1-offset
-            freshDiagnostic.__debug_from_line = debugFrom.line+1;
-            freshDiagnostic.__debug_from_col = debugFrom.col+1;
-            freshDiagnostic.__debug_to_line = debugTo.line+1;
-            freshDiagnostic.__debug_to_col = debugTo.col+1;
-        }
-
-        diagnostics.push(freshDiagnostic);
-    }
-
-    function errorAtRange(range: SourceRange, msg: string) : void {
-        errorAtSpan(range.fromInclusive, range.toExclusive, msg);
-    }
-
-    function setDebug(isDebug: boolean) {
-        debugBinder = isDebug;
-        return self;
-    }
-
-    const self = {
-        bind,
-        setDebug,
-        getNodeMap: () => <ReadonlyMap<NodeId, Node>>nodeMap,
-    }
-
-    return self;
-}
-
-let debugBinder = false;
+import { NodeWithScope, Term, ArrowFunctionDefinition, BinaryOperator, Block, BlockType, CallArgument, FunctionDefinition, Node, NodeType, Statement, StatementType, VariableDeclaration, mergeRanges, BinaryOpType, Scope, IndexedAccessType, ScopeDisplay, NodeId, IndexedAccess, IndexedAccessChainElement, SourceFile, CfTag, CallExpression, UnaryOperator, Conditional, ReturnStatement, BreakStatement, ContinueStatement, FunctionParameter, Switch, SwitchCase, Do, While, Ternary, For, ForSubType, StructLiteral, StructLiteralInitializerMember, ArrayLiteral, ArrayLiteralInitializerMember, Try, Catch, Finally, ImportStatement, New, SimpleStringLiteral, InterpolatedStringLiteral, Identifier, isStaticallyKnownScopeName, StructLiteralInitializerMemberSubtype, SliceExpression } from "./node";
+import { getTriviallyComputableString, visit, getAttributeValue } from "./utils";
+import { Diagnostic } from "./parser";
+import { CfFileType, Scanner, SourceRange } from "./scanner";
+import { cfAny, cfFunctionSignature, Type } from "./types";
+
+export function getScopeContainedNames(scope: Scope) : string[] {
+    return [...scope.keys()];
+}
+
+const staticCgiScope : Scope = (function () {
+    const result = new Map<string, Term>();
+    // https://helpx.adobe.com/coldfusion/cfml-reference/reserved-words-and-variables/cgi-environment-cgi-scope-variables.html
+    const staticNames = [
+        "auth_password",
+        "auth_type",
+        "auth_user",
+        "cert_cookie",
+        "cert_flags",
+        "cert_issuer",
+        "cert_keysize",
+        "cert_secretkeysize",
+        "cert_serialnumber",
+        "cert_server_issuer",
+        "cert_server_subject",
+        "cert_subject",
+        "cf_template_path",
+        "content_length",
+        "content_type",
+        "context_path",
+        "gateway_interface",
+        "https",
+        "https_keysize",
+        "https_secretkeysize",
+        "https_server_issuer",
+        "https_server_subject",
+        "http_accept",
+        "http_accept_encoding",
+        "http_accept_language",
+        "http_connection",
+        "http_cookie",
+        "http_host",
+        "http_referer",
+        "http_user_agent",
+        "query_string",
+        "remote_addr",
+        "remote_host",
+        "remote_user",
+        "request_method",
+        "script_name",
+        "server_name",
+        "server_port",
+        "server_port_secure",
+        "server_protocol",
+        "server_software",
+    ];
+    for (const name of staticNames) {
+        result.set(
+            name, {
+                type: cfAny(),
+                name: name,
+                final: false,
+                var: false,
+                target: undefined,
+            })
+    }
+    return result;
+})();
+
+export function Binder() {
+    let RootNode : NodeWithScope;
+    let currentContainer : NodeWithScope;
+    let scanner : Scanner;
+    let diagnostics: Diagnostic[];
+
+    let nodeMap = new Map<NodeId, Node>();
+
+    function bind(sourceFile: SourceFile, scanner_: Scanner, diagnostics_: Diagnostic[]) {
+        nodeMap = new Map<NodeId, Node>();
+        scanner = scanner_;
+        diagnostics = diagnostics_;
+
+        RootNode = sourceFile as NodeWithScope<SourceFile>;
+        RootNode.containedScope = {
+            container: null,
+            typedefs: new Map<string, Type>(),
+            cgi: staticCgiScope,
+            variables: new Map(),
+            url: new Map(),
+            form: new Map(),
+        };
+
+        if (sourceFile.cfFileType === CfFileType.cfc) {
+            RootNode.containedScope.this = new Map();
+        }
+
+        currentContainer = RootNode;
+        bindList(sourceFile.content, sourceFile);
+    }
+
+    function bindNode(node: Node | null | undefined, parent: Node) {
+        if (!node) return;
+
+        nodeMap.set(node.nodeId, node);
+        bindDirectTerminals(node);
+        node.parent = parent;
+
+        switch (node.kind) {
+            case NodeType.sourceFile:
+                throw "Bind source files by binding its content";
+            case NodeType.comment:
+                if (node.typedefs) {
+                    bindList(node.typedefs, node);
+                }
+                return;
+            case NodeType.type:
+                bindType(node);
+                return;
+            case NodeType.textSpan:
+                return;
+            case NodeType.terminal:
+                bindList(node.trivia, node);
+                return;
+            case NodeType.hashWrappedExpr: // fallthrough
+            case NodeType.parenthetical:   // fallthrough
+            case NodeType.tagAttribute:
+                bindNode(node.expr, node);
+                return;
+            case NodeType.tag:
+                bindTag(node);
+                return;
+            case NodeType.callExpression:
+                bindCallExpression(node);
+                return;
+            case NodeType.callArgument:
+                bindCallArgument(node);
+                return;
+            case NodeType.unaryOperator:
+                bindUnaryOperator(node);
+                return;
+            case NodeType.binaryOperator:
+                bindBinaryOperator(node);
+                return;
+            case NodeType.conditional:
+                bindConditional(node);
+                return;
+            case NodeType.variableDeclaration:
+                bindDeclaration(node);
+                return;
+            case NodeType.statement:
+                bindStatement(node);
+                return;
+            case NodeType.returnStatement:
+                bindReturnStatement(node);
+                return;
+            case NodeType.breakStatement:
+                bindBreakStatement(node);
+                return;
+            case NodeType.continueStatement:
+                bindContinueStatement(node);
+                return;
+            case NodeType.block:
+                bindBlock(node);
+                return;
+            case NodeType.simpleStringLiteral:
+                bindSimpleStringLiteral(node);
+                return;
+            case NodeType.interpolatedStringLiteral:
+                bindInterpolatedStringLiteral(node);
+                return;
+            case NodeType.numericLiteral: // fallthrough
+            case NodeType.booleanLiteral:
+                // no-op, just a terminal
+                return;
+            case NodeType.identifier:
+                bindIdentifier(node);
+                return;
+            case NodeType.indexedAccess:
+                bindIndexedAccess(node);
+                return;
+            case NodeType.indexedAccessChainElement:
+                bindIndexedAccessChainElement(node);
+                return;
+            case NodeType.sliceExpression:
+                bindSliceExpression(node);
+                return;
+            case NodeType.functionParameter:
+                bindFunctionParameter(node);
+                return;
+            case NodeType.functionDefinition: // fallthrough
+            case NodeType.arrowFunctionDefinition:
+                bindFunctionDefinition(node);
+                return;
+            case NodeType.dottedPath:
+                // ?
+                return;
+            case NodeType.switch:
+                bindSwitch(node);
+                return;
+            case NodeType.switchCase:
+                bindSwitchCase(node);
+                return;
+            case NodeType.do:
+                bindDo(node);
+                return;
+            case NodeType.while:
+                bindWhile(node);
+                return;
+            case NodeType.ternary:
+                bindTernary(node);
+                return;
+            case NodeType.for:
+                bindFor(node);
+                return;
+            case NodeType.structLiteral:
+                bindStructLiteral(node);
+                return;
+            case NodeType.structLiteralInitializerMember:
+                bindStructLiteralInitializerMember(node);
+                return;
+            case NodeType.arrayLiteral:
+                bindArrayLiteral(node);
+                return;
+            case NodeType.arrayLiteralInitializerMember:
+                bindArrayLiteralInitializerMember(node);
+                return;
+            case NodeType.try:
+                bindTry(node);
+                return;
+            case NodeType.catch:
+                bindCatch(node);
+                return;
+            case NodeType.finally:
+                bindFinally(node);
+                return;
+            case NodeType.importStatement:
+                bindImportStatement(node);
+                return;
+            case NodeType.new:
+                bindNew(node);
+                return;
+            case NodeType.type:
+                return;
+            default:
+                ((_:never) => { throw "Non-exhaustive case or unintentional fallthrough." })(node);
+        }
+    }
+
+    function bindDirectTerminals(node: Node) {
+        visit(node, function(visitedNode: Node | null | undefined) {
+            if (visitedNode?.kind === NodeType.terminal) {
+                nodeMap.set(visitedNode.nodeId, visitedNode);
+                visitedNode.parent = node;
+                bindList(visitedNode.trivia, visitedNode);
+            }
+        });
+    }
+
+    function bindList(nodes: Node[], parent: Node) {
+        for (let i = 0; i < nodes.length; ++i) {
+            bindNode(nodes[i], parent);
+        }
+    }
+
+    function bindType(node: Type) {
+        // types always have names here?
+        // we get them from `@type x = ` so presumably always...
+        // also `@declare function foo` and possibly `@declare global <identifier-name> : type`
+        currentContainer.containedScope.typedefs.set(node.name!, node);
+    }
+
+    function bindTag(node: CfTag) {
+        if (node.which === CfTag.Which.end) {
+            // all terminals, already bound
+            return;
+        }
+        
+        switch (node.tagType) {
+            case CfTag.TagType.common:
+                bindList(node.attrs, node);
+                return;
+            case CfTag.TagType.scriptLike:
+                bindNode(node.expr, node);
+                return;
+            case CfTag.TagType.script:
+                // this seems like a bit of a kludge:
+                // the script tag's trailing ">" in "<cfscript>" has trivia bound to it
+                // we would like the trivia's parent to be the block the <cfscript> tag represents,
+                // not the <cfscript> tag itself
+                // then when doing lookups, a cursor in the the first part of a cfscript block naturally climbs to a block
+                // rather than a tag
+                bindList(node.tagEnd.trivia, node.parent!);
+                return;
+            case CfTag.TagType.comment:
+            case CfTag.TagType.text:
+                throw "These should be dealt with prior to binding.";
+            default:
+                ((_:never) => { throw "Non-exhaustive case or unintentional fallthrough." })(node);
+        }
+    }
+
+    function bindCallExpression(node: CallExpression) {
+        bindNode(node.left, node);
+        bindList(node.args, node);
+    }
+
+    function bindCallArgument(node: CallArgument) {
+        if (node.name) bindNode(node.name, node);
+        bindNode(node.expr, node);
+    }
+
+    function bindUnaryOperator(node: UnaryOperator) {
+        bindNode(node.expr, node);
+    }
+
+    function bindBinaryOperator(node: BinaryOperator) {
+        bindNode(node.left, node);
+        bindNode(node.right, node);
+
+        if (node.optype === BinaryOpType.assign) {
+            bindAssignment(node);
+        }
+    }
+
+    function bindConditional(node: Conditional) {
+        if (node.fromTag) {
+            bindNode(node.tagOrigin.startTag, node);
+            bindNode(node.consequent, node);
+            bindNode(node.alternative, node);
+            bindNode(node.tagOrigin.endTag, node);
+        }
+        else {
+            bindNode(node.expr, node);
+            bindNode(node.consequent, node);
+            bindNode(node.alternative, node);
+        }
+    }
+
+    // all declarations should be of the s-expr form (decl (binary-op<assignment>))
+    // that is, VariableDeclarations just wrap assignment nodes (which are themselves just binary operators with '=' as the operator)
+    function bindDeclaration(node: VariableDeclaration) {
+        let identifierBaseName : string | undefined = undefined;
+        if (node.expr.kind === NodeType.binaryOperator && node.expr.optype === BinaryOpType.assign) {
+            if (node.expr.left.kind === NodeType.indexedAccess) {
+                identifierBaseName = getTriviallyComputableString(node.expr.left.root)?.toLowerCase();
+            }
+            else {
+                identifierBaseName = getTriviallyComputableString(node.expr.left)?.toLowerCase();
+            }
+        }
+
+        // make sure we got a useable name
+        if (!identifierBaseName) {
+            return;
+        }
+
+        if (isStaticallyKnownScopeName(identifierBaseName)) {
+            if (node.varModifier) {
+                errorAtRange(mergeRanges(node.finalModifier, node.varModifier, (<BinaryOperator>node.expr).left), "Variable declaration shadows built-in scope `" + identifierBaseName + "`");
+            }
+
+            // if we got `url.foo`, put `foo` into the `url` scope
+            // only descend the one child level, `url.foo.bar` still only puts `foo` into `url`
+            if ((<BinaryOperator>node.expr).left.kind === NodeType.indexedAccess) {
+                const indexedAccess = (<BinaryOperator>node.expr).left as IndexedAccess;
+                const element = indexedAccess.accessElements[0];
+
+                let accessName : string | undefined;
+                if (element?.accessType === IndexedAccessType.dot) {
+                    accessName = getTriviallyComputableString((element.property));
+                }
+                else if (element?.accessType === IndexedAccessType.bracket) {
+                    accessName = getTriviallyComputableString((element.expr));
+                }
+
+                if (accessName) {
+                    RootNode.containedScope[identifierBaseName]!.set(
+                        accessName, {
+                            type: cfAny(),
+                            name: accessName,
+                            final: true,
+                            var: false,
+                            target: (<BinaryOperator>node.expr).right
+                        });
+                }
+            }
+
+            return;
+        }
+
+        if (node.finalModifier || node.varModifier) {
+            if (currentContainer.containedScope.local) {
+                (<Map<string, Term>>currentContainer.containedScope.local).set(
+                    identifierBaseName, {
+                        type: cfAny(),
+                        name: identifierBaseName,
+                        final: !!node.finalModifier,
+                        var: !!node.varModifier,
+                        target: node.expr ?? undefined
+                    });
+            }
+            else {
+                // there is no local scope, so we must be at top-level scope
+                errorAtRange(mergeRanges(node.finalModifier, node.varModifier, (<BinaryOperator>node.expr)?.left), "Local variables may not be declared at top-level scope.");
+            }
+        
+            const enclosingFunction = getEnclosingFunction(node);
+            if (enclosingFunction) {
+                // if name is same as a parameter definition's name, emit an error,
+                // e.g, 
+                // function foo(bar) { var bar = 42; }
+                // is an error: "bar is already defined in argument scope"
+                if (enclosingFunction.containedScope.arguments.has(identifierBaseName)) {
+                    errorAtRange(mergeRanges(node.finalModifier, node.varModifier, node.expr), `'${identifierBaseName}' is already defined in argument scope.`);
+                }
+            }
+        }
+    }
+
+    function bindStatement(node: Statement) {
+        switch (node.subType) {
+            case StatementType.scriptTagCallStatement:
+                // e.g, cftransaction(action="rollback");
+                // bind parens specially; callStatement is not a Node so it wasn't considered
+                // can probably make callStatement a Parenthetical<CallArgument> or something
+                bindNode(node.callStatement!.leftParen, node);
+                bindList(node.callStatement!.args, node);
+                bindNode(node.callStatement!.rightParen, node);
+                return;
+            case StatementType.expressionWrapper:
+                // if it is a tagOrigin node, it is a <cfset> tag
+                if (node.tagOrigin.startTag) {
+                    bindNode(node.tagOrigin.startTag, node);
+                    return;
+                }
+                bindNode(node.expr, node);
+                return;
+            case StatementType.fromTag:
+                bindNode(node.tagOrigin.startTag, node);
+                break;
+            case StatementType.scriptSugaredTagCallStatement:
+                // check attrs against cf tag meta here
+                bindNode(node.expr, node);
+                bindList(node.scriptSugaredTagStatement!.attrs, node);
+                return;
+        }
+    }
+
+    function bindReturnStatement(node: ReturnStatement) {
+        if (node.tagOrigin.startTag) {
+            bindNode(node.tagOrigin.startTag, node);
+            return;
+        }
+        bindNode(node.expr, node);
+    }
+
+    function bindBreakStatement(node: BreakStatement) {
+        if (node.tagOrigin.startTag) {
+            bindNode(node.tagOrigin.startTag, node);
+            return;
+        }
+        // otherwise, all terminals, no work to do
+    }
+
+    function bindContinueStatement(node: ContinueStatement) {
+        if (node.tagOrigin.startTag) {
+            bindNode(node.tagOrigin.startTag, node);
+            return;
+        }
+        // otherwise all terminals, no work to do
+    }
+
+    function bindBlock(node: Block) {
+        switch (node.subType) {
+            // @fixme better fromTag type safety (always a common tag? never scriptlike, definitely never script or comment or text)
+            case BlockType.fromTag:
+                maybeBindTagResult(node.tagOrigin.startTag!);
+                bindNode(node.tagOrigin.startTag!, node);
+                bindList(node.stmtList, node);
+                bindNode(node.tagOrigin.endTag!, node);
+                break;
+            case BlockType.scriptSugaredTagCallBlock:
+                // check against cf tag meta
+                bindList(node.sugaredCallStatementAttrs!, node);
+                bindList(node.stmtList, node);
+                break;
+            case BlockType.scriptTagCallBlock:
+                // check against cf tag meta
+                // maybe push context to make sure children are correct
+                bindList(node.tagCallStatementArgs!.args, node);
+                bindList(node.stmtList, node);
+                break;
+            case BlockType.cLike:
+                bindList(node.stmtList, node);
+                break;
+        }
+    }
+
+    function STUB_RELOCATEME_isValidIdentifier(s: string) {
+        s;
+        return true;
+    }
+
+    function maybeBindTagResult(tag: CfTag) : void {
+        if (tag.tagType !== CfTag.TagType.common) {
+            return;
+        }
+
+        function getReturnValueIdentifier(attrName: string) {
+            const string = getTriviallyComputableString(getAttributeValue((<CfTag.Common>tag).attrs, attrName));
+            if (string !== undefined && STUB_RELOCATEME_isValidIdentifier(string)) {
+               return string.split(".");
+            }
+            return undefined;
+        }
+
+        let type = getAttributeValue(tag.attrs, "type:");
+        if (!type || type.kind !== NodeType.type) {
+            return;
+        }
+        let name : string[] | undefined = undefined;
+
+        switch (tag.canonicalName) {
+            case "query": {
+                name = getReturnValueIdentifier("name");
+                break;
+            }
+            case "savecontent": {
+                name = getReturnValueIdentifier("variable");
+                break;
+            }
+            case "http": {
+                name = getReturnValueIdentifier("result");
+                break;
+            }
+        }
+
+        if (!name || name.length > 2) {
+            return;
+        }
+
+        let targetScope : Scope = RootNode.containedScope.variables!;
+        let targetName = name.length === 1 ? name[0] : name[1];
+
+        if (name.length === 2) {
+            switch (name[0].toLowerCase()) {
+                case "local": {
+                    if (currentContainer.containedScope.local) {
+                        targetScope = currentContainer.containedScope.local;
+                    }
+                    else {
+                        return;
+                    }
+                }
+                case "variables": {
+                    break;
+                }
+                default: {
+                    return;
+                }
+            }
+        }
+
+        targetScope.set(targetName, {
+            type: type,
+            name: targetName,
+            final: false,
+            var: false,
+            target: type
+        });
+    }
+
+    function bindSimpleStringLiteral(node: SimpleStringLiteral) {
+        bindNode(node.textSpan, node);
+    }
+
+    function bindInterpolatedStringLiteral(node: InterpolatedStringLiteral) {
+        bindList(node.elements, node);
+    }
+
+    function bindIdentifier(node: Identifier) {
+        bindNode(node.source, node);
+    }
+
+    function bindIndexedAccess(node: IndexedAccess) {
+        bindNode(node.root, node);
+        let parent : Node = node.root;
+        for (let i = 0; i < node.accessElements.length; i++) {
+            const element = node.accessElements[i];
+            bindNode(element, parent);
+            parent = element;
+        }
+    }
+
+    function bindIndexedAccessChainElement(node: IndexedAccessChainElement) {
+        switch (node.accessType) {
+            case IndexedAccessType.dot:          // fallthrough
+            case IndexedAccessType.optionalDot:  // fallthrough
+            case IndexedAccessType.optionalCall: // fallthrough
+                // no-op, just terminals
+                return;
+            case IndexedAccessType.optionalBracket:
+            case IndexedAccessType.bracket:
+                bindNode(node.expr, node);
+                return;
+        }
+    }
+
+    function bindSliceExpression(node: SliceExpression) {
+        bindNode(node.from, node);
+        bindNode(node.to, node);
+        bindNode(node.stride, node);
+    }
+
+    function bindFunctionParameter(node: FunctionParameter) {
+        if (node.fromTag) {
+            bindNode(node.tagOrigin.startTag, node);
+
+            if (node.canonicalName !== undefined) {
+                weakBindIdentifierToScope(node.canonicalName, currentContainer.containedScope.arguments!);
+            }
+
+            return;
+        }
+
+        weakBindIdentifierToScope(node.canonicalName!, currentContainer.containedScope.arguments!);
+        bindNode(node.javaLikeTypename, node);
+        bindNode(node.identifier, node);
+        bindNode(node.defaultValue, node);
+    }
+
+    function getEnclosingFunction(node: Node | null) : NodeWithScope<FunctionDefinition | ArrowFunctionDefinition, "arguments"> | undefined {
+        while (node) {
+            if (node.kind === NodeType.functionDefinition || node.kind === NodeType.arrowFunctionDefinition) {
+                return node as NodeWithScope<FunctionDefinition | ArrowFunctionDefinition, "arguments">;
+            }
+            node = node.parent;
+        }
+        return undefined;
+    }
+
+    function getAncestorOfType(node: Node | null, nodeType: NodeType) : Node | undefined {
+        while (node) {
+            if (node.kind === nodeType) {
+                return node;
+            }
+            node = node.parent;
+        }
+        return undefined;
+    }
+
+    function isBuiltinScopeName(s: string | undefined) : s is keyof Omit<ScopeDisplay, "container" | "typedefs"> {
+        switch (s) {
+            case "url":
+            case "form":
+            case "cgi":
+            case "variables":
+            case "local":
+                return true;
+            default:
+                return false;
+        }
+    }
+
+    /**
+     * support weakly binding identifiers, for the common scenario of
+     * `x = y`, where x has never been seen before
+     * we just want to know that some name is available in this scope
+     */
+    function weakBindIdentifierToScope(name: string, scope: Scope) : void {
+        if (scope.has(name)) {
+            return;
+        }
+        scope.set(name, {
+            type: cfAny(),
+            name: name,
+            final: false,
+            var: false,
+            target: undefined
+        })
+    }
+
+    function bindAssignment(node: BinaryOperator) {
+        const target = node.left;
+        if (target.kind === NodeType.indexedAccess) {
+            const targetBaseName = getTriviallyComputableString(target.root)?.toLowerCase();
+
+            if (!targetBaseName) {
+                return;
+            }
+
+            // if it's a built in scope name, we'll try to write through to that scope on the root node
+            // unless the scopename is local, in which case we'll try to write to the current local scope, if it exists
+            if (isBuiltinScopeName(targetBaseName)) {
+                // because it is a built-in scope name, we want to pull out the following name
+                // so from `url.foo`, we want `foo`
+                const firstAccessElement = target.accessElements[0];
+                let firstAccessAsString : string | undefined = undefined;
+                if (firstAccessElement.accessType === IndexedAccessType.dot) {
+                    firstAccessAsString = firstAccessElement.dot.token.text.toLowerCase();
+                }
+                else if (firstAccessElement.accessType === IndexedAccessType.bracket) {
+                    firstAccessAsString = getTriviallyComputableString(firstAccessElement.expr)
+                }
+
+                if (!firstAccessAsString) {
+                    return;
+                }
+
+                if (targetBaseName === "local") {
+                    if (currentContainer.containedScope.local) {
+                        weakBindIdentifierToScope(firstAccessAsString, currentContainer.containedScope.local);
+                    }
+                    else {
+                        // assigning to `local.x` in a non-local scope just binds the name `local` to the root variables scope
+                        weakBindIdentifierToScope("local", RootNode.containedScope.variables!);
+                    }
+                }
+                else {
+                    if (targetBaseName in RootNode.containedScope) {
+                        weakBindIdentifierToScope(firstAccessAsString, RootNode.containedScope[targetBaseName]!);
+                    }
+                }
+            }
+            // not a built-in scope name, just use target base name as identifier, and write to the local scope (if it exists), falling
+            // back to the global variables scope
+            else {
+                if (currentContainer.containedScope.local) {
+                    weakBindIdentifierToScope(targetBaseName, currentContainer.containedScope.local);
+                }
+                else {
+                    weakBindIdentifierToScope(targetBaseName, RootNode.containedScope.variables!);
+                }
+            }
+        }
+        else {
+            const targetBaseName = getTriviallyComputableString(target)?.toLowerCase();
+            if (targetBaseName) {
+                let targetScope = RootNode.containedScope.variables!;
+
+                if (currentContainer.containedScope.local) {
+                    targetScope = currentContainer.containedScope.local;
+                }
+                if (targetScope.has(targetBaseName)) {
+                        return;
+                }
+                targetScope.set(targetBaseName, {
+                    type: cfAny(),
+                    name: targetBaseName,
+                    final: false,
+                    var: false,
+                    target: node.right,
+                });
+            }
+        }
+    }
+
+    function bindFunctionDefinition(node: FunctionDefinition | ArrowFunctionDefinition) {
+        node.containedScope = {
+            container: currentContainer,
+            typedefs: new Map(),
+            local: new Map(),
+            arguments: new Map()
+        };
+
+        currentContainer = node as NodeWithScope;
+
+        bindList(node.params, node);
+
+        if (node.kind === NodeType.functionDefinition) {
+            // this is a non-arrow function definition
+            // tag functions and named script functions like `function foo() {}` are hoisted
+            if (node.canonicalName) {
+                RootNode.containedScope.variables!.set(
+                    node.canonicalName, {
+                        type: cfFunctionSignature(node.canonicalName, node.params, cfAny()),
+                        name: node.canonicalName,
+                        final: false,
+                        var: false,
+                        target: undefined
+                    });
+            }
+        }
+
+        if (node.kind === NodeType.functionDefinition && node.fromTag) {
+            bindList(node.body, node);
+        }
+        else {
+            bindNode(node.body, node);
+        }
+
+        currentContainer = node.containedScope.container! as NodeWithScope;
+    }
+
+    function bindSwitch(node: Switch) {
+        if (node.fromTag) {
+            bindNode(node.tagOrigin.startTag, node);
+            bindList(node.cases, node);
+            bindNode(node.tagOrigin.endTag, node);
+            return;
+        }
+        bindNode(node.expr, node);
+        bindList(node.cases, node);
+    }
+
+    function bindSwitchCase(node: SwitchCase) {
+        if (node.fromTag) {
+            bindNode(node.tagOrigin.startTag, node);
+            bindList(node.body, node);
+            bindNode(node.tagOrigin.endTag, node);
+            return;
+        }
+        bindNode(node.expr, node);
+        bindList(node.body, node);
+    }
+
+    function bindDo(node: Do) {
+        bindNode(node.body, node); // do (body) while (expr)
+        bindNode(node.expr, node);
+    }
+
+    function bindWhile(node: While) {
+        bindNode(node.expr, node); // while (expr) (body)
+        bindNode(node.body, node);
+    }
+
+    function bindTernary(node: Ternary) {
+        bindNode(node.expr, node);
+        bindNode(node.ifTrue, node);
+        bindNode(node.ifFalse, node);
+    }
+
+    function bindFor(node: For) {
+        if (node.subType === ForSubType.forIn) {
+            bindNode(node.forIn!.init, node);
+            bindNode(node.forIn!.inToken, node);
+            bindNode(node.forIn!.expr, node);
+            bindNode(node.body, node);
+            return;
+        }
+        bindNode(node.for!.initExpr, node);
+        bindNode(node.for!.semi1, node);
+        bindNode(node.for!.conditionExpr, node);
+        bindNode(node.for!.semi2, node);
+        bindNode(node.for!.incrementExpr, node);
+        bindNode(node.body, node);
+    }
+
+    function bindStructLiteral(node: StructLiteral) {
+        bindList(node.members, node);
+    }
+
+    function bindStructLiteralInitializerMember(node: StructLiteralInitializerMember) {
+        if (node.subType === StructLiteralInitializerMemberSubtype.keyed) {
+            bindNode(node.key, node);
+            bindNode(node.expr, node);
+        }
+        else {
+            bindNode(node.expr, node);
+        }
+    }
+
+    function bindArrayLiteral(node: ArrayLiteral) {
+        bindList(node.members, node);
+    }
+
+    function bindArrayLiteralInitializerMember(node: ArrayLiteralInitializerMember) {
+        bindNode(node.expr, node);
+    }
+
+    function bindTry(node: Try) {
+        if (node.tagOrigin.startTag) {
+            bindNode(node.tagOrigin.startTag, node);
+            bindList(node.body, node);
+            bindList(node.catchBlocks, node);
+            bindNode(node.finallyBlock, node);
+            bindNode(node.tagOrigin.endTag, node);
+            return;
+        }
+        bindList(node.body, node);
+        bindList(node.catchBlocks, node);
+        bindNode(node.finallyBlock, node);
+    }
+
+    function bindCatch(node: Catch) {
+        if (node.fromTag) {
+            bindNode(node.tagOrigin.startTag, node);
+            bindList(node.body, node);
+            bindNode(node.tagOrigin.endTag, node);
+            if (!getAncestorOfType(node, NodeType.try)) {
+                errorAtRange(node.tagOrigin.startTag!.range, "A catch tag must be contained within a try tag-block.");
+            }
+            return;
+        }
+
+        bindNode(node.exceptionType, node);
+        bindNode(node.exceptionBinding, node);
+        bindList(node.body, node);
+    }
+
+    function bindFinally(node: Finally) {
+        if (node.tagOrigin.startTag) {
+            bindNode(node.tagOrigin.startTag, node);
+            bindList(node.body, node);
+            bindNode(node.tagOrigin.endTag, node);
+            if (!getAncestorOfType(node, NodeType.try)) {
+                errorAtRange(node.tagOrigin.startTag.range, "A finally tag must be contained within a try tag-block.");
+            }
+            return;
+        }
+
+        bindList(node.body, node);
+    }
+
+    function bindImportStatement(node: ImportStatement) {
+        bindNode(node.path, node);
+    }
+
+    function bindNew(node: New) {
+        bindNode(node.callExpr, node);
+    }
+
+    function errorAtSpan(fromInclusive: number, toExclusive: number, msg: string) {
+        const freshDiagnostic : Diagnostic = {fromInclusive, toExclusive, msg };
+
+        if (debugBinder) {
+            const debugFrom = scanner.getAnnotatedChar(freshDiagnostic.fromInclusive);
+            const debugTo = scanner.getAnnotatedChar(freshDiagnostic.toExclusive);
+            // bump 0-offsetted info to editor-centric 1-offset
+            freshDiagnostic.__debug_from_line = debugFrom.line+1;
+            freshDiagnostic.__debug_from_col = debugFrom.col+1;
+            freshDiagnostic.__debug_to_line = debugTo.line+1;
+            freshDiagnostic.__debug_to_col = debugTo.col+1;
+        }
+
+        diagnostics.push(freshDiagnostic);
+    }
+
+    function errorAtRange(range: SourceRange, msg: string) : void {
+        errorAtSpan(range.fromInclusive, range.toExclusive, msg);
+    }
+
+    function setDebug(isDebug: boolean) {
+        debugBinder = isDebug;
+        return self;
+    }
+
+    const self = {
+        bind,
+        setDebug,
+        getNodeMap: () => <ReadonlyMap<NodeId, Node>>nodeMap,
+    }
+
+    return self;
+}
+
+let debugBinder = false;