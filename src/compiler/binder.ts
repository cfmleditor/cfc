--- conflicted
+++ resolved
@@ -1,1074 +1,1068 @@
-import { SymTabEntry, ArrowFunctionDefinition, BinaryOperator, Block, BlockType, CallArgument, FunctionDefinition, Node, NodeType, Statement, StatementType, VariableDeclaration, mergeRanges, BinaryOpType, IndexedAccessType, ScopeDisplay, NodeId, IndexedAccess, IndexedAccessChainElement, SourceFile, CfTag, CallExpression, UnaryOperator, Conditional, ReturnStatement, BreakStatement, ContinueStatement, FunctionParameter, Switch, SwitchCase, Do, While, Ternary, For, ForSubType, StructLiteral, StructLiteralInitializerMember, ArrayLiteral, ArrayLiteralInitializerMember, Try, Catch, Finally, ImportStatement, New, SimpleStringLiteral, InterpolatedStringLiteral, Identifier, isStaticallyKnownScopeName, StructLiteralInitializerMemberSubtype, SliceExpression, NodeWithScope, Flow, freshFlow, ReachableFlow, FlowType, Script, Tag, ConditionalSubtype, SymTab } from "./node";
-import { getTriviallyComputableString, visit, getAttributeValue } from "./utils";
-import { Diagnostic } from "./parser";
-import { CfFileType, Scanner, SourceRange } from "./scanner";
-import { cfFunctionSignature, SyntheticType, Type } from "./types";
-
-export function Binder() {
-    let RootNode : NodeWithScope<SourceFile>;
-    let currentContainer : NodeWithScope;
-    let scanner : Scanner;
-    let diagnostics: Diagnostic[];
-
-    let currentFlow : Flow;
-    let detachedClosureFlows : Flow[] = [];
-
-    let nodeMap = new Map<NodeId, Node>();
-
-    function bind(sourceFile: SourceFile, scanner_: Scanner, diagnostics_: Diagnostic[]) {
-        nodeMap = new Map<NodeId, Node>();
-        scanner = scanner_;
-        diagnostics = diagnostics_;
-
-        RootNode = sourceFile as NodeWithScope<SourceFile>;
-        RootNode.containedScope = {
-            container: null,
-            typedefs: new Map<string, Type>(),
-            cgi: new Map<string, SymTabEntry>(),
-            variables: new Map<string, SymTabEntry>(),
-            url: new Map<string, SymTabEntry>(),
-            form: new Map<string, SymTabEntry>(),
-        };
-
-        if (sourceFile.cfFileType === CfFileType.cfc) {
-            RootNode.containedScope.this = new Map<string, SymTabEntry>();
-        }
-
-        currentFlow = freshFlow([], FlowType.default);
-        bindFlowToNode(currentFlow, RootNode);
-
-        if (sourceFile.cfFileType === CfFileType.cfc) {
-            RootNode.containedScope.this = new Map<string, SymTabEntry>();
-        }
-
-        currentContainer = RootNode;
-        bindListFunctionsFirst(sourceFile.content, sourceFile);
-        connectDetachedClosureFlowsToCurrentFlow();
-    }
-
-    function newFlowGraphRootedAt(node: Node) : Flow {
-        const flow = freshFlow([], FlowType.default);
-        bindFlowToNode(flow, node);
-        return flow;
-    }
-
-    function bindFlowToNode(flow: Flow, node: Node) : void {
-        flow.node = node;
-        node.flow = flow;
-    }
-
-    function isBoundFlow(flow: Flow) : flow is ReachableFlow {
-        return !!flow.node;
-    }
-
-    function extendCurrentFlowToNode(node: Node, flowType: FlowType = FlowType.default) : void {
-        // if the current flow is already bound to a node, make a new flow and connect them
-        if (isBoundFlow(currentFlow)) {
-            const flow = freshFlow(currentFlow, flowType);
-            bindFlowToNode(flow, node);
-            currentFlow.successor = flow;
-            currentFlow = flow;
-        }
-        else {
-            // otherwise, the current flow is "dangling", just bind the dangling flow to the current node
-            bindFlowToNode(currentFlow, node);
-        }
-    }
-
-    /**
-     *    <0>       <- current flow
-     *  /     \
-     * a<1> = b<2>; <- assignment, with new flows <1> and <2>; program continues with <1> as predecessor
-     * |
-     * <program continues>
-     */
-    function bindAssignmentFlow(assignmentTarget: Node, expr: Node) {
-        bindFlowToNode(freshFlow(currentFlow, FlowType.default), expr);
-        extendCurrentFlowToNode(assignmentTarget, FlowType.assignment);
-    }
-
-    /*function dangleFreshFlowFromCurrentFlow(flowType: FlowType = FlowType.default) {
-        if (!isBoundFlow(currentFlow)) {
-            throw "dangling flow must dangle from a bound flow";
-        }
-        const flow = freshFlow(currentFlow, flowType);
-        currentFlow.successor = flow;
-        currentFlow = flow;
-    }*/
-
-    // closures have their predecessor flows connected to the final flow node of their containing scope
-    // there is no flow node with a successor of a closure flow, it is not possible to "flow into" a closure
-    // we can only use the flow to walk out of a closure and into the surrounding environment
-    function connectDetachedClosureFlowsToCurrentFlow() {
-        for (const flow of detachedClosureFlows) {
-            flow.predecessor.push(currentFlow);
-        }
-        detachedClosureFlows = [];
-    }
-
-    function bindNode(node: Node | null | undefined, parent: Node) {
-        if (!node) return;
-
-        nodeMap.set(node.nodeId, node);
-        bindDirectTerminals(node);
-        node.parent = parent;
-
-        switch (node.kind) {
-            case NodeType.sourceFile:
-                throw "Bind source files by binding its content";
-            case NodeType.comment:
-                if (node.typedefs) {
-                    bindList(node.typedefs, node);
-                }
-                return;
-            case NodeType.type:
-                bindType(node);
-                return;
-            case NodeType.textSpan:
-                return;
-            case NodeType.terminal:
-                bindList(node.trivia, node);
-                return;
-            case NodeType.hashWrappedExpr: // fallthrough
-            case NodeType.parenthetical:   // fallthrough
-            case NodeType.tagAttribute:
-                bindNode(node.expr, node);
-                return;
-            case NodeType.tag:
-                bindTag(node);
-                return;
-            case NodeType.callExpression:
-                bindCallExpression(node);
-                return;
-            case NodeType.callArgument:
-                bindCallArgument(node);
-                return;
-            case NodeType.unaryOperator:
-                bindUnaryOperator(node);
-                return;
-            case NodeType.binaryOperator:
-                bindBinaryOperator(node);
-                return;
-            case NodeType.conditional:
-                bindConditional(node);
-                return;
-            case NodeType.variableDeclaration:
-                bindVariableDeclaration(node);
-                return;
-            case NodeType.statement:
-                bindStatement(node);
-                return;
-            case NodeType.returnStatement:
-                bindReturnStatement(node);
-                return;
-            case NodeType.breakStatement:
-                bindBreakStatement(node);
-                return;
-            case NodeType.continueStatement:
-                bindContinueStatement(node);
-                return;
-            case NodeType.block:
-                bindBlock(node);
-                return;
-            case NodeType.simpleStringLiteral:
-                bindSimpleStringLiteral(node);
-                return;
-            case NodeType.interpolatedStringLiteral:
-                bindInterpolatedStringLiteral(node);
-                return;
-            case NodeType.numericLiteral: // fallthrough
-            case NodeType.booleanLiteral:
-                // no-op, just a terminal
-                return;
-            case NodeType.identifier:
-                bindIdentifier(node);
-                return;
-            case NodeType.indexedAccess:
-                bindIndexedAccess(node);
-                return;
-            case NodeType.indexedAccessChainElement:
-                bindIndexedAccessChainElement(node);
-                return;
-            case NodeType.sliceExpression:
-                bindSliceExpression(node);
-                return;
-            case NodeType.functionParameter:
-                bindFunctionParameter(node);
-                return;
-            case NodeType.functionDefinition: // fallthrough
-            case NodeType.arrowFunctionDefinition:
-                bindFunctionDefinition(node);
-                return;
-            case NodeType.dottedPath:
-                // ?
-                return;
-            case NodeType.switch:
-                bindSwitch(node);
-                return;
-            case NodeType.switchCase:
-                bindSwitchCase(node);
-                return;
-            case NodeType.do:
-                bindDo(node);
-                return;
-            case NodeType.while:
-                bindWhile(node);
-                return;
-            case NodeType.ternary:
-                bindTernary(node);
-                return;
-            case NodeType.for:
-                bindFor(node);
-                return;
-            case NodeType.structLiteral:
-                bindStructLiteral(node);
-                return;
-            case NodeType.structLiteralInitializerMember:
-                bindStructLiteralInitializerMember(node);
-                return;
-            case NodeType.arrayLiteral:
-                bindArrayLiteral(node);
-                return;
-            case NodeType.arrayLiteralInitializerMember:
-                bindArrayLiteralInitializerMember(node);
-                return;
-            case NodeType.try:
-                bindTry(node);
-                return;
-            case NodeType.catch:
-                bindCatch(node);
-                return;
-            case NodeType.finally:
-                bindFinally(node);
-                return;
-            case NodeType.importStatement:
-                bindImportStatement(node);
-                return;
-            case NodeType.new:
-                bindNew(node);
-                return;
-            default:
-                ((_:never) => { throw "Non-exhaustive case or unintentional fallthrough." })(node);
-        }
-    }
-
-    function bindDirectTerminals(node: Node) {
-        visit(node, function(visitedNode: Node | null | undefined) {
-            if (visitedNode?.kind === NodeType.terminal) {
-                nodeMap.set(visitedNode.nodeId, visitedNode);
-                visitedNode.parent = node;
-                bindList(visitedNode.trivia, visitedNode);
-            }
-        });
-    }
-
-    function bindList(nodes: Node[], parent: Node) {
-        for (let i = 0; i < nodes.length; ++i) {
-            bindNode(nodes[i], parent);
-        }
-    }
-
-    function bindListFunctionsFirst(nodes: Node[], parent: Node) {
-        bindList(nodes.filter(node => node.kind === NodeType.functionDefinition), parent);
-        bindList(nodes.filter(node => node.kind !== NodeType.functionDefinition), parent);
-    }
-
-    function bindType(node: Type) {
-        // types always have names here?
-        // we get them from `@type x = ` so presumably always...
-        // also `@declare function foo` and possibly `@declare global <identifier-name> : type`
-        currentContainer.containedScope.typedefs.set(node.name!, node);
-    }
-
-    function bindTag(node: CfTag) {
-        if (node.which === CfTag.Which.end) {
-            // all terminals, already bound
-            return;
-        }
-        
-        switch (node.tagType) {
-            case CfTag.TagType.common:
-                bindList(node.attrs, node);
-                return;
-            case CfTag.TagType.scriptLike:
-                bindNode(node.expr, node);
-                return;
-            case CfTag.TagType.script:
-                // this seems like a bit of a kludge:
-                // the script tag's trailing ">" in "<cfscript>" has trivia bound to it
-                // we would like the trivia's parent to be the block the <cfscript> tag represents,
-                // not the <cfscript> tag itself
-                // then when doing lookups, a cursor in the the first part of a cfscript block naturally climbs to a block
-                // rather than a tag
-                bindList(node.tagEnd.trivia, node.parent!);
-                return;
-            case CfTag.TagType.comment:
-            case CfTag.TagType.text:
-                throw "These should be dealt with prior to binding.";
-            default:
-                ((_:never) => { throw "Non-exhaustive case or unintentional fallthrough." })(node);
-        }
-    }
-
-    function bindCallExpression(node: CallExpression) {
-        bindNode(node.left, node);
-        bindList(node.args, node);
-    }
-
-    function bindCallArgument(node: CallArgument) {
-        if (node.name) bindNode(node.name, node);
-        bindNode(node.expr, node);
-    }
-
-    function bindUnaryOperator(node: UnaryOperator) {
-        bindNode(node.expr, node);
-    }
-
-    function bindBinaryOperator(node: BinaryOperator) {
-        if (node.optype === BinaryOpType.assign) {
-            bindAssignment(node);
-            return;
-        }
-
-        const savedFlow = currentFlow;
-        extendCurrentFlowToNode(node.left);
-        bindNode(node.left, node);
-
-        currentFlow = savedFlow;
-        extendCurrentFlowToNode(node.right);
-        bindNode(node.right, node);
-
-        currentFlow = savedFlow;
-    }
-
-    function bindConditional(node: Conditional) {
-        if (node.subType === ConditionalSubtype.if || node.subType === ConditionalSubtype.elseif) {
-            let expr : Node;
-            if (node.fromTag) {
-                expr = (node.tagOrigin.startTag as CfTag.ScriptLike).expr!;
-            }
-            else {
-                expr = node.expr!;
-            }
-
-            const savedFlow = currentFlow;
-            extendCurrentFlowToNode(expr);
-            bindNode(expr, node);
-            extendCurrentFlowToNode(node.consequent);
-            bindNode(node.consequent, node);
-            if (node.alternative) {
-                currentFlow = savedFlow;
-                extendCurrentFlowToNode(node.alternative);
-                bindNode(node.alternative, node);
-            }
-            currentFlow = savedFlow;
-        }
-        else {
-            const savedFlow = currentFlow;
-            bindNode(node.consequent, node);
-            currentFlow = savedFlow;
-        }
-    }
-
-    function addSymbolToTable(symTab: SymTab, uiName: string, firstBinding: Node, userType: Type | null, inferredType: Type | null) : void {
-        const canonicalName = uiName.toLowerCase();
-        symTab.set(uiName, {
-            uiName,
-            canonicalName,
-            firstBinding,
-            userType,
-            inferredType
-        });
-    }
-
-    // fixme: the following is not true, in the case of `for (var x in y)`
-    // all declarations should be of the s-expr form (decl (binary-op<assignment>))
-    // that is, VariableDeclarations just wrap assignment nodes (which are themselves just binary operators with '=' as the operator)
-    function bindVariableDeclaration(node: VariableDeclaration) {
-        if (node.expr.kind === NodeType.binaryOperator) {
-            bindAssignmentFlow(node.expr.left, node.expr.right);
-            bindNode(node.expr.left, node);
-
-            const savedFlow = currentFlow;
-            currentFlow = node.expr.right.flow!;
-            bindNode(node.expr.right, node);
-            currentFlow = savedFlow;
-        }
-
-        let identifierBaseName : string | undefined = undefined;
-        if (node.expr.kind === NodeType.binaryOperator && node.expr.optype === BinaryOpType.assign) {
-            if (node.expr.left.kind === NodeType.indexedAccess) {
-                identifierBaseName = getTriviallyComputableString(node.expr.left.root)?.toLowerCase();
-            }
-            else {
-                identifierBaseName = getTriviallyComputableString(node.expr.left)?.toLowerCase();
-            }
-        }
-
-        // make sure we got a useable name
-        if (!identifierBaseName) {
-            return;
-        }
-
-        if (isStaticallyKnownScopeName(identifierBaseName)) {
-            if (node.varModifier) {
-                // we might have to consider our current container, like are we after a <cffile> tag? Does that matter?
-                errorAtRange(mergeRanges(node.finalModifier, node.varModifier, (<BinaryOperator>node.expr).left), "Variable declaration shadows built-in scope `" + identifierBaseName + "`");
-            }
-
-            // if we got `url.foo`, put `foo` into the `url` scope
-            // only descend the one child level, `url.foo.bar` still only puts `foo` into `url`
-            if ((<BinaryOperator>node.expr).left.kind === NodeType.indexedAccess) {
-                const indexedAccess = (<BinaryOperator>node.expr).left as IndexedAccess;
-                const element = indexedAccess.accessElements[0];
-
-                let accessName : string | undefined;
-                if (element?.accessType === IndexedAccessType.dot) {
-                    accessName = getTriviallyComputableString((element.property));
-                }
-                else if (element?.accessType === IndexedAccessType.bracket) {
-                    accessName = getTriviallyComputableString((element.expr));
-                }
-                accessName;
-/*
-                if (accessName) {
-                    RootNode.containedScope[identifierBaseName]!.set(
-                        accessName, {
-                            type: cfAny(),
-                            name: accessName,
-                            final: true,
-                            var: false,
-                            target: (<BinaryOperator>node.expr).right
-                        });
-                }*/
-            }
-
-            return;
-        }
-
-        
-
-        if (node.finalModifier || node.varModifier) {
-            if (currentContainer.containedScope.local) {
-                const canonicalName = identifierBaseName.toLowerCase();
-                if (node.finalModifier && currentContainer.containedScope.local.has(canonicalName)) {
-                    const firstBinding = currentContainer.containedScope.local.get(canonicalName)!.firstBinding;
-                    if ((node.expr.kind === NodeType.binaryOperator) &&
-                        (firstBinding?.kind === NodeType.variableDeclaration && firstBinding.expr.kind === NodeType.binaryOperator)) {
-                        errorAtRange(node.expr.left.range, `Multiple declarations for final qualified identifier '${identifierBaseName}'.`);
-                        errorAtRange(firstBinding.expr.left.range, `Multiple declarations for final qualified identifier '${identifierBaseName}'.`);
-                    }
-                }
-                else {
-                    addSymbolToTable(currentContainer.containedScope.local!, identifierBaseName, node, node.typeAnnotation, SyntheticType.any);
-                }
-            }
-            else {
-                // there is no local scope, so we must be at top-level scope
-                errorAtRange(mergeRanges(node.finalModifier, node.varModifier, (<BinaryOperator>node.expr)?.left), "Local variables may not be declared at top-level scope.");
-            }
-        
-            const enclosingFunction = getEnclosingFunction(node);
-            if (enclosingFunction) {
-                // if name is same as a parameter definition's name, emit an error,
-                // e.g, 
-                // function foo(bar) { var bar = 42; }
-                // is an error: "bar is already defined in argument scope"
-                if (enclosingFunction.containedScope.arguments.has(identifierBaseName)) {
-                    errorAtRange(mergeRanges(node.finalModifier, node.varModifier, node.expr), `'${identifierBaseName}' is already defined in argument scope.`);
-                }
-            }
-        }
-    }
-
-    function bindStatement(node: Statement) {
-        switch (node.subType) {
-            case StatementType.scriptTagCallStatement:
-                // e.g, cftransaction(action="rollback");
-                // bind parens specially; callStatement is not a Node so it wasn't considered
-                // can probably make callStatement a Parenthetical<CallArgument> or something
-                extendCurrentFlowToNode(node);
-                bindNode(node.callStatement!.leftParen, node);
-                bindList(node.callStatement!.args, node);
-                bindNode(node.callStatement!.rightParen, node);
-                return;
-            case StatementType.expressionWrapper:
-                // if it is a tagOrigin node, it is a <cfset> tag
-                if (node.tagOrigin.startTag) {
-                    extendCurrentFlowToNode(node.tagOrigin.startTag);
-                    bindNode(node.tagOrigin.startTag, node);
-                    return;
-                }
-                
-                if (node.expr) extendCurrentFlowToNode(node.expr); // it could be a "null statement"
-                bindNode(node.expr, node);
-
-                return;
-            case StatementType.fromTag:
-                if (node.tagOrigin.startTag) extendCurrentFlowToNode(node.tagOrigin.startTag);
-                bindNode(node.tagOrigin.startTag, node);
-                break;
-            case StatementType.scriptSugaredTagCallStatement:
-                // check attrs against cf tag meta here
-                if (node.expr) extendCurrentFlowToNode(node.expr);
-                bindNode(node.expr, node);
-                bindList(node.scriptSugaredTagStatement!.attrs, node);
-                return;
-        }
-    }
-
-    function bindReturnStatement(node: ReturnStatement) {
-        if (node.tagOrigin.startTag) {
-            const expr = (node.tagOrigin.startTag as CfTag.ScriptLike).expr;
-            extendCurrentFlowToNode(node);
-            if (expr) {
-                extendCurrentFlowToNode(expr);
-                bindNode(expr, node);
-            }
-        }
-        else {
-            extendCurrentFlowToNode(node);
-            if (node.expr) {
-                extendCurrentFlowToNode(node.expr);
-                bindNode(node.expr, node);
-            }
-        }
-
-        currentFlow = freshFlow(/*predecessor*/ [], FlowType.postReturn);
-    }
-
-    function bindBreakStatement(node: BreakStatement) {
-        if (node.tagOrigin.startTag) {
-            bindNode(node.tagOrigin.startTag, node);
-            return;
-        }
-        // otherwise, all terminals, no work to do
-    }
-
-    function bindContinueStatement(node: ContinueStatement) {
-        if (node.tagOrigin.startTag) {
-            bindNode(node.tagOrigin.startTag, node);
-            return;
-        }
-        // otherwise all terminals, no work to do
-    }
-
-    function bindBlock(node: Block) {
-        // kludge-ish: after binding block contents, extend the current flow to the block terminator (whatever it is, as per the block type)
-        // goal here is we get a flow node from which every block-contained flow is reachable; especially helpful for using as the predecessor
-        // for closureflows
-        // n.b, cf is not block scoped, but function scoped; so while we extend the flow here, it may well just carry on into the next block, that 
-        // should be no problem
-        switch (node.subType) {
-            // @fixme better fromTag type safety (always a common tag? never scriptlike, definitely never script or comment or text)
-            // and so a cLike block has non-null left/right braces, and etc.
-            case BlockType.fromTag:
-                maybeBindTagResult(node.tagOrigin.startTag);
-                bindNode(node.tagOrigin.startTag!, node);
-                bindListFunctionsFirst(node.stmtList, node);
-                bindNode(node.tagOrigin.endTag!, node);
-                break;
-            case BlockType.scriptSugaredTagCallBlock:
-                // check against cf tag meta
-                bindList(node.sugaredCallStatementAttrs!, node);
-                bindListFunctionsFirst(node.stmtList, node);
-                break;
-            case BlockType.scriptTagCallBlock:
-                // check against cf tag meta
-                // maybe push context to make sure children are correct
-                bindList(node.tagCallStatementArgs!.args, node);
-                bindListFunctionsFirst(node.stmtList, node);
-                break;
-            case BlockType.cLike:
-                bindListFunctionsFirst(node.stmtList, node);
-                break;
-        }
-    }
-
-    function STUB_RELOCATEME_isValidIdentifier(s: string) {
-        s;
-        return true;
-    }
-
-    /**
-     * some tags write their results in the current environment
-     * it would be better if we defined this at a library level, but then we would need some minimal effect system
-     * to say "this binds the name E to a type of T in some visible scope G"
-     */
-    function maybeBindTagResult(tag: CfTag | null) : void {
-        if (!tag) return;
-        if (tag.tagType !== CfTag.TagType.common) {
-            return;
-        }
-
-        function getReturnValueIdentifier(attrName: string) {
-            const string = getTriviallyComputableString(getAttributeValue((<CfTag.Common>tag).attrs, attrName));
-            if (string !== undefined && STUB_RELOCATEME_isValidIdentifier(string)) {
-               return string.split(".");
-            }
-            return undefined;
-        }
-
-        if (!tag.typeAnnotation) {
-            return;
-        }
-
-        let name : string[] | undefined = undefined;
-
-        switch (tag.canonicalName) {
-            case "directory":
-            case "param":
-            case "query": {
-                name = getReturnValueIdentifier("name");
-                break;
-            }
-            case "savecontent": {
-                name = getReturnValueIdentifier("variable");
-                break;
-            }
-            case "http": {
-                name = getReturnValueIdentifier("result");
-                break;
-            }
-        }
-
-        if (!name || name.length > 2) {
-            return;
-        }
-
-        let targetScope : SymTab = RootNode.containedScope.variables!;
-        let targetName = name.length === 1 ? name[0] : name[1];
-
-        if (name.length === 2) {
-            switch (name[0].toLowerCase()) {
-                case "local": {
-                    if (currentContainer.containedScope.local) {
-                        targetScope = currentContainer.containedScope.local;
-                    }
-                    else {
-                        return;
-                    }
-                }
-                case "variables": {
-                    break;
-                }
-                default: {
-                    return;
-                }
-            }
-        }
-
-        addSymbolToTable(targetScope, targetName, tag, tag.typeAnnotation, null);
-    }
-
-    function bindSimpleStringLiteral(node: SimpleStringLiteral) {
-        bindNode(node.textSpan, node);
-    }
-
-    function bindInterpolatedStringLiteral(node: InterpolatedStringLiteral) {
-        bindList(node.elements, node);
-    }
-
-    function bindIdentifier(node: Identifier) {
-        bindNode(node.source, node);
-    }
-
-    function bindIndexedAccess(node: IndexedAccess) {
-        bindNode(node.root, node);
-        let parent : Node = node.root;
-        for (let i = 0; i < node.accessElements.length; i++) {
-            const element = node.accessElements[i];
-            bindNode(element, parent);
-            parent = element;
-        }
-    }
-
-    function bindIndexedAccessChainElement(node: IndexedAccessChainElement) {
-        switch (node.accessType) {
-            case IndexedAccessType.dot:          // fallthrough
-            case IndexedAccessType.optionalDot:  // fallthrough
-            case IndexedAccessType.optionalCall: // fallthrough
-                // no-op, just terminals
-                return;
-            case IndexedAccessType.optionalBracket:
-            case IndexedAccessType.bracket:
-                bindNode(node.expr, node);
-                return;
-        }
-    }
-
-    function bindSliceExpression(node: SliceExpression) {
-        bindNode(node.from, node);
-        bindNode(node.to, node);
-        bindNode(node.stride, node);
-    }
-
-    // @todo - extract non-canonical name for uiName
-    function bindFunctionParameter(node: FunctionParameter) {
-        if (node.fromTag) {
-            bindNode(node.tagOrigin.startTag, node);
-
-            if (node.canonicalName !== undefined) {
-                addSymbolToTable(currentContainer.containedScope.arguments!, node.canonicalName, node, null, null);
-            }
-
-            return;
-        }
-
-        addSymbolToTable(currentContainer.containedScope.arguments!, node.canonicalName, node, null, null);
-        bindNode(node.javaLikeTypename, node);
-        bindNode(node.identifier, node);
-        bindNode(node.defaultValue, node);
-    }
-
-    function getEnclosingFunction(node: Node | null) : NodeWithScope<FunctionDefinition | ArrowFunctionDefinition, "arguments"> | undefined {
-        while (node) {
-            if (node.kind === NodeType.functionDefinition || node.kind === NodeType.arrowFunctionDefinition) {
-                return node as NodeWithScope<FunctionDefinition | ArrowFunctionDefinition, "arguments">;
-            }
-            node = node.parent;
-        }
-        return undefined;
-    }
-
-    function getAncestorOfType(node: Node | null, nodeType: NodeType) : Node | undefined {
-        while (node) {
-            if (node.kind === nodeType) {
-                return node;
-            }
-            node = node.parent;
-        }
-        return undefined;
-    }
-
-    function isBuiltinScopeName(s: string | undefined) : s is keyof Omit<ScopeDisplay, "container" | "typedefs"> {
-        switch (s) {
-            case "url":
-            case "form":
-            case "cgi":
-            case "variables":
-            case "local":
-                return true;
-            default:
-                return false;
-        }
-    }
-
-    // assignment and declaration should share more code
-    function bindAssignment(node: BinaryOperator) {
-        bindAssignmentFlow(node.left, node.right);
-        bindNode(node.left, node);
-
-        const savedFlow = currentFlow;
-        currentFlow = node.right.flow!;
-        bindNode(node.right, node);
-        currentFlow = savedFlow;
-
-        const target = node.left;
-
-        if (target.kind === NodeType.indexedAccess) {
-            const targetBaseName = getTriviallyComputableString(target.root)?.toLowerCase();
-
-            if (!targetBaseName) {
-                return;
-            }
-
-            // if it's a built in scope name, we'll try to write through to that scope on the root node
-            // unless the scopename is local, in which case we'll try to write to the current local scope, if it exists
-            if (isBuiltinScopeName(targetBaseName)) {
-                // because it is a built-in scope name, we want to pull out the following name
-                // so from `url.foo`, we want `foo`
-                const firstAccessElement = target.accessElements[0];
-                let firstAccessAsString : string | undefined = undefined;
-                if (firstAccessElement.accessType === IndexedAccessType.dot) {
-                    firstAccessAsString = firstAccessElement.property.token.text.toLowerCase();
-                }
-                else if (firstAccessElement.accessType === IndexedAccessType.bracket) {
-                    firstAccessAsString = getTriviallyComputableString(firstAccessElement.expr)
-                }
-
-                if (!firstAccessAsString) {
-                    return;
-                }
-
-                if (targetBaseName === "local") {
-                    if (currentContainer.containedScope.local) {
-                        addSymbolToTable(currentContainer.containedScope.local, firstAccessAsString, node, null, SyntheticType.any);
-                    }
-                    else {
-                        // assigning to `local.x` in a non-local scope just binds the name `local` to the root variables scope
-                        addSymbolToTable(RootNode.containedScope.variables!, "local", node, null, SyntheticType.any);
-                    }
-                }
-                else {
-                    if (targetBaseName in RootNode.containedScope) {
-                        addSymbolToTable(RootNode.containedScope[targetBaseName]!, firstAccessAsString, node, null, SyntheticType.any);
-                    }
-                }
-            }
-            // not a built-in scope name, just use target base name as identifier
-            // this is not a declaration so it binds to the root variables scope
-            else {
-                //weakBindIdentifierToScope(targetBaseName, RootNode.containedScope.variables!);
-            }
-        }
-        else {
-            const targetBaseName = getTriviallyComputableString(target);
-            if (targetBaseName) {
-                const targetBaseCanonicalName = targetBaseName.toLowerCase();
-                const targetScope = currentContainer.containedScope.local
-                    ? currentContainer.containedScope.local
-                    : RootNode.containedScope.variables!;
-
-                if (targetScope.has(targetBaseCanonicalName)) {
-                    return;
-                }
-
-                addSymbolToTable(targetScope, targetBaseName, node, null, SyntheticType.any);
-            }
-        }
-    }
-
-    function isHoistableFunctionDefinition(node: FunctionDefinition | ArrowFunctionDefinition) : node is FunctionDefinition {
-        return node.kind === NodeType.functionDefinition && node.parent?.kind !== NodeType.binaryOperator;
-    }
-
-    function bindFunctionDefinition(node: FunctionDefinition | ArrowFunctionDefinition) {
-        if (isHoistableFunctionDefinition(node) && typeof node.canonicalName === "string") {
-            // lucee appears to not err on the following, but acf does
-            // we need to model that hoistable functions are always hoisted into the root scope,
-            // but are only visible within their declaration container:
-            // function foo() { 
-            //      function bar() {}
-            // }
-            // function bar() {} -- error, functions may only be defined once
-            // bar(); -- error, bar is not visible
-
-            let scopeTarget : SymTab;
-            if (currentContainer.containedScope.local) {
-                scopeTarget = currentContainer.containedScope.local;
-            }
-            else {
-                scopeTarget = RootNode.containedScope.variables!;
-            }
-            
-            addSymbolToTable(
-                scopeTarget,
-                node.canonicalName,
-                node,
-                cfFunctionSignature(
-                    node.canonicalName,
-                    (<any[]>node.params).map((param: Script.FunctionParameter | Tag.FunctionParameter) => ({...param, type: SyntheticType.any})),
-                    SyntheticType.any),
-                null);
-        }
-
-        node.containedScope = {
-            container: currentContainer,
-            typedefs: new Map<string, Type>(),
-            local: new Map<string, SymTabEntry>(),
-            arguments: new Map<string, SymTabEntry>(),
-        };
-
-        for (const param of node.params) {
-            addSymbolToTable(node.containedScope.arguments!, param.canonicalName, param, null, SyntheticType.any);
-        }
-
-        const detachedFlow = newFlowGraphRootedAt(node);
-        detachedClosureFlows.push(detachedFlow);
-
-        const savedFlow = currentFlow;
-        const savedContainer = currentContainer;
-        const savedDetachedClosureFlows = detachedClosureFlows;
-        
-        currentFlow = detachedFlow;
-        currentContainer = node as NodeWithScope;
-        detachedClosureFlows = [];
-
-        bindList(node.params, node);
-
-        if (node.kind === NodeType.functionDefinition && node.fromTag) {
-            bindList(node.body, node);
-        }
-        else {
-            bindNode(node.body, node);
-        }
-
-        connectDetachedClosureFlowsToCurrentFlow();
-
-        currentFlow = savedFlow;
-        currentContainer = savedContainer;
-        detachedClosureFlows = savedDetachedClosureFlows;
-    }
-
-    function bindSwitch(node: Switch) {
-        if (node.fromTag) {
-            bindNode(node.tagOrigin.startTag, node);
-            bindList(node.cases, node);
-            bindNode(node.tagOrigin.endTag, node);
-            return;
-        }
-        bindNode(node.expr, node);
-        bindList(node.cases, node);
-    }
-
-    function bindSwitchCase(node: SwitchCase) {
-        if (node.fromTag) {
-            bindNode(node.tagOrigin.startTag, node);
-            bindList(node.body, node);
-            bindNode(node.tagOrigin.endTag, node);
-            return;
-        }
-        bindNode(node.expr, node);
-        bindList(node.body, node);
-    }
-
-    function bindDo(node: Do) {
-        bindNode(node.body, node); // do (body) while (expr)
-        bindNode(node.expr, node);
-    }
-
-    function bindWhile(node: While) {
-        bindNode(node.expr, node); // while (expr) (body)
-        bindNode(node.body, node);
-    }
-
-    function bindTernary(node: Ternary) {
-        bindNode(node.expr, node);
-        bindNode(node.ifTrue, node);
-        bindNode(node.ifFalse, node);
-    }
-
-    function bindFor(node: For) {
-        if (node.subType === ForSubType.forIn) {
-<<<<<<< HEAD
-            extendCurrentFlowToNode(node.forIn!.init);
-            bindNode(node.forIn!.init, node);
-            bindNode(node.forIn!.inToken, node);
-            extendCurrentFlowToNode(node.forIn!.expr);
-            bindNode(node.forIn!.expr, node);
-=======
-            bindNode(node.init, node);
-            bindNode(node.inToken, node);
-            bindNode(node.expr, node);
->>>>>>> d4218c2f
-            bindNode(node.body, node);
-            return;
-        }
-        bindNode(node.initExpr, node);
-        bindNode(node.semi1, node);
-        bindNode(node.conditionExpr, node);
-        bindNode(node.semi2, node);
-        bindNode(node.incrementExpr, node);
-        bindNode(node.body, node);
-    }
-
-    function bindStructLiteral(node: StructLiteral) {
-        bindList(node.members, node);
-    }
-
-    function bindStructLiteralInitializerMember(node: StructLiteralInitializerMember) {
-        if (node.subType === StructLiteralInitializerMemberSubtype.keyed) {
-            bindNode(node.key, node);
-            bindNode(node.expr, node);
-        }
-        else {
-            bindNode(node.expr, node);
-        }
-    }
-
-    function bindArrayLiteral(node: ArrayLiteral) {
-        bindList(node.members, node);
-    }
-
-    function bindArrayLiteralInitializerMember(node: ArrayLiteralInitializerMember) {
-        bindNode(node.expr, node);
-    }
-
-    function bindTry(node: Try) {
-        if (node.tagOrigin.startTag) {
-            bindNode(node.tagOrigin.startTag, node);
-            bindList(node.body, node);
-            bindList(node.catchBlocks, node);
-            bindNode(node.finallyBlock, node);
-            bindNode(node.tagOrigin.endTag, node);
-            return;
-        }
-        bindList(node.body, node);
-        bindList(node.catchBlocks, node);
-        bindNode(node.finallyBlock, node);
-    }
-
-    function bindCatch(node: Catch) {
-        if (node.fromTag) {
-            bindNode(node.tagOrigin.startTag, node);
-            bindList(node.body, node);
-            bindNode(node.tagOrigin.endTag, node);
-            if (!getAncestorOfType(node, NodeType.try)) {
-                errorAtRange(node.tagOrigin.startTag!.range, "A catch tag must be contained within a try tag-block.");
-            }
-            return;
-        }
-
-        bindNode(node.exceptionType, node);
-        bindNode(node.exceptionBinding, node);
-        bindList(node.body, node);
-    }
-
-    function bindFinally(node: Finally) {
-        if (node.tagOrigin.startTag) {
-            bindNode(node.tagOrigin.startTag, node);
-            bindList(node.body, node);
-            bindNode(node.tagOrigin.endTag, node);
-            if (!getAncestorOfType(node, NodeType.try)) {
-                errorAtRange(node.tagOrigin.startTag.range, "A finally tag must be contained within a try tag-block.");
-            }
-            return;
-        }
-
-        bindList(node.body, node);
-    }
-
-    function bindImportStatement(node: ImportStatement) {
-        bindNode(node.path, node);
-    }
-
-    function bindNew(node: New) {
-        bindNode(node.callExpr, node);
-    }
-
-    function errorAtSpan(fromInclusive: number, toExclusive: number, msg: string) {
-        const freshDiagnostic : Diagnostic = {fromInclusive, toExclusive, msg };
-
-        if (debugBinder) {
-            const debugFrom = scanner.getAnnotatedChar(freshDiagnostic.fromInclusive);
-            const debugTo = scanner.getAnnotatedChar(freshDiagnostic.toExclusive);
-            // bump 0-offsetted info to editor-centric 1-offset
-            freshDiagnostic.__debug_from_line = debugFrom.line+1;
-            freshDiagnostic.__debug_from_col = debugFrom.col+1;
-            freshDiagnostic.__debug_to_line = debugTo.line+1;
-            freshDiagnostic.__debug_to_col = debugTo.col+1;
-        }
-
-        diagnostics.push(freshDiagnostic);
-    }
-
-    function errorAtRange(range: SourceRange, msg: string) : void {
-        errorAtSpan(range.fromInclusive, range.toExclusive, msg);
-    }
-
-    function setDebug(isDebug: boolean) {
-        debugBinder = isDebug;
-        return self;
-    }
-
-    const self = {
-        bind,
-        setDebug,
-        getNodeMap: () => <ReadonlyMap<NodeId, Node>>nodeMap,
-    }
-
-    return self;
-}
-
-let debugBinder = false;
+import { SymTabEntry, ArrowFunctionDefinition, BinaryOperator, Block, BlockType, CallArgument, FunctionDefinition, Node, NodeType, Statement, StatementType, VariableDeclaration, mergeRanges, BinaryOpType, IndexedAccessType, ScopeDisplay, NodeId, IndexedAccess, IndexedAccessChainElement, SourceFile, CfTag, CallExpression, UnaryOperator, Conditional, ReturnStatement, BreakStatement, ContinueStatement, FunctionParameter, Switch, SwitchCase, Do, While, Ternary, For, ForSubType, StructLiteral, StructLiteralInitializerMember, ArrayLiteral, ArrayLiteralInitializerMember, Try, Catch, Finally, ImportStatement, New, SimpleStringLiteral, InterpolatedStringLiteral, Identifier, isStaticallyKnownScopeName, StructLiteralInitializerMemberSubtype, SliceExpression, NodeWithScope, Flow, freshFlow, ReachableFlow, FlowType, Script, Tag, ConditionalSubtype, SymTab } from "./node";
+import { getTriviallyComputableString, visit, getAttributeValue } from "./utils";
+import { Diagnostic } from "./parser";
+import { CfFileType, Scanner, SourceRange } from "./scanner";
+import { cfFunctionSignature, SyntheticType, Type } from "./types";
+
+export function Binder() {
+    let RootNode : NodeWithScope<SourceFile>;
+    let currentContainer : NodeWithScope;
+    let scanner : Scanner;
+    let diagnostics: Diagnostic[];
+
+    let currentFlow : Flow;
+    let detachedClosureFlows : Flow[] = [];
+
+    let nodeMap = new Map<NodeId, Node>();
+
+    function bind(sourceFile: SourceFile, scanner_: Scanner, diagnostics_: Diagnostic[]) {
+        nodeMap = new Map<NodeId, Node>();
+        scanner = scanner_;
+        diagnostics = diagnostics_;
+
+        RootNode = sourceFile as NodeWithScope<SourceFile>;
+        RootNode.containedScope = {
+            container: null,
+            typedefs: new Map<string, Type>(),
+            cgi: new Map<string, SymTabEntry>(),
+            variables: new Map<string, SymTabEntry>(),
+            url: new Map<string, SymTabEntry>(),
+            form: new Map<string, SymTabEntry>(),
+        };
+
+        if (sourceFile.cfFileType === CfFileType.cfc) {
+            RootNode.containedScope.this = new Map<string, SymTabEntry>();
+        }
+
+        currentFlow = freshFlow([], FlowType.default);
+        bindFlowToNode(currentFlow, RootNode);
+
+        if (sourceFile.cfFileType === CfFileType.cfc) {
+            RootNode.containedScope.this = new Map<string, SymTabEntry>();
+        }
+
+        currentContainer = RootNode;
+        bindListFunctionsFirst(sourceFile.content, sourceFile);
+        connectDetachedClosureFlowsToCurrentFlow();
+    }
+
+    function newFlowGraphRootedAt(node: Node) : Flow {
+        const flow = freshFlow([], FlowType.default);
+        bindFlowToNode(flow, node);
+        return flow;
+    }
+
+    function bindFlowToNode(flow: Flow, node: Node) : void {
+        flow.node = node;
+        node.flow = flow;
+    }
+
+    function isBoundFlow(flow: Flow) : flow is ReachableFlow {
+        return !!flow.node;
+    }
+
+    function extendCurrentFlowToNode(node: Node, flowType: FlowType = FlowType.default) : void {
+        // if the current flow is already bound to a node, make a new flow and connect them
+        if (isBoundFlow(currentFlow)) {
+            const flow = freshFlow(currentFlow, flowType);
+            bindFlowToNode(flow, node);
+            currentFlow.successor = flow;
+            currentFlow = flow;
+        }
+        else {
+            // otherwise, the current flow is "dangling", just bind the dangling flow to the current node
+            bindFlowToNode(currentFlow, node);
+        }
+    }
+
+    /**
+     *    <0>       <- current flow
+     *  /     \
+     * a<1> = b<2>; <- assignment, with new flows <1> and <2>; program continues with <1> as predecessor
+     * |
+     * <program continues>
+     */
+    function bindAssignmentFlow(assignmentTarget: Node, expr: Node) {
+        bindFlowToNode(freshFlow(currentFlow, FlowType.default), expr);
+        extendCurrentFlowToNode(assignmentTarget, FlowType.assignment);
+    }
+
+    /*function dangleFreshFlowFromCurrentFlow(flowType: FlowType = FlowType.default) {
+        if (!isBoundFlow(currentFlow)) {
+            throw "dangling flow must dangle from a bound flow";
+        }
+        const flow = freshFlow(currentFlow, flowType);
+        currentFlow.successor = flow;
+        currentFlow = flow;
+    }*/
+
+    // closures have their predecessor flows connected to the final flow node of their containing scope
+    // there is no flow node with a successor of a closure flow, it is not possible to "flow into" a closure
+    // we can only use the flow to walk out of a closure and into the surrounding environment
+    function connectDetachedClosureFlowsToCurrentFlow() {
+        for (const flow of detachedClosureFlows) {
+            flow.predecessor.push(currentFlow);
+        }
+        detachedClosureFlows = [];
+    }
+
+    function bindNode(node: Node | null | undefined, parent: Node) {
+        if (!node) return;
+
+        nodeMap.set(node.nodeId, node);
+        bindDirectTerminals(node);
+        node.parent = parent;
+
+        switch (node.kind) {
+            case NodeType.sourceFile:
+                throw "Bind source files by binding its content";
+            case NodeType.comment:
+                if (node.typedefs) {
+                    bindList(node.typedefs, node);
+                }
+                return;
+            case NodeType.type:
+                bindType(node);
+                return;
+            case NodeType.textSpan:
+                return;
+            case NodeType.terminal:
+                bindList(node.trivia, node);
+                return;
+            case NodeType.hashWrappedExpr: // fallthrough
+            case NodeType.parenthetical:   // fallthrough
+            case NodeType.tagAttribute:
+                bindNode(node.expr, node);
+                return;
+            case NodeType.tag:
+                bindTag(node);
+                return;
+            case NodeType.callExpression:
+                bindCallExpression(node);
+                return;
+            case NodeType.callArgument:
+                bindCallArgument(node);
+                return;
+            case NodeType.unaryOperator:
+                bindUnaryOperator(node);
+                return;
+            case NodeType.binaryOperator:
+                bindBinaryOperator(node);
+                return;
+            case NodeType.conditional:
+                bindConditional(node);
+                return;
+            case NodeType.variableDeclaration:
+                bindVariableDeclaration(node);
+                return;
+            case NodeType.statement:
+                bindStatement(node);
+                return;
+            case NodeType.returnStatement:
+                bindReturnStatement(node);
+                return;
+            case NodeType.breakStatement:
+                bindBreakStatement(node);
+                return;
+            case NodeType.continueStatement:
+                bindContinueStatement(node);
+                return;
+            case NodeType.block:
+                bindBlock(node);
+                return;
+            case NodeType.simpleStringLiteral:
+                bindSimpleStringLiteral(node);
+                return;
+            case NodeType.interpolatedStringLiteral:
+                bindInterpolatedStringLiteral(node);
+                return;
+            case NodeType.numericLiteral: // fallthrough
+            case NodeType.booleanLiteral:
+                // no-op, just a terminal
+                return;
+            case NodeType.identifier:
+                bindIdentifier(node);
+                return;
+            case NodeType.indexedAccess:
+                bindIndexedAccess(node);
+                return;
+            case NodeType.indexedAccessChainElement:
+                bindIndexedAccessChainElement(node);
+                return;
+            case NodeType.sliceExpression:
+                bindSliceExpression(node);
+                return;
+            case NodeType.functionParameter:
+                bindFunctionParameter(node);
+                return;
+            case NodeType.functionDefinition: // fallthrough
+            case NodeType.arrowFunctionDefinition:
+                bindFunctionDefinition(node);
+                return;
+            case NodeType.dottedPath:
+                // ?
+                return;
+            case NodeType.switch:
+                bindSwitch(node);
+                return;
+            case NodeType.switchCase:
+                bindSwitchCase(node);
+                return;
+            case NodeType.do:
+                bindDo(node);
+                return;
+            case NodeType.while:
+                bindWhile(node);
+                return;
+            case NodeType.ternary:
+                bindTernary(node);
+                return;
+            case NodeType.for:
+                bindFor(node);
+                return;
+            case NodeType.structLiteral:
+                bindStructLiteral(node);
+                return;
+            case NodeType.structLiteralInitializerMember:
+                bindStructLiteralInitializerMember(node);
+                return;
+            case NodeType.arrayLiteral:
+                bindArrayLiteral(node);
+                return;
+            case NodeType.arrayLiteralInitializerMember:
+                bindArrayLiteralInitializerMember(node);
+                return;
+            case NodeType.try:
+                bindTry(node);
+                return;
+            case NodeType.catch:
+                bindCatch(node);
+                return;
+            case NodeType.finally:
+                bindFinally(node);
+                return;
+            case NodeType.importStatement:
+                bindImportStatement(node);
+                return;
+            case NodeType.new:
+                bindNew(node);
+                return;
+            default:
+                ((_:never) => { throw "Non-exhaustive case or unintentional fallthrough." })(node);
+        }
+    }
+
+    function bindDirectTerminals(node: Node) {
+        visit(node, function(visitedNode: Node | null | undefined) {
+            if (visitedNode?.kind === NodeType.terminal) {
+                nodeMap.set(visitedNode.nodeId, visitedNode);
+                visitedNode.parent = node;
+                bindList(visitedNode.trivia, visitedNode);
+            }
+        });
+    }
+
+    function bindList(nodes: Node[], parent: Node) {
+        for (let i = 0; i < nodes.length; ++i) {
+            bindNode(nodes[i], parent);
+        }
+    }
+
+    function bindListFunctionsFirst(nodes: Node[], parent: Node) {
+        bindList(nodes.filter(node => node.kind === NodeType.functionDefinition), parent);
+        bindList(nodes.filter(node => node.kind !== NodeType.functionDefinition), parent);
+    }
+
+    function bindType(node: Type) {
+        // types always have names here?
+        // we get them from `@type x = ` so presumably always...
+        // also `@declare function foo` and possibly `@declare global <identifier-name> : type`
+        currentContainer.containedScope.typedefs.set(node.name!, node);
+    }
+
+    function bindTag(node: CfTag) {
+        if (node.which === CfTag.Which.end) {
+            // all terminals, already bound
+            return;
+        }
+        
+        switch (node.tagType) {
+            case CfTag.TagType.common:
+                bindList(node.attrs, node);
+                return;
+            case CfTag.TagType.scriptLike:
+                bindNode(node.expr, node);
+                return;
+            case CfTag.TagType.script:
+                // this seems like a bit of a kludge:
+                // the script tag's trailing ">" in "<cfscript>" has trivia bound to it
+                // we would like the trivia's parent to be the block the <cfscript> tag represents,
+                // not the <cfscript> tag itself
+                // then when doing lookups, a cursor in the the first part of a cfscript block naturally climbs to a block
+                // rather than a tag
+                bindList(node.tagEnd.trivia, node.parent!);
+                return;
+            case CfTag.TagType.comment:
+            case CfTag.TagType.text:
+                throw "These should be dealt with prior to binding.";
+            default:
+                ((_:never) => { throw "Non-exhaustive case or unintentional fallthrough." })(node);
+        }
+    }
+
+    function bindCallExpression(node: CallExpression) {
+        bindNode(node.left, node);
+        bindList(node.args, node);
+    }
+
+    function bindCallArgument(node: CallArgument) {
+        if (node.name) bindNode(node.name, node);
+        bindNode(node.expr, node);
+    }
+
+    function bindUnaryOperator(node: UnaryOperator) {
+        bindNode(node.expr, node);
+    }
+
+    function bindBinaryOperator(node: BinaryOperator) {
+        if (node.optype === BinaryOpType.assign) {
+            bindAssignment(node);
+            return;
+        }
+
+        const savedFlow = currentFlow;
+        extendCurrentFlowToNode(node.left);
+        bindNode(node.left, node);
+
+        currentFlow = savedFlow;
+        extendCurrentFlowToNode(node.right);
+        bindNode(node.right, node);
+
+        currentFlow = savedFlow;
+    }
+
+    function bindConditional(node: Conditional) {
+        if (node.subType === ConditionalSubtype.if || node.subType === ConditionalSubtype.elseif) {
+            let expr : Node;
+            if (node.fromTag) {
+                expr = (node.tagOrigin.startTag as CfTag.ScriptLike).expr!;
+            }
+            else {
+                expr = node.expr!;
+            }
+
+            const savedFlow = currentFlow;
+            extendCurrentFlowToNode(expr);
+            bindNode(expr, node);
+            extendCurrentFlowToNode(node.consequent);
+            bindNode(node.consequent, node);
+            if (node.alternative) {
+                currentFlow = savedFlow;
+                extendCurrentFlowToNode(node.alternative);
+                bindNode(node.alternative, node);
+            }
+            currentFlow = savedFlow;
+        }
+        else {
+            const savedFlow = currentFlow;
+            bindNode(node.consequent, node);
+            currentFlow = savedFlow;
+        }
+    }
+
+    function addSymbolToTable(symTab: SymTab, uiName: string, firstBinding: Node, userType: Type | null, inferredType: Type | null) : void {
+        const canonicalName = uiName.toLowerCase();
+        symTab.set(uiName, {
+            uiName,
+            canonicalName,
+            firstBinding,
+            userType,
+            inferredType
+        });
+    }
+
+    // fixme: the following is not true, in the case of `for (var x in y)`
+    // all declarations should be of the s-expr form (decl (binary-op<assignment>))
+    // that is, VariableDeclarations just wrap assignment nodes (which are themselves just binary operators with '=' as the operator)
+    function bindVariableDeclaration(node: VariableDeclaration) {
+        if (node.expr.kind === NodeType.binaryOperator) {
+            bindAssignmentFlow(node.expr.left, node.expr.right);
+            bindNode(node.expr.left, node);
+
+            const savedFlow = currentFlow;
+            currentFlow = node.expr.right.flow!;
+            bindNode(node.expr.right, node);
+            currentFlow = savedFlow;
+        }
+
+        let identifierBaseName : string | undefined = undefined;
+        if (node.expr.kind === NodeType.binaryOperator && node.expr.optype === BinaryOpType.assign) {
+            if (node.expr.left.kind === NodeType.indexedAccess) {
+                identifierBaseName = getTriviallyComputableString(node.expr.left.root)?.toLowerCase();
+            }
+            else {
+                identifierBaseName = getTriviallyComputableString(node.expr.left)?.toLowerCase();
+            }
+        }
+
+        // make sure we got a useable name
+        if (!identifierBaseName) {
+            return;
+        }
+
+        if (isStaticallyKnownScopeName(identifierBaseName)) {
+            if (node.varModifier) {
+                // we might have to consider our current container, like are we after a <cffile> tag? Does that matter?
+                errorAtRange(mergeRanges(node.finalModifier, node.varModifier, (<BinaryOperator>node.expr).left), "Variable declaration shadows built-in scope `" + identifierBaseName + "`");
+            }
+
+            // if we got `url.foo`, put `foo` into the `url` scope
+            // only descend the one child level, `url.foo.bar` still only puts `foo` into `url`
+            if ((<BinaryOperator>node.expr).left.kind === NodeType.indexedAccess) {
+                const indexedAccess = (<BinaryOperator>node.expr).left as IndexedAccess;
+                const element = indexedAccess.accessElements[0];
+
+                let accessName : string | undefined;
+                if (element?.accessType === IndexedAccessType.dot) {
+                    accessName = getTriviallyComputableString((element.property));
+                }
+                else if (element?.accessType === IndexedAccessType.bracket) {
+                    accessName = getTriviallyComputableString((element.expr));
+                }
+                accessName;
+/*
+                if (accessName) {
+                    RootNode.containedScope[identifierBaseName]!.set(
+                        accessName, {
+                            type: cfAny(),
+                            name: accessName,
+                            final: true,
+                            var: false,
+                            target: (<BinaryOperator>node.expr).right
+                        });
+                }*/
+            }
+
+            return;
+        }
+
+        
+
+        if (node.finalModifier || node.varModifier) {
+            if (currentContainer.containedScope.local) {
+                const canonicalName = identifierBaseName.toLowerCase();
+                if (node.finalModifier && currentContainer.containedScope.local.has(canonicalName)) {
+                    const firstBinding = currentContainer.containedScope.local.get(canonicalName)!.firstBinding;
+                    if ((node.expr.kind === NodeType.binaryOperator) &&
+                        (firstBinding?.kind === NodeType.variableDeclaration && firstBinding.expr.kind === NodeType.binaryOperator)) {
+                        errorAtRange(node.expr.left.range, `Multiple declarations for final qualified identifier '${identifierBaseName}'.`);
+                        errorAtRange(firstBinding.expr.left.range, `Multiple declarations for final qualified identifier '${identifierBaseName}'.`);
+                    }
+                }
+                else {
+                    addSymbolToTable(currentContainer.containedScope.local!, identifierBaseName, node, node.typeAnnotation, SyntheticType.any);
+                }
+            }
+            else {
+                // there is no local scope, so we must be at top-level scope
+                errorAtRange(mergeRanges(node.finalModifier, node.varModifier, (<BinaryOperator>node.expr)?.left), "Local variables may not be declared at top-level scope.");
+            }
+        
+            const enclosingFunction = getEnclosingFunction(node);
+            if (enclosingFunction) {
+                // if name is same as a parameter definition's name, emit an error,
+                // e.g, 
+                // function foo(bar) { var bar = 42; }
+                // is an error: "bar is already defined in argument scope"
+                if (enclosingFunction.containedScope.arguments.has(identifierBaseName)) {
+                    errorAtRange(mergeRanges(node.finalModifier, node.varModifier, node.expr), `'${identifierBaseName}' is already defined in argument scope.`);
+                }
+            }
+        }
+    }
+
+    function bindStatement(node: Statement) {
+        switch (node.subType) {
+            case StatementType.scriptTagCallStatement:
+                // e.g, cftransaction(action="rollback");
+                // bind parens specially; callStatement is not a Node so it wasn't considered
+                // can probably make callStatement a Parenthetical<CallArgument> or something
+                extendCurrentFlowToNode(node);
+                bindNode(node.callStatement!.leftParen, node);
+                bindList(node.callStatement!.args, node);
+                bindNode(node.callStatement!.rightParen, node);
+                return;
+            case StatementType.expressionWrapper:
+                // if it is a tagOrigin node, it is a <cfset> tag
+                if (node.tagOrigin.startTag) {
+                    extendCurrentFlowToNode(node.tagOrigin.startTag);
+                    bindNode(node.tagOrigin.startTag, node);
+                    return;
+                }
+                
+                if (node.expr) extendCurrentFlowToNode(node.expr); // it could be a "null statement"
+                bindNode(node.expr, node);
+
+                return;
+            case StatementType.fromTag:
+                if (node.tagOrigin.startTag) extendCurrentFlowToNode(node.tagOrigin.startTag);
+                bindNode(node.tagOrigin.startTag, node);
+                break;
+            case StatementType.scriptSugaredTagCallStatement:
+                // check attrs against cf tag meta here
+                if (node.expr) extendCurrentFlowToNode(node.expr);
+                bindNode(node.expr, node);
+                bindList(node.scriptSugaredTagStatement!.attrs, node);
+                return;
+        }
+    }
+
+    function bindReturnStatement(node: ReturnStatement) {
+        if (node.tagOrigin.startTag) {
+            const expr = (node.tagOrigin.startTag as CfTag.ScriptLike).expr;
+            extendCurrentFlowToNode(node);
+            if (expr) {
+                extendCurrentFlowToNode(expr);
+                bindNode(expr, node);
+            }
+        }
+        else {
+            extendCurrentFlowToNode(node);
+            if (node.expr) {
+                extendCurrentFlowToNode(node.expr);
+                bindNode(node.expr, node);
+            }
+        }
+
+        currentFlow = freshFlow(/*predecessor*/ [], FlowType.postReturn);
+    }
+
+    function bindBreakStatement(node: BreakStatement) {
+        if (node.tagOrigin.startTag) {
+            bindNode(node.tagOrigin.startTag, node);
+            return;
+        }
+        // otherwise, all terminals, no work to do
+    }
+
+    function bindContinueStatement(node: ContinueStatement) {
+        if (node.tagOrigin.startTag) {
+            bindNode(node.tagOrigin.startTag, node);
+            return;
+        }
+        // otherwise all terminals, no work to do
+    }
+
+    function bindBlock(node: Block) {
+        // kludge-ish: after binding block contents, extend the current flow to the block terminator (whatever it is, as per the block type)
+        // goal here is we get a flow node from which every block-contained flow is reachable; especially helpful for using as the predecessor
+        // for closureflows
+        // n.b, cf is not block scoped, but function scoped; so while we extend the flow here, it may well just carry on into the next block, that 
+        // should be no problem
+        switch (node.subType) {
+            // @fixme better fromTag type safety (always a common tag? never scriptlike, definitely never script or comment or text)
+            // and so a cLike block has non-null left/right braces, and etc.
+            case BlockType.fromTag:
+                maybeBindTagResult(node.tagOrigin.startTag);
+                bindNode(node.tagOrigin.startTag!, node);
+                bindListFunctionsFirst(node.stmtList, node);
+                bindNode(node.tagOrigin.endTag!, node);
+                break;
+            case BlockType.scriptSugaredTagCallBlock:
+                // check against cf tag meta
+                bindList(node.sugaredCallStatementAttrs!, node);
+                bindListFunctionsFirst(node.stmtList, node);
+                break;
+            case BlockType.scriptTagCallBlock:
+                // check against cf tag meta
+                // maybe push context to make sure children are correct
+                bindList(node.tagCallStatementArgs!.args, node);
+                bindListFunctionsFirst(node.stmtList, node);
+                break;
+            case BlockType.cLike:
+                bindListFunctionsFirst(node.stmtList, node);
+                break;
+        }
+    }
+
+    function STUB_RELOCATEME_isValidIdentifier(s: string) {
+        s;
+        return true;
+    }
+
+    /**
+     * some tags write their results in the current environment
+     * it would be better if we defined this at a library level, but then we would need some minimal effect system
+     * to say "this binds the name E to a type of T in some visible scope G"
+     */
+    function maybeBindTagResult(tag: CfTag | null) : void {
+        if (!tag) return;
+        if (tag.tagType !== CfTag.TagType.common) {
+            return;
+        }
+
+        function getReturnValueIdentifier(attrName: string) {
+            const string = getTriviallyComputableString(getAttributeValue((<CfTag.Common>tag).attrs, attrName));
+            if (string !== undefined && STUB_RELOCATEME_isValidIdentifier(string)) {
+               return string.split(".");
+            }
+            return undefined;
+        }
+
+        if (!tag.typeAnnotation) {
+            return;
+        }
+
+        let name : string[] | undefined = undefined;
+
+        switch (tag.canonicalName) {
+            case "directory":
+            case "param":
+            case "query": {
+                name = getReturnValueIdentifier("name");
+                break;
+            }
+            case "savecontent": {
+                name = getReturnValueIdentifier("variable");
+                break;
+            }
+            case "http": {
+                name = getReturnValueIdentifier("result");
+                break;
+            }
+        }
+
+        if (!name || name.length > 2) {
+            return;
+        }
+
+        let targetScope : SymTab = RootNode.containedScope.variables!;
+        let targetName = name.length === 1 ? name[0] : name[1];
+
+        if (name.length === 2) {
+            switch (name[0].toLowerCase()) {
+                case "local": {
+                    if (currentContainer.containedScope.local) {
+                        targetScope = currentContainer.containedScope.local;
+                    }
+                    else {
+                        return;
+                    }
+                }
+                case "variables": {
+                    break;
+                }
+                default: {
+                    return;
+                }
+            }
+        }
+
+        addSymbolToTable(targetScope, targetName, tag, tag.typeAnnotation, null);
+    }
+
+    function bindSimpleStringLiteral(node: SimpleStringLiteral) {
+        bindNode(node.textSpan, node);
+    }
+
+    function bindInterpolatedStringLiteral(node: InterpolatedStringLiteral) {
+        bindList(node.elements, node);
+    }
+
+    function bindIdentifier(node: Identifier) {
+        bindNode(node.source, node);
+    }
+
+    function bindIndexedAccess(node: IndexedAccess) {
+        bindNode(node.root, node);
+        let parent : Node = node.root;
+        for (let i = 0; i < node.accessElements.length; i++) {
+            const element = node.accessElements[i];
+            bindNode(element, parent);
+            parent = element;
+        }
+    }
+
+    function bindIndexedAccessChainElement(node: IndexedAccessChainElement) {
+        switch (node.accessType) {
+            case IndexedAccessType.dot:          // fallthrough
+            case IndexedAccessType.optionalDot:  // fallthrough
+            case IndexedAccessType.optionalCall: // fallthrough
+                // no-op, just terminals
+                return;
+            case IndexedAccessType.optionalBracket:
+            case IndexedAccessType.bracket:
+                bindNode(node.expr, node);
+                return;
+        }
+    }
+
+    function bindSliceExpression(node: SliceExpression) {
+        bindNode(node.from, node);
+        bindNode(node.to, node);
+        bindNode(node.stride, node);
+    }
+
+    // @todo - extract non-canonical name for uiName
+    function bindFunctionParameter(node: FunctionParameter) {
+        if (node.fromTag) {
+            bindNode(node.tagOrigin.startTag, node);
+
+            if (node.canonicalName !== undefined) {
+                addSymbolToTable(currentContainer.containedScope.arguments!, node.canonicalName, node, null, null);
+            }
+
+            return;
+        }
+
+        addSymbolToTable(currentContainer.containedScope.arguments!, node.canonicalName, node, null, null);
+        bindNode(node.javaLikeTypename, node);
+        bindNode(node.identifier, node);
+        bindNode(node.defaultValue, node);
+    }
+
+    function getEnclosingFunction(node: Node | null) : NodeWithScope<FunctionDefinition | ArrowFunctionDefinition, "arguments"> | undefined {
+        while (node) {
+            if (node.kind === NodeType.functionDefinition || node.kind === NodeType.arrowFunctionDefinition) {
+                return node as NodeWithScope<FunctionDefinition | ArrowFunctionDefinition, "arguments">;
+            }
+            node = node.parent;
+        }
+        return undefined;
+    }
+
+    function getAncestorOfType(node: Node | null, nodeType: NodeType) : Node | undefined {
+        while (node) {
+            if (node.kind === nodeType) {
+                return node;
+            }
+            node = node.parent;
+        }
+        return undefined;
+    }
+
+    function isBuiltinScopeName(s: string | undefined) : s is keyof Omit<ScopeDisplay, "container" | "typedefs"> {
+        switch (s) {
+            case "url":
+            case "form":
+            case "cgi":
+            case "variables":
+            case "local":
+                return true;
+            default:
+                return false;
+        }
+    }
+
+    // assignment and declaration should share more code
+    function bindAssignment(node: BinaryOperator) {
+        bindAssignmentFlow(node.left, node.right);
+        bindNode(node.left, node);
+
+        const savedFlow = currentFlow;
+        currentFlow = node.right.flow!;
+        bindNode(node.right, node);
+        currentFlow = savedFlow;
+
+        const target = node.left;
+
+        if (target.kind === NodeType.indexedAccess) {
+            const targetBaseName = getTriviallyComputableString(target.root)?.toLowerCase();
+
+            if (!targetBaseName) {
+                return;
+            }
+
+            // if it's a built in scope name, we'll try to write through to that scope on the root node
+            // unless the scopename is local, in which case we'll try to write to the current local scope, if it exists
+            if (isBuiltinScopeName(targetBaseName)) {
+                // because it is a built-in scope name, we want to pull out the following name
+                // so from `url.foo`, we want `foo`
+                const firstAccessElement = target.accessElements[0];
+                let firstAccessAsString : string | undefined = undefined;
+                if (firstAccessElement.accessType === IndexedAccessType.dot) {
+                    firstAccessAsString = firstAccessElement.property.token.text.toLowerCase();
+                }
+                else if (firstAccessElement.accessType === IndexedAccessType.bracket) {
+                    firstAccessAsString = getTriviallyComputableString(firstAccessElement.expr)
+                }
+
+                if (!firstAccessAsString) {
+                    return;
+                }
+
+                if (targetBaseName === "local") {
+                    if (currentContainer.containedScope.local) {
+                        addSymbolToTable(currentContainer.containedScope.local, firstAccessAsString, node, null, SyntheticType.any);
+                    }
+                    else {
+                        // assigning to `local.x` in a non-local scope just binds the name `local` to the root variables scope
+                        addSymbolToTable(RootNode.containedScope.variables!, "local", node, null, SyntheticType.any);
+                    }
+                }
+                else {
+                    if (targetBaseName in RootNode.containedScope) {
+                        addSymbolToTable(RootNode.containedScope[targetBaseName]!, firstAccessAsString, node, null, SyntheticType.any);
+                    }
+                }
+            }
+            // not a built-in scope name, just use target base name as identifier
+            // this is not a declaration so it binds to the root variables scope
+            else {
+                //weakBindIdentifierToScope(targetBaseName, RootNode.containedScope.variables!);
+            }
+        }
+        else {
+            const targetBaseName = getTriviallyComputableString(target);
+            if (targetBaseName) {
+                const targetBaseCanonicalName = targetBaseName.toLowerCase();
+                const targetScope = currentContainer.containedScope.local
+                    ? currentContainer.containedScope.local
+                    : RootNode.containedScope.variables!;
+
+                if (targetScope.has(targetBaseCanonicalName)) {
+                    return;
+                }
+
+                addSymbolToTable(targetScope, targetBaseName, node, null, SyntheticType.any);
+            }
+        }
+    }
+
+    function isHoistableFunctionDefinition(node: FunctionDefinition | ArrowFunctionDefinition) : node is FunctionDefinition {
+        return node.kind === NodeType.functionDefinition && node.parent?.kind !== NodeType.binaryOperator;
+    }
+
+    function bindFunctionDefinition(node: FunctionDefinition | ArrowFunctionDefinition) {
+        if (isHoistableFunctionDefinition(node) && typeof node.canonicalName === "string") {
+            // lucee appears to not err on the following, but acf does
+            // we need to model that hoistable functions are always hoisted into the root scope,
+            // but are only visible within their declaration container:
+            // function foo() { 
+            //      function bar() {}
+            // }
+            // function bar() {} -- error, functions may only be defined once
+            // bar(); -- error, bar is not visible
+
+            let scopeTarget : SymTab;
+            if (currentContainer.containedScope.local) {
+                scopeTarget = currentContainer.containedScope.local;
+            }
+            else {
+                scopeTarget = RootNode.containedScope.variables!;
+            }
+            
+            addSymbolToTable(
+                scopeTarget,
+                node.canonicalName,
+                node,
+                cfFunctionSignature(
+                    node.canonicalName,
+                    (<any[]>node.params).map((param: Script.FunctionParameter | Tag.FunctionParameter) => ({...param, type: SyntheticType.any})),
+                    SyntheticType.any),
+                null);
+        }
+
+        node.containedScope = {
+            container: currentContainer,
+            typedefs: new Map<string, Type>(),
+            local: new Map<string, SymTabEntry>(),
+            arguments: new Map<string, SymTabEntry>(),
+        };
+
+        for (const param of node.params) {
+            addSymbolToTable(node.containedScope.arguments!, param.canonicalName, param, null, SyntheticType.any);
+        }
+
+        const detachedFlow = newFlowGraphRootedAt(node);
+        detachedClosureFlows.push(detachedFlow);
+
+        const savedFlow = currentFlow;
+        const savedContainer = currentContainer;
+        const savedDetachedClosureFlows = detachedClosureFlows;
+        
+        currentFlow = detachedFlow;
+        currentContainer = node as NodeWithScope;
+        detachedClosureFlows = [];
+
+        bindList(node.params, node);
+
+        if (node.kind === NodeType.functionDefinition && node.fromTag) {
+            bindList(node.body, node);
+        }
+        else {
+            bindNode(node.body, node);
+        }
+
+        connectDetachedClosureFlowsToCurrentFlow();
+
+        currentFlow = savedFlow;
+        currentContainer = savedContainer;
+        detachedClosureFlows = savedDetachedClosureFlows;
+    }
+
+    function bindSwitch(node: Switch) {
+        if (node.fromTag) {
+            bindNode(node.tagOrigin.startTag, node);
+            bindList(node.cases, node);
+            bindNode(node.tagOrigin.endTag, node);
+            return;
+        }
+        bindNode(node.expr, node);
+        bindList(node.cases, node);
+    }
+
+    function bindSwitchCase(node: SwitchCase) {
+        if (node.fromTag) {
+            bindNode(node.tagOrigin.startTag, node);
+            bindList(node.body, node);
+            bindNode(node.tagOrigin.endTag, node);
+            return;
+        }
+        bindNode(node.expr, node);
+        bindList(node.body, node);
+    }
+
+    function bindDo(node: Do) {
+        bindNode(node.body, node); // do (body) while (expr)
+        bindNode(node.expr, node);
+    }
+
+    function bindWhile(node: While) {
+        bindNode(node.expr, node); // while (expr) (body)
+        bindNode(node.body, node);
+    }
+
+    function bindTernary(node: Ternary) {
+        bindNode(node.expr, node);
+        bindNode(node.ifTrue, node);
+        bindNode(node.ifFalse, node);
+    }
+
+    function bindFor(node: For) {
+        if (node.subType === ForSubType.forIn) {
+            extendCurrentFlowToNode(node.init);
+            bindNode(node.init, node);
+            bindNode(node.inToken, node);
+            extendCurrentFlowToNode(node.expr);
+            bindNode(node.expr, node);
+            bindNode(node.body, node);
+            return;
+        }
+        bindNode(node.initExpr, node);
+        bindNode(node.semi1, node);
+        bindNode(node.conditionExpr, node);
+        bindNode(node.semi2, node);
+        bindNode(node.incrementExpr, node);
+        bindNode(node.body, node);
+    }
+
+    function bindStructLiteral(node: StructLiteral) {
+        bindList(node.members, node);
+    }
+
+    function bindStructLiteralInitializerMember(node: StructLiteralInitializerMember) {
+        if (node.subType === StructLiteralInitializerMemberSubtype.keyed) {
+            bindNode(node.key, node);
+            bindNode(node.expr, node);
+        }
+        else {
+            bindNode(node.expr, node);
+        }
+    }
+
+    function bindArrayLiteral(node: ArrayLiteral) {
+        bindList(node.members, node);
+    }
+
+    function bindArrayLiteralInitializerMember(node: ArrayLiteralInitializerMember) {
+        bindNode(node.expr, node);
+    }
+
+    function bindTry(node: Try) {
+        if (node.tagOrigin.startTag) {
+            bindNode(node.tagOrigin.startTag, node);
+            bindList(node.body, node);
+            bindList(node.catchBlocks, node);
+            bindNode(node.finallyBlock, node);
+            bindNode(node.tagOrigin.endTag, node);
+            return;
+        }
+        bindList(node.body, node);
+        bindList(node.catchBlocks, node);
+        bindNode(node.finallyBlock, node);
+    }
+
+    function bindCatch(node: Catch) {
+        if (node.fromTag) {
+            bindNode(node.tagOrigin.startTag, node);
+            bindList(node.body, node);
+            bindNode(node.tagOrigin.endTag, node);
+            if (!getAncestorOfType(node, NodeType.try)) {
+                errorAtRange(node.tagOrigin.startTag!.range, "A catch tag must be contained within a try tag-block.");
+            }
+            return;
+        }
+
+        bindNode(node.exceptionType, node);
+        bindNode(node.exceptionBinding, node);
+        bindList(node.body, node);
+    }
+
+    function bindFinally(node: Finally) {
+        if (node.tagOrigin.startTag) {
+            bindNode(node.tagOrigin.startTag, node);
+            bindList(node.body, node);
+            bindNode(node.tagOrigin.endTag, node);
+            if (!getAncestorOfType(node, NodeType.try)) {
+                errorAtRange(node.tagOrigin.startTag.range, "A finally tag must be contained within a try tag-block.");
+            }
+            return;
+        }
+
+        bindList(node.body, node);
+    }
+
+    function bindImportStatement(node: ImportStatement) {
+        bindNode(node.path, node);
+    }
+
+    function bindNew(node: New) {
+        bindNode(node.callExpr, node);
+    }
+
+    function errorAtSpan(fromInclusive: number, toExclusive: number, msg: string) {
+        const freshDiagnostic : Diagnostic = {fromInclusive, toExclusive, msg };
+
+        if (debugBinder) {
+            const debugFrom = scanner.getAnnotatedChar(freshDiagnostic.fromInclusive);
+            const debugTo = scanner.getAnnotatedChar(freshDiagnostic.toExclusive);
+            // bump 0-offsetted info to editor-centric 1-offset
+            freshDiagnostic.__debug_from_line = debugFrom.line+1;
+            freshDiagnostic.__debug_from_col = debugFrom.col+1;
+            freshDiagnostic.__debug_to_line = debugTo.line+1;
+            freshDiagnostic.__debug_to_col = debugTo.col+1;
+        }
+
+        diagnostics.push(freshDiagnostic);
+    }
+
+    function errorAtRange(range: SourceRange, msg: string) : void {
+        errorAtSpan(range.fromInclusive, range.toExclusive, msg);
+    }
+
+    function setDebug(isDebug: boolean) {
+        debugBinder = isDebug;
+        return self;
+    }
+
+    const self = {
+        bind,
+        setDebug,
+        getNodeMap: () => <ReadonlyMap<NodeId, Node>>nodeMap,
+    }
+
+    return self;
+}
+
+let debugBinder = false;