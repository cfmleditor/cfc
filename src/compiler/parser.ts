import {
    setDebug as setNodeFactoryDebug,
    CfTag, Node, NodeType, TagAttribute, NodeFlags, Terminal, Comment, TextSpan, NilTerminal,
    Conditional, FunctionParameter, FromTag, CommentType,
    HashWrappedExpr, BinaryOperator, Parenthetical, UnaryOperator, BooleanLiteral,
    CallExpression, IndexedAccess, pushAccessElement, CallArgument, Identifier, SimpleStringLiteral, InterpolatedStringLiteral,
    NumericLiteral, DottedPath, ArrowFunctionDefinition, Statement, Block, 
    Do,
    While,
    Ternary,
    For,
    KeyedStructLiteralInitializerMember,
    StructLiteral,
    ArrayLiteralInitializerMember,
    ArrayLiteral,
    EmptyOrderedStructLiteral,
    OrderedStructLiteral,
    ReturnStatement,
    BreakStatement,
    ContinueStatement,
    mergeRanges,
    VariableDeclaration,
    ImportStatement,
    New,
    DotAccess, BracketAccess, OptionalDotAccess, OptionalCall, IndexedAccessChainElement, OptionalBracketAccess, IndexedAccessType,
    ScriptSugaredTagCallBlock, ScriptTagCallBlock,
    ScriptSugaredTagCallStatement, ScriptTagCallStatement, SourceFile, Script, Tag, SpreadStructLiteralInitializerMember, StructLiteralInitializerMember, SimpleArrayLiteralInitializerMember, SpreadArrayLiteralInitializerMember, SliceExpression } from "./node";
import { SourceRange, Token, TokenType, ScannerMode, Scanner, TokenTypeUiString, CfFileType, setScannerDebug } from "./scanner";
import { allowTagBody, isLexemeLikeToken, requiresEndTag, getTriviallyComputableString, isSugaredTagName, getAttributeValue } from "./utils";
import { cfBoolean, cfAny, cfArray, cfNil, cfNumber, cfString, cfStruct, cfTuple, Type, TypeFlags, cfFunctionSignature, cfTypeConstructorInvocation, cfVoid, cfTypeConstructorParam, cfTypeConstructor, cfIntersection, cfTypeId, TypeKind, cfUnion, cfStructMember, SyntheticType, TypeAttribute } from "./types";

let debugParseModule = false;
let parseTypes = false;

const enum ParseOptions {
    none     = 0,
    noTrivia = 0,
    withTrivia        = 0x00000001,
    allowHashWrapped  = 0x00000002,
};

const enum ParseContext {
    none = 0,
    insideCfTagAngles,  // somewhere inside <cf ... > or </cf ... >
    hashWrappedExpr,    // in #...# in an expression context, like `a + #b#`
    cfScriptTagBody,    // in a <cfscript> block; similar to blockstatements, but </cfscript> can terminate it, and a stray `}` does not
    blockStatements,    // inside a { ... }; a stray `}` will terminate this
    for,                // in a for (...) expression
    interpolatedText,   // in <cfoutput>#...#</cfoutput> or "#...#"
    awaitingVoidSlash,  // <cfset foo = bar /> is just `foo=bar`, with a trailing tag-void-slash, not `foo=bar/` with a missing rhs to the `/` operator
    argOrParamList,     // someCallWithArgs(...)
    switchClause,       // in a switch statement
    trivia,             // comments, whitespace
    structLiteralBody,
    arrayLiteralBody,
    sugaredAbort,       // inside an `abort ...;` statement
    typeTupleOrArrayElement,
    typeParamList,
    typeStruct,
    awaitingRightBracket,
    typeAnnotation,
    END                 // sentinel for looping over ParseContexts
}

function TagContext() {
    const depth = {
        output: 0,
        mail: 0,
        query: 0
    };
    
    function inTextInterpolationContext() {
        return depth.output > 0
            || depth.mail > 0
            || depth.query > 0;
    };

    function update(tag: CfTag) {
        let bumpDir = tag.which === CfTag.Which.start ? 1 : -1;
        switch (tag.canonicalName) {
            case "output":
            case "mail":
            case "query": {
                depth[tag.canonicalName] += bumpDir;
            }
        }
    }

    return {
        inTextInterpolationContext,
        update
    }
}

type TagContext = ReturnType<typeof TagContext>;

interface ScannerState {
    mode : ScannerMode;
    index: number;
    artificialEndLimit: number | undefined;
}

export interface Diagnostic {
    fromInclusive: number;
    toExclusive: number;
    msg: string;
    __debug_from_line?: number,
    __debug_from_col?: number,
    __debug_to_line?: number,
    __debug_to_col?: number,
}



export function Parser() {
    function getScanner() {
        return scanner;
    }

    function setSourceFile(sourceFile_: SourceFile) {
        sourceFile = sourceFile_;
        scanner = Scanner(sourceFile.source);
        parseContext = ParseContext.none;
        diagnostics = [];
        return self_;
    }

    function primeLookahead() {
        lookahead_ = peek().type;
    }

    function setScannerMode(mode_: ScannerMode) {
        mode = mode_;
        primeLookahead();
        return self_;
    }

    function setDebug(isDebug: boolean) {
        setNodeFactoryDebug(isDebug);
        setScannerDebug(isDebug);
        debugParseModule = isDebug;
        return self_;
    }

    function setParseTypes(b: boolean) {
        parseTypes = b;
        return self_;
    }

    let scanner : Scanner;
    let sourceFile: SourceFile;
    let mode: ScannerMode;
    let parseContext : ParseContext;
    let lookahead_ : TokenType;
    let lastNonTriviaToken : Token;
    let diagnostics : Diagnostic[] = [];

    let lastTypeAnnotation : Type | null = null;
    
    let parseErrorMsg : string | null = null;

    const SpeculationHelper = (function() {
        //
        // run a boolean returning worker, and always rollback changes to parser state when done
        //
        function lookahead(lookaheadWorker: () => boolean) {
            const saveTokenizerState = getScannerState();
            const diagnosticsLimit = diagnostics.length;
            const savedLastNonTriviaToken = lastNonTriviaToken;
            const savedLastTypeAnnotation = lastTypeAnnotation;

            const result = lookaheadWorker();

            diagnostics.splice(diagnosticsLimit); // drop any diagnostics that were added
            restoreScannerState(saveTokenizerState);
            lastNonTriviaToken = savedLastNonTriviaToken;
            lastTypeAnnotation = savedLastTypeAnnotation;
            return result;
        }
        //
        // if speculationWorker returns a truthy `T`, we return that;
        // otherwise, rollback any changes to parser state made by the speculation worker and return null
        //
        function speculate<
            F extends (...args: any) => any,
            Args extends Parameters<F> = Parameters<F>>(speculationWorker: F, ...args: Args) : ReturnType<F> | null {
            const saveTokenizerState = getScannerState();
            const savedParseErrorMsg = parseErrorMsg;
            const diagnosticsLimit = diagnostics.length;
            const savedLastNonTriviaToken = lastNonTriviaToken;
            const savedLastTypeAnnotation = lastTypeAnnotation;

            const result = speculationWorker(...args as [...Args]);

            if (result) {
                return result;
            }
            else {
                restoreScannerState(saveTokenizerState);
                parseErrorMsg = savedParseErrorMsg;
                diagnostics.splice(diagnosticsLimit); // drop any diagnostics that were added
                lastNonTriviaToken = savedLastNonTriviaToken;
                lastTypeAnnotation = savedLastTypeAnnotation;
                return null;
            }
        }
        return {
            lookahead,
            speculate
        }
    })();

    const self_ = {
        setScannerMode,
        getScanner,
        setSourceFile,

        setDebug,
        setParseTypes,

        getDiagnostics,
        parseTags,
        parseScript,
        parse,
    };

    return self_;

    /*********************************
    /* impl
    /********************************/
    function peek(jump: number = 0) : Token {
        return scanner.peek(jump, mode);
    }

    function lookahead() : TokenType {
        return lookahead_;
    }

    function pos() {
        return scanner.getIndex();
    }

    /**
     * just move the scanner forward and update lookahead
     * @returns 
     */
    function next() : Token {
        const result = scanner.next(mode);
        lookahead_ = peek().type;
        return result;
    }

    /**
     * move the scanner forward, update lookahead, run appropriate state updates
     */
    function parseNextToken() : Token {
        const token = next();
        if (!isInSomeContext(ParseContext.trivia)) {
            lastNonTriviaToken = token;
        }
        return token;
    }

    function scanToNextToken(token: TokenType[], endOnOrAfter: "on" | "after" = "on") : void {
        scanner.scanToNext(token, mode);
        if (endOnOrAfter === "after") {
            scanner.next(mode);
        }
        primeLookahead();
    }

    function scanToNextChar(char: string, endOnOrAfter: "on" | "after" = "on") : void {
        scanner.scanToNext(char);
        if (endOnOrAfter === "after") {
            scanner.advance();
        }
        primeLookahead();
    }

    function scanTagName() {
        const result = scanner.scanTagName();
        if (result && !isInSomeContext(ParseContext.trivia)) lastNonTriviaToken = result;
        primeLookahead();
        return result;
    }

    function scanTagAttributeName() {
        const result = scanner.scanTagAttributeName();
        if (result && !isInSomeContext(ParseContext.trivia)) lastNonTriviaToken = result;
        primeLookahead();
        return result;
    }

    function scanToNextTagCommentToken() {
        scanner.scanToNextTagCommentToken();
        primeLookahead();
    }

    function scanLexemeLikeStructKey() : Token | null {
        const result = scanner.scanLexemeLikeStructKey();
<<<<<<< HEAD
        if (result && !isInSomeContext(ParseContext.trivia)) {
            lastNonTriviaToken = result;
        }
=======
        if (result && !isInSomeContext(ParseContext.trivia)) lastNonTriviaToken = result;
>>>>>>> f2cc0641
        primeLookahead();
        return result;
    }

    function isIdentifier() : boolean {
        return scanner.isIdentifier();
    }

    function scanIdentifier() : Token | null {
        const result = scanner.scanIdentifier();
        if (result && !isInSomeContext(ParseContext.trivia)) lastNonTriviaToken = result;
        primeLookahead();
        return result;
    }

    function getIndex() {
        return scanner.getIndex();
    }

    function getScannerState() : ScannerState {
        // can maybe put lastNonTriviaToken in here ? and lookahead_ 
        return {
            index: scanner.getIndex(),
            mode: mode,
            artificialEndLimit: scanner.getArtificalEndLimit()
        }
    }

    /**
     * if `state.artificialEndLimit` is undefined, we clear any artifical end limit
     */
    function restoreScannerState(state: ScannerState) {
        scanner.restoreIndex(state.index);
        mode = state.mode;
        if (state.artificialEndLimit) {
            scanner.setArtificialEndLimit(state.artificialEndLimit);
        }
        else {
            scanner.clearArtificalEndLimit();
        }
        primeLookahead();
    }

    function tagMode() : boolean {
        return mode === ScannerMode.tag || mode === ScannerMode.allow_both;
    }
    function scriptMode() : boolean {
        return mode === ScannerMode.script || mode === ScannerMode.allow_both;
    }
    function isInSomeContext(context: ParseContext) : boolean {
        return !!(parseContext & (1 << context));
    }

    // same as do in context except we don't stomp on the original flags, just set the new ones
    function doInExtendedContext<T>(context: ParseContext, f: (() => T)) : T {
        const savedContext = updateParseContext(context);
        const result = f();
        parseContext = savedContext;
        return result;
    }

    function doOutsideOfContext<T>(context: ParseContext, f: (() => T)) : T {
        const savedContext = parseContext;
        parseContext &= ~(1 << context);
        const result = f();
        parseContext = savedContext;
        return result;
    }

    /**
     * updates the context to be extended with a new context, and returns the previous context,
     * so it can be restored
     */
    function updateParseContext(newContext: ParseContext) {
        const savedContext = parseContext;
        parseContext |= (1 << newContext);
        return savedContext;
    }

    function parseErrorAtPos(pos: number, msg: string) {
        parseErrorAtRange(pos, pos+1, msg);
    }

    function parseErrorAtRange(range: SourceRange, msg: string) : void;
    function parseErrorAtRange(fromInclusive: number, toExclusive: number, msg: string) : void;
    function parseErrorAtRange(fromInclusiveOrRange: number | SourceRange, toExclusiveOrMsg: number | string, msg?: string) : void {
        let from : number;
        let to : number;
        if (typeof fromInclusiveOrRange === "number") {
            from = fromInclusiveOrRange;
            to = toExclusiveOrMsg as number;
        }
        else {
            from = fromInclusiveOrRange.fromInclusive;
            to = fromInclusiveOrRange.toExclusive;
        }

        const lastDiagnostic = diagnostics.length > 0 ? diagnostics[diagnostics.length-1] : undefined;
        const freshDiagnostic : Diagnostic = {
            fromInclusive: from,
            toExclusive: to,
            msg: msg ?? (toExclusiveOrMsg as string)
        };

        if (debugParseModule) {
            const debugFrom = scanner.getAnnotatedChar(freshDiagnostic.fromInclusive);
            const debugTo = scanner.getAnnotatedChar(freshDiagnostic.toExclusive);
            // bump 0-offsetted info to editor-centric 1-offset
            freshDiagnostic.__debug_from_line = debugFrom.line+1;
            freshDiagnostic.__debug_from_col = debugFrom.col+1;
            freshDiagnostic.__debug_to_line = debugTo.line+1;
            freshDiagnostic.__debug_to_col = debugTo.col+1;
        }

        // this will break with current speculation logic
        // where during speculation we continue to emit diagnostics,
        // and if the speculation fails we drop any new diagnostics
        // if all we did was overwrite an old diagnostic, it won't get dropped
        if (lastDiagnostic) {
            if (lastDiagnostic.fromInclusive === from) {
                // last diagnostic started where this one starts, and is exactly as long or longer
                if (lastDiagnostic.toExclusive >= to) {
                    // no-op
                    return;
                }
                else {
                    // the new diagnostic starts where the last one starts, but is longer
                    // overwrite the older diagnostic
                    diagnostics[diagnostics.length-1] = freshDiagnostic;
                    return;
                }
            }
        }

        // default behavior, just push the new diagnostic
        diagnostics.push(freshDiagnostic);
        return;
    }

    function parseErrorAtCurrentToken(msg: string) : void {
        parseErrorAtRange(scanner.currentToken().range, msg);
    }

    function createMissingNode<T extends Node>(node: T) {
        node.flags |= NodeFlags.error | NodeFlags.missing;
        return node;
    }

    function parseOptionalTerminal(type: TokenType, parseOptions: ParseOptions) : Terminal | null {
        if (lookahead() === type) {
            const token = next();
            if (!isInSomeContext(ParseContext.trivia)) {
                lastNonTriviaToken = token;
            }
            if (parseOptions & ParseOptions.withTrivia) {
                return Terminal(token, parseTrivia());
            }
            else {
                return Terminal(token);
            }
        }
        else {
            return null;
        }
    }

    function parseExpectedTerminal(type: TokenType, parseOptions: ParseOptions, errorMsg?: string) : Terminal {
        const maybeTerminal = parseOptionalTerminal(type, parseOptions);
        if (maybeTerminal) {
            return maybeTerminal;
        }
        else {
            const actualError = errorMsg ?? "Expected '" + TokenTypeUiString[type] + "'";
            parseErrorAtPos(lastNonTriviaToken.range.toExclusive, actualError);

            const pos = scanner.currentToken().range.fromInclusive;
            const emptyRange = new SourceRange(pos, pos);
            const phonyToken : Token = Token(type, "", emptyRange);
            return createMissingNode(Terminal(phonyToken));
        }
    }

    function parseExpectedTagName() {
        const tagName = scanTagName();

        if (!tagName) {
            parseErrorAtCurrentToken("Expected a tag name.");
            return createMissingNode(Terminal(parseNextToken()));
        }

        lastNonTriviaToken = tagName;
        return Terminal(tagName, parseTrivia());
    }

    function parseExpectedLexemeLikeTerminal(consumeOnFailure: boolean, allowNumeric: boolean, errorMsg?: string) : Terminal {
        const labelLike = peek();
        let trivia : Node[] = [];
        if (!isLexemeLikeToken(labelLike, allowNumeric)) {
            if (errorMsg) {
                parseErrorAtRange(labelLike.range, errorMsg);
            }
            else {
                parseErrorAtRange(labelLike.range, "Expected a lexeme-like token here.");
            }
            
            if (consumeOnFailure) {
                // consume on failure --- we'll eat trivia if there's trivia where we wanted a lexeme; otherwise, 
                // we don't actually consume anything
                trivia = parseTrivia();
                const forcedLexemeToken = Token(TokenType.LEXEME, "", labelLike.range.fromInclusive, labelLike.range.fromInclusive);
                return Terminal(forcedLexemeToken, trivia);
            }
            else {
                // this "error" lexeme has 0 range
                const forcedLexemeToken = Token(TokenType.LEXEME, labelLike.text, labelLike.range.fromInclusive, labelLike.range.fromInclusive);
                return Terminal(forcedLexemeToken, []);
            }
        }
        else {
            next();
            trivia = parseTrivia();
        }

        if (!isInSomeContext(ParseContext.trivia)) {
            lastNonTriviaToken = labelLike;
        }

        const forcedLexemeToken = Token(TokenType.LEXEME, labelLike.text, labelLike.range.fromInclusive, labelLike.range.toExclusive);
        return Terminal(forcedLexemeToken, trivia);
    }

    function parseTagComment() : CfTag.Comment {
        const commentStart = parseExpectedTerminal(TokenType.CF_TAG_COMMENT_START, ParseOptions.noTrivia);
        const nestedComments : CfTag.Comment[] = [];
        while (true) {
            scanToNextTagCommentToken();
            if (lookahead() === TokenType.CF_TAG_COMMENT_START) {
                nestedComments.push(parseTagComment());
                continue;
            }
            else {
                break;
            }
        }
        
        let result : CfTag.Comment;
        if (lookahead() !== TokenType.CF_TAG_COMMENT_END) {
            if (nestedComments.length > 0) parseErrorAtRange(commentStart.range.fromInclusive, nestedComments[0].range.fromInclusive, "Unterminated tag comment.");
            else parseErrorAtRange(commentStart.range.fromInclusive, scanner.getIndex(), "Unterminated tag comment.");
            const commentEnd = createMissingNode(Terminal(parseNextToken()));
            result = CfTag.Comment(commentStart, nestedComments, commentEnd);
        }
        else {
            const commentEnd = parseExpectedTerminal(TokenType.CF_TAG_COMMENT_END, ParseOptions.noTrivia);
            result = CfTag.Comment(commentStart, nestedComments, commentEnd);
        }

        if (parseTypes) {
            parseTypeAnnotationsFromPreParsedTrivia(result);
        }

        return result;
    }

    function parseScriptSingleLineComment() : Comment {
        const start = parseExpectedTerminal(TokenType.DBL_FORWARD_SLASH, ParseOptions.noTrivia);
        scanToNextChar("\n", /*endOnOrAfter*/"after");
        return Comment(CommentType.scriptSingleLine, new SourceRange(start.range.fromInclusive, scanner.getIndex()));
    }

    function parseScriptMultiLineComment() : Comment {
        const startToken = parseExpectedTerminal(TokenType.FORWARD_SLASH_STAR, ParseOptions.noTrivia);
        scanToNextToken([TokenType.STAR_FORWARD_SLASH]);
        const endToken = parseExpectedTerminal(TokenType.STAR_FORWARD_SLASH, ParseOptions.noTrivia, "Unterminated multiline script comment.");
        return Comment(CommentType.scriptMultiLine, new SourceRange(startToken.range.fromInclusive, endToken.range.toExclusive));
    }

    /**
     * parse triva - comments and whitespace
     * what type of comments are parsed depends on current scanner mode (tag | script)
     * we need to consider the case where we are parsing types, do we parse both tag and script comments?
     */
    function parseTrivia() : Node[] {
        let result : Node[];

        const savedContext = updateParseContext(ParseContext.trivia);

        if (tagMode()) {
            result = [];
            while (true) {
                switch (lookahead()) {
                    case TokenType.CF_TAG_COMMENT_START: {
                        result.push(parseTagComment());
                        continue;
                    }
                    case TokenType.WHITESPACE: {
                        result.push(CfTag.Text(next().range));
                        continue;
                    }
                }
                // if we didn't match tag comment start or whitespace, we're done
                break;
            }

            //
            // if we're in a tag or a hash-wrapped expr in tag mode, we want to parse tag trivia,
            // but immediately convert it to script-like trivia
            // this way, the tag treeifier doesn't need to concern itself with descending into hash-wrapped exprs to perform these transformations
            // (where it is otherwise responsible for transforming all tags into some common script syntax tree)
            // all other trivia during tag-treeification is loose
            // @fixme: does this only handle "top-level" comments, i.e., we need to handle `#1 + <!--- foo ---> 2#`
            // also the same logic applies to something like <cfset x = {x: "tag comment in struct" <!--- tag comment here --->}
            // which is maybe just on script-like tags
            //
            if (isInSomeContext(ParseContext.hashWrappedExpr) || isInSomeContext(ParseContext.insideCfTagAngles)) {
                result = (result as CfTag[]).map((v) => {
                    if (v.tagType === CfTag.TagType.comment) {
                        return Comment(v);
                    }
                    else {
                        if (debugParseModule) {
                            return TextSpan(v.range, scanner.getTextSlice(v.range));
                        }
                        else {
                            return TextSpan(v.range, "");
                        }
                    }
                })
            }
        }
        else {
            result = [];
            while (true) {
                switch (lookahead()) {
                    case TokenType.DBL_FORWARD_SLASH:
                        result.push(parseScriptSingleLineComment());
                        continue;
                    case TokenType.FORWARD_SLASH_STAR:
                        result.push(parseScriptMultiLineComment());
                        continue;
                    case TokenType.WHITESPACE:
                        if (debugParseModule) {
                            const nextToken = next();
                            result.push(TextSpan(nextToken.range, scanner.getTextSlice(nextToken.range)));
                        }
                        else {
                            result.push(TextSpan(next().range, ""));
                        }
                        continue;
                }
                break;
            }

            // parse types if necessary; in script mode we do this here;
            // in tag mode the tagComment parser handles it
            if (parseTypes) {
                parseTypeAnnotationsFromPreParsedTrivia(result);
            }
        }

        parseContext = savedContext; // clear trivia context; parsing types inside comments is not considered trivia

        return result;
    }

    /**
     * every call to this method clears the last known trivia-bound type annotation,
     * and sets it to the final type annotation of the current trivia collection, if it exists
     */
    function parseTypeAnnotationsFromPreParsedTrivia(trivia: Node | Node[]) : void {
        lastTypeAnnotation = null;

        if (!Array.isArray(trivia)) trivia = [trivia];

        if (trivia.length === 0) {
            return;
        }

        const savedScannerState = getScannerState();

        for (const node of trivia) {
            if (node.kind === NodeType.comment || (node.kind === NodeType.tag && node.tagType === CfTag.TagType.comment)) {
                restoreScannerState({
                    index: node.range.fromInclusive,
                    artificialEndLimit: node.range.toExclusive,
                    mode: ScannerMode.allow_both, // make this optional? it is set in parseTypeAnnotations, too; so we only set it because it is required here
                })

                const types = parseTypeAnnotations(/*asDeclarationFile*/ false);
                
                const typedefs = types.filter(type => type.name !== undefined);
                if (typedefs.length > 0) {
                    node.typedefs = typedefs; // store the parsed type functions on the trivia node
                }

                const typeAnnotations = types.filter(type => type.name === undefined);
                if (typeAnnotations.length > 1) {
                    // we need to get the type's ranges and terminals and etc.
                    parseErrorAtRange(node.range, "Only one @type annotation is permitted per comment.");
                }

                // <whitespace><comment><whitespace><comment>
                // only the last final comment's type annotation will be considered for the next non-trivial production
                lastTypeAnnotation = typeAnnotations.length === 1 ? typeAnnotations[0] : null;
            }
        }

        restoreScannerState(savedScannerState);
    }

    function parseCfStartTag() {
        const tagStart = parseExpectedTerminal(TokenType.CF_START_TAG_START, ParseOptions.noTrivia);
        const tagName = parseExpectedTagName();
        const canonicalName = tagName.token.text.toLowerCase();

        switch (canonicalName) {
            case "if":
            case "elseif": {
                const expr = parseExpression();
                const rightAngle = parseExpectedTerminal(TokenType.RIGHT_ANGLE, ParseOptions.noTrivia);
                return CfTag.ScriptLike(CfTag.Which.start, tagStart, tagName, null, rightAngle, canonicalName, expr);
            }
            case "set": {
                const expr = doInExtendedContext(ParseContext.awaitingVoidSlash, parseAssignmentOrLower);
                const maybeVoidSlash = parseOptionalTerminal(TokenType.FORWARD_SLASH, ParseOptions.withTrivia);
                const rightAngle = parseExpectedTerminal(TokenType.RIGHT_ANGLE, ParseOptions.noTrivia);
                return CfTag.ScriptLike(CfTag.Which.start, tagStart, tagName, maybeVoidSlash, rightAngle, canonicalName, expr);
            }
            case "return": {
                if (lookahead() === TokenType.FORWARD_SLASH || lookahead() === TokenType.RIGHT_ANGLE) {
                    const maybeVoidSlash = parseOptionalTerminal(TokenType.FORWARD_SLASH, ParseOptions.withTrivia);
                    const rightAngle = parseExpectedTerminal(TokenType.RIGHT_ANGLE, ParseOptions.noTrivia);
                    return CfTag.ScriptLike(CfTag.Which.start, tagStart, tagName, maybeVoidSlash, rightAngle, canonicalName, null);
                }
                else {
                    const expr = doInExtendedContext(ParseContext.awaitingVoidSlash, parseAnonymousFunctionDefinitionOrExpression);
                    const maybeVoidSlash = parseOptionalTerminal(TokenType.FORWARD_SLASH, ParseOptions.withTrivia);
                    const rightAngle = parseExpectedTerminal(TokenType.RIGHT_ANGLE, ParseOptions.noTrivia);
                    return CfTag.ScriptLike(CfTag.Which.start, tagStart, tagName, maybeVoidSlash, rightAngle, canonicalName, expr);
                }
            }
            default: {
                const tagAttrs = parseTagAttributes();
                const maybeVoidSlash = parseOptionalTerminal(TokenType.FORWARD_SLASH, ParseOptions.withTrivia);
                const rightAngle = parseExpectedTerminal(TokenType.RIGHT_ANGLE, ParseOptions.noTrivia);
                if (canonicalName === "script") {
                    if (tagAttrs.length > 0) {
                        parseErrorAtRange(mergeRanges(tagAttrs), "A <cfscript> tag cannot contain attributes.");
                    }
                    
                    const savedMode = mode;
                    setScannerMode(ScannerMode.script);

                    // capture the full range of the script body, which is hard to figure out after the fact,
                    // for example, an unterminated script comment will eat any remaining tags, and just be parsed as trivia,
                    // and so if we use "range" (as we usually do) rather than "range with trivia", we'll get an incorrect result
                    // this has implications in the tag treeifier, where we use the "last tag position" to compute missing tag zero-length positions
                    // if the last tag is a <cfscript> tag and the cfscript ate to EOF, the "last tag position" of the <cfscript>'s right angle is incorrect

                    const startPos = pos();            // start pos is before any possible trivia
                    rightAngle.trivia = parseTrivia(); // <cfscript> is a tag but it gets script-based trivia (so it can have script comments attached to it)
                    const stmtList = parseList(ParseContext.cfScriptTagBody, parseStatement);
                    const endPos = pos();

                    setScannerMode(savedMode);
                    return CfTag.Script(tagStart, tagName, maybeVoidSlash, rightAngle, canonicalName, stmtList, new SourceRange(startPos, endPos));
                }
                else {
                    return CfTag.Common(CfTag.Which.start, tagStart, tagName, maybeVoidSlash, rightAngle, canonicalName, tagAttrs);
                }
            }
        }
    }

    function parseCfEndTag() {
        const tagStart = parseExpectedTerminal(TokenType.CF_END_TAG_START, ParseOptions.noTrivia);
        const tagName = parseExpectedTagName();
        const rightAngle = parseExpectedTerminal(TokenType.RIGHT_ANGLE, ParseOptions.noTrivia);

        let canonicalName = "";
        if (!(tagName.flags & NodeFlags.missing)) {
            canonicalName = scanner.getTokenText(tagName.token).toLowerCase();
        }
        return CfTag.Common(CfTag.Which.end, tagStart, tagName, null, rightAngle, canonicalName);
    }

    function parseTagAttributes() : TagAttribute[] {
        const result : TagAttribute[] = [];

        let attrNameLexeme;
        while (attrNameLexeme = scanTagAttributeName()) {
            const attrName = Terminal(attrNameLexeme, parseTrivia());
            if (lookahead() === TokenType.EQUAL) {
                const equal = parseExpectedTerminal(TokenType.EQUAL, ParseOptions.withTrivia);
                let value : Node;

                if (tagMode()) {
                    if (isLexemeLikeToken(peek(), /*allowNumeric*/ true)) {
                        value = parseExpectedLexemeLikeTerminal(/*consumeOnFailure*/ false, /*allowNumeric*/ true);
                    }
                    else if (lookahead() === TokenType.QUOTE_SINGLE || lookahead() === TokenType.QUOTE_DOUBLE) {
                        value = parseStringLiteral();
                    }
                    else if (lookahead() === TokenType.HASH) {
                        value = parseHashWrappedExpression();
                    }
                    else {
                        parseErrorAtCurrentToken("Expected a tag-attribute value here.");
                        value = createMissingNode(NilTerminal(pos()));
                    }
                }
                else /* scriptMode */ {
                    value = parseExpression();
                }

                result.push(TagAttribute(attrName, attrName.token.text.toLowerCase(), equal, value));
            }
            else {
                result.push(TagAttribute(attrName, attrName.token.text.toLowerCase()));
            }
        }

        return result;
    }

    function parseComponentPreamble() : "script" | "tag" | null {
        setScannerMode(ScannerMode.allow_both);
        const preamble : Node[] = [];

        //
        // speculationhelper will cleanup scannermode changes
        //
        function isTagComponentOrInterfaceBlock() {
            setScannerMode(ScannerMode.tag);
            if (lookahead() !== TokenType.CF_START_TAG_START) {
                return false;
            }
            const tag = parseCfStartTag();
            return tag.canonicalName === "component" || tag.canonicalName === "interface";
        }

        function isScriptComponentOrInterfaceBlock() {
            setScannerMode(ScannerMode.script);
            const peekedText = peek().text.toLowerCase();
            if (peekedText !== "component" && peekedText !== "interface") {
                return false;
            }
            next();
            parseTrivia();
            parseTagAttributes();
            return peek().type === TokenType.LEFT_BRACE;
        }

        let gotNonComment = false;
        let gotTagComment = false;
        let gotScriptComment = false;
        let match : "script" | "tag" | null = null;
        outer:
        while (lookahead() !== TokenType.EOF) {
            switch (lookahead()) {
                case TokenType.CF_TAG_COMMENT_START: {
                    preamble.push(parseTagComment());
                    gotTagComment = true;
                    continue;
                }
                case TokenType.DBL_FORWARD_SLASH: {
                    preamble.push(parseScriptSingleLineComment());
                    gotScriptComment = true;
                    continue;
                }
                case TokenType.FORWARD_SLASH_STAR: {
                    preamble.push(parseScriptMultiLineComment());
                    gotScriptComment = true;
                    continue;
                }
                case TokenType.LEXEME: {
                    if (SpeculationHelper.lookahead(isScriptComponentOrInterfaceBlock)) {
                        match = "script";
                        break outer;
                    }
                    gotNonComment = true;
                    next();
                    continue;
                }
                case TokenType.CF_START_TAG_START: {
                    if (SpeculationHelper.lookahead(isTagComponentOrInterfaceBlock)) {
                        match = "tag";
                        break outer;
                    }
                    gotNonComment = true;
                    next();
                    continue;
                }
                case TokenType.WHITESPACE: {
                    next();
                    continue;
                }
                default: {
                    gotNonComment = true;
                    next();
                    continue;
                }
            }
        }

        if (gotNonComment) {
            parseErrorAtRange(0, getIndex(), "A component preamble may only contain comments.");
        }

        if (match && ((match === "tag" && gotScriptComment) || (match === "script" && gotTagComment))) {
            parseErrorAtRange(0, getIndex(), `A ${match} component preamble may only contain ${match}-style comments.`);
        }
        else if (!match) {
            parseErrorAtRange(0, getIndex(), `A CFC file must contain a component definition.`);
        }

        return match;
    }

    function parse(cfFileType: CfFileType = sourceFile?.cfFileType || CfFileType.cfm) : Node[] {
        switch (cfFileType) {
            case CfFileType.cfm:
                sourceFile.content = parseTags();
                break;
            case CfFileType.cfc: {
                const componentType = parseComponentPreamble();
                if (!componentType) {
                    sourceFile.content = [];
                    break;
                }
                else if (componentType === "tag") {
                    sourceFile.content = parseTags();
                    break;
                }
                else {
                    sourceFile.content = parseScript();
                    break;
                }
            }
            case CfFileType.dCfm: {
                sourceFile.content = parseTypeAnnotations(/*asDeclarationFile*/ true);
                break;
            }
        }

        return sourceFile.content;
    }

    function parseScript() : Node[] {
        setScannerMode(ScannerMode.script);
        return parseList(ParseContext.blockStatements, parseStatement);
    }

    function parseTags() : Node[] {
        //
        // tag treeifier
        // after parsing tags, we end up with just a list of tags
        // we need to go through a second time and turn them into a tree
        // we convert text spans into interpolated text spans here if necessary
        // as well as convert all tags into either blocks or statements;
        // a tag with children becomes a block, a single tag (like a <cfset ...> or just a loose <cffile ...> ) becomes a statement
        // this also gives us the opportunity to emit diagnostics for unbalanced start or end tags
        //
        function treeifyTagList(tagList: (CfTag|HashWrappedExpr)[]) : Node[] {
            const openTagStack : string[] = [];
            let tagIndex = 0;

            function openTagStackFindMatchingStartTag(tagCanonicalName: string) : number | null {
                for (let i = openTagStack.length-1; i >= 0; i--) {
                    if (openTagStack[i] === tagCanonicalName) return i;
                }
                return null;
            }

            const enum ReductionScheme {
                // follow the "default" code path, whatever that may be at the use-site that checks for the value
                default,
                // return to parent and perform a reduction
                return,
                // return to parent and do not perform a reduction
                // this does automatically apply to nested blocks;
                // currently we only need it for returning non-statement-wrapped <cfargument> tags in a <cffunction>
                returnRawTags
            }; 
            interface ReductionInstruction {
                onHitWhich: CfTag.Which | Symbol,
                onHitName: string,
                reduction: ReductionScheme;
            }
            const ERROR_REDUCTION = Symbol("onHitWhich:Error");
            const reductionInstructions = {
                cfif: <readonly ReductionInstruction[]>[
                    { onHitWhich: CfTag.Which.start, onHitName: "elseif", reduction: ReductionScheme.return },
                    { onHitWhich: CfTag.Which.start, onHitName: "else",   reduction: ReductionScheme.return },
                    { onHitWhich: CfTag.Which.end,   onHitName: "if",     reduction: ReductionScheme.return }
                ],
                cfelseif: <readonly ReductionInstruction[]>[
                    { onHitWhich: CfTag.Which.start, onHitName: "elseif", reduction: ReductionScheme.return },
                    { onHitWhich: CfTag.Which.start, onHitName: "else",   reduction: ReductionScheme.return },
                    { onHitWhich: CfTag.Which.end,   onHitName: "if",     reduction: ReductionScheme.return }
                ],
                cfelse: <readonly ReductionInstruction[]>[
                    {onHitWhich: CfTag.Which.end, onHitName: "if", reduction: ReductionScheme.return }
                ],
                default: <readonly ReductionInstruction[]>[]
            };

            function stopAt(which: CfTag.Which, name: string, reduction: ReductionScheme) : ReductionInstruction; // overload 1
            function stopAt(which: Symbol,                    reduction: ReductionScheme) : ReductionInstruction; // overload 2
            function stopAt(which: CfTag.Which | Symbol, nameOrReduction: string | ReductionScheme, reduction?: ReductionScheme) : ReductionInstruction {
                return {
                    onHitWhich: which,
                    onHitName: typeof nameOrReduction === "string" ? /*ol1*/ nameOrReduction : /*ol2*/ "",
                    reduction: typeof nameOrReduction === "string" ? /*ol1*/ reduction! : /*ol2*/ nameOrReduction
                };
            }

            function getReductionScheme(hit: CfTag | Symbol, instructions: readonly ReductionInstruction[]) : ReductionScheme {
                function isTag(val: any) : val is CfTag {
                    return typeof val !== "symbol";
                }
                for (const instr of instructions) {
                    if (typeof instr.onHitWhich === "symbol") {
                        if (instr.onHitWhich === hit) {
                            return instr.reduction;
                        }
                    }
                    else {
                        if (isTag(hit) && instr.onHitWhich === hit.which && instr.onHitName === hit.canonicalName) {
                            return instr.reduction;
                        }
                    }
                }

                return ReductionScheme.default;
            }

            function hasNextTag() : boolean {
                return tagIndex < tagList.length;
            }

            // @ts-expect-error - unused
            function next() : never { // shadow the outer next()
                throw "use nextTag";
            }
            // @ts-expect-error - unused
            function peek() : never { // shadow the outer peek()
                throw "use peekTag";
            }
            
            function nextTag() {
                return tagList[tagIndex++];
            }
            function peekTag() {
                return hasNextTag() ? tagList[tagIndex] : null;
            }

            function parseOptionalTag(which: CfTag.Which, canonicalName: string) : CfTag | null {
                if (!hasNextTag()) return null;
                const tag = peekTag()!;
                if (tag.kind === NodeType.hashWrappedExpr) return null;

                if (tag.which === which && tag.canonicalName === canonicalName) {
                    nextTag();
                    return tag;
                }
                else {
                    return null;
                }
            }

            function getTagErrorPos() {
                if (hasNextTag()) {
                    return peekTag()!.range.fromInclusive;
                }
                else {
                    // if there is no next tag, we have already hit the final tag and consumed it;
                    // so return the END of the last tag, because that is where our "cursor" is
                    // unlike the scanner there is no magic EOF marker
                    // generally, tags (and in-tag hash-wrapped exprs) do not consume trivia on their tagEnd terminal, because that is possible HTML content, not trivia

                    const lastTag = tagList[tagList.length-1];

                    // a <cfscript> tag as last tag means the script body consumed to EOF
                    if (lastTag.kind === NodeType.tag && lastTag.tagType === CfTag.TagType.script) {
                        return lastTag.scriptRange.toExclusive;
                    }
                    else {
                        return lastTag.range.toExclusive;
                    }
                }
            }

            function parseExpectedTag(which: CfTag.Which, canonicalName: string, diagnosticEmitter?: () => void) : CfTag {
                const tag = parseOptionalTag(which, canonicalName);
                if (tag) {
                    return tag;
                }
                else {
                    if (diagnosticEmitter) {
                        diagnosticEmitter();
                    }
                    else {
                        const msg = `Expected a <${which === CfTag.Which.end ? "/" : ""}cf${canonicalName}> tag here`;
                        let range = hasNextTag() ? peekTag()!.range : tagList[tagList.length-1].range;
                        parseErrorAtRange(range, msg);
                    }

                    // create fake placeholder tag
                    let missingTag : CfTag.Common;
                    if (which === CfTag.Which.start) {
                        const nilTerminal = NilTerminal(getTagErrorPos());
                        missingTag = CfTag.Common(which, nilTerminal, nilTerminal, null, nilTerminal, canonicalName, [])
                    }
                    else {
                        const nilTerminal = NilTerminal(getTagErrorPos());
                        missingTag = CfTag.Common(which, nilTerminal, nilTerminal, null, nilTerminal, canonicalName)
                    }
                    createMissingNode(missingTag);
                    return missingTag;
                }
            }

            function treeifyTagConditional() {
                const ifTag = parseExpectedTag(CfTag.Which.start, "if") as CfTag.ScriptLike;
                openTagStack.push("if");
                
                //
                // this is a kind-of RL approach, we'll scan and hold onto elseif/else tag/blocks (terminating after we see an else)
                // after we match to the </cfif> we reduce to a single Tag.Conditional node
                //
                const rootConsequent = treeifyTags(...reductionInstructions.cfif);
                const rootConsequentAsBlock = FromTag.looseStatementsBlock(rootConsequent);

                let elseIfs : [CfTag.ScriptLike, Block][] = [];
                let else_ : Conditional | null = null;

                while (true) {
                    const elseIfTag = parseOptionalTag(CfTag.Which.start, "elseif") as CfTag.ScriptLike;
                    if (elseIfTag) {
                        const consequent = treeifyTags(...reductionInstructions.cfelseif);
                        const consequentAsBlock = FromTag.looseStatementsBlock(consequent);
                        elseIfs.push([elseIfTag, consequentAsBlock]);
                        continue;
                    }
                    const elseTag = parseOptionalTag(CfTag.Which.start, "else") as CfTag.Common;
                    if (elseTag) {
                        const consequent = treeifyTags(...reductionInstructions.cfelse);
                        const consequentAsBlock = FromTag.looseStatementsBlock(consequent);
                        else_ = Tag.Else(elseTag, consequentAsBlock);
                    }
                    break;
                }

                const endTag = parseExpectedTag(CfTag.Which.end, "if", () => parseErrorAtRange(ifTag.range, "Missing </cfif> tag.")) as CfTag.Common;

                //
                // reduce from </cfif> back to <cfif>
                //
                let root : Tag.Conditional | null = else_ || null;

                for (let i = elseIfs.length-1; i >= 0; i--) {
                    root = Tag.ElseIf(elseIfs[i][0], elseIfs[i][1], root);
                }

                root = Tag.If(ifTag, rootConsequentAsBlock, root, endTag);
                openTagStack.pop();
                return root;
            }

            function treeifyTagFunction(startTag: CfTag.Common, body: Node[], endTag: CfTag.Common) {
                const params : Tag.FunctionParameter[] = [];

                function getTriviaOwner() : Node[] {
                    if (params.length === 0) {
                        return startTag.tagEnd.trivia;
                    }
                    else {
                        return params[params.length-1].tagOrigin.startTag!.tagEnd.trivia;
                    }
                }

                let i = 0;
                while (i < body.length) {
                    const node = body[i];
                    if (node.kind === NodeType.textSpan || node.kind === NodeType.comment) {
                        getTriviaOwner().push(node);
                        i++;
                        continue;
                    }
                    if (node.kind === NodeType.tag && node.canonicalName === "argument") {
                        const tagArgumentTypeAnnotation = getAttributeValue((<CfTag.Common>node).attrs, "type:");
                        let type : Type | null = null;
                        if (tagArgumentTypeAnnotation?.kind === NodeType.simpleStringLiteral) {
                            type = parseType(tagArgumentTypeAnnotation.range.fromInclusive+1, tagArgumentTypeAnnotation.range.toExclusive-1);
                        }
                        params.push(Tag.FunctionParameter(node as CfTag.Common, type));
                        i++;
                        continue;
                    }
                    break;
                }

                body = body.splice(i);
                for (const node of body) {
                    if (node.kind === NodeType.tag && node.which === CfTag.Which.start && node.canonicalName === "argument") {
                        parseErrorAtRange(node.range, "<cfargument> tags should precede any other tags within a <cffunction> body.");
                    }
                }
                return Tag.FunctionDefinition(startTag, params, looseTagsToStatements(body), endTag);
            }

            function treeifyTagTry(startTag: CfTag.Common, body: Node[], endTag: CfTag.Common) {
                const mainBody : Node[] = [];
                const catchBlocks : Tag.Catch[] = [];
                let finallyBlock : Tag.Finally | null = null;
                
                let gotCatch = false;
                let gotFinally = false;

                let index = 0;

                while (index < body.length) {
                    const node = body[index];
                    if ((node.kind === NodeType.catch)) {
                        gotCatch = true;
                        break;
                    }
                    else if (node.kind === NodeType.finally) {
                        gotFinally = true;
                        break;
                    }
                    else {
                        mainBody.push(node);
                        index++;
                    }
                }

                function getTriviaOwner() : Node[] {
                    if (finallyBlock) {
                        return finallyBlock.tagOrigin.endTag!.tagEnd.trivia;
                    }
                    else if (gotCatch) {
                        return (catchBlocks[catchBlocks.length-1].tagOrigin.endTag?.tagEnd.trivia // if a <catch>...</catch> block, it has an end tag
                            || catchBlocks[catchBlocks.length-1].tagOrigin.startTag?.tagEnd.trivia)!; // if a <catch /> statement, it is just a start tag
                    }
                    else {
                        if (debugParseModule) throw "no trivia owner?";
                        else return [];
                    }
                }

                if (gotCatch) {
                    while (index < body.length) {
                        const node = body[index];
                        if (node.kind === NodeType.finally) {
                            gotFinally = true;
                            break;
                        }

                        if (node.kind === NodeType.catch) {
                            catchBlocks.push(node as Tag.Catch);
                        }
                        else if (node.kind !== NodeType.textSpan && node.kind !== NodeType.comment) {
                            parseErrorAtRange(node.range, "Only comments and whitespace are valid between <cfcatch> and <cffinally> blocks.")
                            node.flags |= NodeFlags.error; // maybe invalidTagPosition or similar? also maybe mark the whole try block an error?
                            getTriviaOwner().push(node);
                        }
                        
                        index++;
                    }
                }

                if (gotFinally) {
                    finallyBlock = body[index] as Tag.Finally;
                    index++;
                }

                if (index !== body.length) {
                    // after a series of possible <cfcatch> and <cffinally> there is still likely to be at least a text span or comments,
                    // and a user might place tags in this position but they are all invalid
                    // we will attach all of this to the trivia of the end tag of the final catch/finally block
                    //
                    // if there were no catch/finally blocks, we should not get here because all of the <ctry>...</cftry> content would have been consumed
                    // as part of the <cftry> block

                    while (index < body.length) {
                        const node = body[index];
                        if (node.kind !== NodeType.textSpan && node.kind !== NodeType.comment) {
                            parseErrorAtRange(node.range, "Only comments and whitespace are valid between <cfcatch> and <cffinally> blocks.")
                        }
                        getTriviaOwner().push(node);
                        index++;
                    }
                }

                return Tag.Try(startTag, mainBody, catchBlocks, finallyBlock, endTag);
            }

            function treeifyTagSwitch(startTag: CfTag.Common, body: Node[], endTag: CfTag.Common) {
                const cases : Tag.SwitchCase[] = [];

                function getTriviaOwner() : Node[] {
                    if (cases.length === 0) {
                        return startTag.tagEnd.trivia;
                    }
                    else {
                        return cases[cases.length-1].tagOrigin.endTag!.tagEnd.trivia;
                    }
                }

                for (let i = 0; i < body.length; i++) {
                    const node = body[i];
                    if (node.kind === NodeType.switchCase) {
                        cases.push(node as Tag.SwitchCase);
                        continue;
                    }
                    else if (node.kind !== NodeType.textSpan && node.kind !== NodeType.comment) {
                        parseErrorAtRange(node.range, "Only comments and whitespace are valid outside of <cfcase> & <cfdefaultcase> blocks inside a <cfswitch> block.");
                    }
                    // push non-case blocks as trivia
                    getTriviaOwner().push(node);
                }

                return Tag.Switch(startTag, cases, endTag);
            }

            function looseTagsToStatements(nodeList: Node[]) {
                for (let i = 0; i < nodeList.length; i++) {
                    const node = nodeList[i];
                    if (node.kind === NodeType.tag) {
                        if (node.tagType !== CfTag.TagType.common) throw "should have been a common tag";
                        nodeList[i] = FromTag.Statement(node);
                    }
                }
                return nodeList;
            }

            function treeifyTags(...reductionInstructions: readonly ReductionInstruction[]) : Node[] {
                const result : Node[] = [];

                function localStackFindMatchingStartTag(tag: CfTag) : number | null {
                    for (let i = result.length - 1; i >= 0; i--) {
                        if (result[i].kind === NodeType.tag) {
                            const stackTag = result[i] as CfTag;
                            if (stackTag.which === CfTag.Which.start && stackTag.canonicalName === tag.canonicalName) {
                                return i;
                            }
                        }
                    }
                    return null;
                }

                // handle a general tag block that requires a matching start/end tag pair
                function tagBlockWorker(tag: CfTag) {
                    openTagStack.push(tag.canonicalName);

                    const startTag = tag;
                    nextTag();
                    const blockChildren = treeifyTags(stopAt(CfTag.Which.end, startTag.canonicalName, ReductionScheme.return));

                    openTagStack.pop();

                    const endTag = parseExpectedTag(CfTag.Which.end, startTag.canonicalName, () => parseErrorAtRange(startTag.range, "Missing </cf" + startTag.canonicalName + "> tag."));
                    result.push(FromTag.Block(startTag, blockChildren, endTag));
                }

                while (hasNextTag()) {
                    const tag = peekTag()!;

                    // we can have tags | HashWrappedExpr in our tag list, since when doing our tag pre-parse, we've scanned
                    // out all the text-spans and interpolated-text contexts (which may contain hash-wrapped expressions)
                    if (tag.kind === NodeType.hashWrappedExpr) {
                        result.push(tag);
                        nextTag();
                        continue;
                    }

                    // text tag placeholders get converted into TextSpans, which is conceptually lifting them out of Tag space
                    if (tag.tagType === CfTag.TagType.text) {
                        result.push(TextSpan(tag.range, scanner.getTextSlice(tag.range)));
                        nextTag();
                        continue;
                    }
                    // comments are lifted out of Tag space; this brings any associated typedefs along with it
                    else if (tag.tagType === CfTag.TagType.comment) {
                        const liftedTagComment = Comment(tag);
                        result.push(liftedTagComment);
                        nextTag();
                        continue;
                    }
                    else if (tag.which === CfTag.Which.start) {
                        const reductionScheme = getReductionScheme(tag, reductionInstructions);
                        switch (reductionScheme) {
                            case ReductionScheme.return:
                                return looseTagsToStatements(result);
                            case ReductionScheme.returnRawTags:
                                return result;
                            case ReductionScheme.default:
                                // ok, no-op: the default reduction scheme for a start tag is to do nothing
                                break;
                        }

                        switch (tag.canonicalName) {
                            case "if": {
                                result.push(treeifyTagConditional());
                                continue;
                            }
                            case "set": {
                                result.push(FromTag.CfSetExpressionWrapper(<CfTag.ScriptLike>tag));
                                nextTag();
                                continue;
                            }
                            case "return": {
                                result.push(FromTag.ReturnStatement(<CfTag.ScriptLike>tag));
                                nextTag();
                                continue;
                            }
                            case "function": {
                                openTagStack.push("function");
                                const startTag = parseExpectedTag(CfTag.Which.start, "function");
                                const body = treeifyTags(
                                    stopAt(CfTag.Which.end, "function", ReductionScheme.returnRawTags),
                                    stopAt(ERROR_REDUCTION, ReductionScheme.returnRawTags));
                                const endTag = parseExpectedTag(CfTag.Which.end, "function", () => parseErrorAtRange(startTag.range, "Missing </cffunction> tag."))
                                openTagStack.pop();
                                result.push(treeifyTagFunction(startTag as CfTag.Common, body, endTag as CfTag.Common));
                                continue;
                            }
                            case "try": {
                                openTagStack.push("try");
                                const startTag = parseExpectedTag(CfTag.Which.start, "try");
                                const body = treeifyTags(stopAt(CfTag.Which.end, "try", ReductionScheme.return));
                                const endTag = parseExpectedTag(CfTag.Which.end, "try", () => parseErrorAtRange(startTag.range, "Missing </cftry> tag."));
                                openTagStack.pop();
                                result.push(treeifyTagTry(startTag as CfTag.Common, body, endTag as CfTag.Common));
                                continue;
                            }
                            case "catch": {
                                if (tag.voidSlash) {
                                    result.push(Tag.Catch(tag as CfTag.Common));
                                    nextTag();
                                    continue;
                                }
                                openTagStack.push("catch");
                                const startTag = parseExpectedTag(CfTag.Which.start, "catch");
                                const body = treeifyTags(stopAt(CfTag.Which.end, "catch", ReductionScheme.return));
                                const endTag = parseExpectedTag(CfTag.Which.end, "catch", () => parseErrorAtRange(startTag.range, "Missing </cfcatch> tag."));
                                openTagStack.pop();
                                result.push(Tag.Catch(startTag as CfTag.Common, body, endTag as CfTag.Common));
                                continue;
                            }
                            case "finally": {
                                openTagStack.push("finally");
                                const startTag = parseExpectedTag(CfTag.Which.start, "finally");
                                const body = treeifyTags(stopAt(CfTag.Which.end, "finally", ReductionScheme.return));
                                const endTag = parseExpectedTag(CfTag.Which.end, "finally", () => parseErrorAtRange(startTag.range, "Missing </cffinally> tag."));
                                openTagStack.pop();
                                result.push(Tag.Finally(startTag as CfTag.Common, body, endTag as CfTag.Common));
                                continue;
                            }
                            case "switch": {
                                openTagStack.push("switch");
                                const startTag = parseExpectedTag(CfTag.Which.start, "switch");
                                const body = treeifyTags(stopAt(CfTag.Which.end, "switch", ReductionScheme.return));
                                const endTag = parseExpectedTag(CfTag.Which.end, "switch", () => parseErrorAtRange(startTag.range, "Missing </cfswitch> tag."));
                                openTagStack.pop();
                                result.push(treeifyTagSwitch(startTag as CfTag.Common, body, endTag as CfTag.Common));
                                continue;
                            }
                            case "case": {
                                openTagStack.push("case");
                                const startTag = parseExpectedTag(CfTag.Which.start, "case");
                                const body = treeifyTags(stopAt(CfTag.Which.end, "case", ReductionScheme.return));
                                const endTag = parseExpectedTag(CfTag.Which.end, "case", () => parseErrorAtRange(startTag.range, "Missing </cfcase> tag."));
                                openTagStack.pop();
                                result.push(Tag.SwitchCase(startTag as CfTag.Common, body, endTag as CfTag.Common));
                                continue;
                            }
                            case "defaultcase": {
                                openTagStack.push("defaultcase");
                                const startTag = parseExpectedTag(CfTag.Which.start, "defaultcase");
                                const body = treeifyTags(stopAt(CfTag.Which.end, "defaultcase", ReductionScheme.return));
                                const endTag = parseExpectedTag(CfTag.Which.end, "defaultcase", () => parseErrorAtRange(startTag.range, "Missing </cfdefaultcase> tag."));
                                openTagStack.pop();
                                result.push(Tag.SwitchDefault(startTag as CfTag.Common, body, endTag as CfTag.Common));
                                continue;
                            }
                            case "script": {
                                nextTag();
                                const endTag = parseExpectedTag(CfTag.Which.end, "script", () => parseErrorAtRange(tag.range, "Missing </cfscript> tag."));
                                result.push(
                                    FromTag.Block(
                                        tag,
                                        (<CfTag.Script>tag).stmtList,
                                        endTag));
                                continue;
                            }
                            default: {
                                if (requiresEndTag(tag)) {
                                    tagBlockWorker(tag);
                                }
                                else {
                                    // a single loose tag
                                    // it will become a statement
                                    // e.g., <cfhttp args (/)?> is essentially a call to a fictitious "cfhttp(args)" function, except it is a statement instead of a value producing expression
                                    // but first we push it into the result as a tag, so that any possible matching end tags can walk up the local results list
                                    // and find it 
                                    result.push(tag);
                                    nextTag();
                                }
                            }
                        }
                    }
                    else if (tag.which === CfTag.Which.end) {
                        const reductionScheme = getReductionScheme(tag, reductionInstructions);
                        if (reductionScheme === ReductionScheme.return) {
                            return looseTagsToStatements(result);
                        }
                        else if (reductionScheme === ReductionScheme.returnRawTags) {
                            return result;
                        }

                        // if we can't find the target tag in our local result, this tag has no matching start tag
                        // if this tag isn't allowed to have a block body, it's an error, and gets discarded
                        if (!allowTagBody(tag)) {
                            // fixme, unknown tags should allow tag bodies
                            // parse error - end tag for tag type that does not support tag bodys (like cfargument)
                            nextTag();
                            continue;
                        }

                        const maybeMatchingStartTagIndex = localStackFindMatchingStartTag(tag);
                        if (maybeMatchingStartTagIndex !== null) {
                            const matchingStartTagIndex = maybeMatchingStartTagIndex;
                            const matchingStartTag = result[matchingStartTagIndex] as CfTag;

                            //
                            // move (matching_tag + 0) to be the head of a new block
                            // move everything from (matching_tag+1) into the new block as children
                            // use current tag as end of tag block
                            // once everything has been moved into their new homes, drop the original references
                            // from our local results list
                            //
					        
                            const blockChildren = result.slice(matchingStartTagIndex + 1);
                            result.splice(matchingStartTagIndex)
                            result.push(FromTag.Block(matchingStartTag, looseTagsToStatements(blockChildren), tag));
                        }
                        else {
                            // this tag might be a mismatched tag,
                            // in which case we return the current results, but do not consume the current tag
                            // this will naturally result in an "unmatched tag" error in the caller
                            const matchingOpenTagIndex = openTagStackFindMatchingStartTag(tag.canonicalName);
                            if (matchingOpenTagIndex !== null) {
                                const reductionScheme = getReductionScheme(ERROR_REDUCTION, reductionInstructions);
                                if (reductionScheme === ReductionScheme.returnRawTags) {
                                    return result;
                                }
                                else {
                                    return looseTagsToStatements(result);
                                }
                            }
                            else {
                                parseErrorAtRange(tag.range, "End tag without a matching start tag (cf" + tag.canonicalName + ").")
                            }
                        }

                        nextTag();
                    }
                    else {
                        throw "non-exhaustive if arms";
                    }
                }

                // if we got here we're out of tags; this is possibly an error, dependening on context
                // caller can indicate that by setting an error reduction scheme
                const reductionScheme = getReductionScheme(ERROR_REDUCTION, reductionInstructions);
                if (reductionScheme === ReductionScheme.returnRawTags) {
                    return result;
                }
                else {
                    return looseTagsToStatements(result);
                }
            }

            return treeifyTags(...reductionInstructions.default);
        }

        const savedMode = mode;
        setScannerMode(ScannerMode.tag);

        const tagContext = TagContext();
        const result : (CfTag | HashWrappedExpr)[] = [];

        while (lookahead() != TokenType.EOF) {
            switch (lookahead()) {
                case TokenType.CF_START_TAG_START: {
                    const savedLastTypeAnnotation = lastTypeAnnotation;
                    const tag = doInExtendedContext(ParseContext.insideCfTagAngles, parseCfStartTag);
                    tagContext.update(tag);
                    if (savedLastTypeAnnotation) {
                        tag.typeAnnotation = savedLastTypeAnnotation;
                    }
                    result.push(tag);
                    lastTypeAnnotation = null;
                    continue;
                }
                case TokenType.CF_END_TAG_START: {
                    const tag = doInExtendedContext(ParseContext.insideCfTagAngles, parseCfEndTag);
                    tagContext.update(tag);
                    result.push(tag);
                    lastTypeAnnotation = null;
                    continue;
                }
                case TokenType.CF_TAG_COMMENT_START: {
                    result.push(parseTagComment());
                    continue;
                }
                default: {
                    if (tagContext.inTextInterpolationContext()) {
                        const savedContext = updateParseContext(ParseContext.interpolatedText);
                        const start = getIndex();

                        while (true) {
                            scanToNextToken([
                                TokenType.HASH,
                                TokenType.CF_START_TAG_START,
                                TokenType.CF_END_TAG_START,
                                TokenType.CF_TAG_COMMENT_START], /*endOnOrAfter*/ "on"); // scan to next will hit the next start of comment or EOF

                            if (lookahead() === TokenType.HASH) {
                                if (peek(1).type === TokenType.HASH) { // a doubled up hash is an escaped hash, just plain text; keep going
                                    next(), next(); // skip past the current and next hash; calling scanToNext(T) when we are looking at a T would not move the scanner
                                    continue;
                                }
                                else {
                                    result.push(CfTag.Text(new SourceRange(start, getIndex())));
                                    result.push(parseHashWrappedExpression());
                                    break;
                                }
                            }
                            else {
                                result.push(CfTag.Text(new SourceRange(start, getIndex())));
                                break;
                            }
                        }

                        parseContext = savedContext;
                    }
                    else {
                        const start = getIndex();
                        scanToNextToken([
                            TokenType.CF_START_TAG_START,
                            TokenType.CF_END_TAG_START,
                            TokenType.CF_TAG_COMMENT_START], /*endOnOrAfter*/ "on"); // scan to next will hit the next start of comment or EOF

                        result.push(CfTag.Text(new SourceRange(start, getIndex())));
                    }
                }
            }
        }

        setScannerMode(savedMode);

        return treeifyTagList(result);
    }

    /**
     * parse type annotations, 
     */
    function parseTypeAnnotations(asDeclarationFile: boolean) : Type[] {
        setScannerMode(ScannerMode.allow_both);
        const savedContext = updateParseContext(ParseContext.typeAnnotation);
        const result : Type[] = []; // declarations (function | global)
        while (lookahead() !== TokenType.EOF) {
            if (asDeclarationFile) {
                parseTrivia();
            }
            if (next().text === "@") {
                const contextualKeyword = next();
                if (contextualKeyword.text === "declare") {
                    parseTrivia();
                    const declarationSpecifier = peek();
                    if (declarationSpecifier.text === "function") {
                        const functionDecl = tryParseNamedFunctionDefinition(/*speculative*/false, /*asDeclaration*/true);
                        if (!functionDecl.returnTypeAnnotation) {
                            parseErrorAtRange(functionDecl.range, "A function declaration in a declaration file requires a return type.");
                        }
                        result.push(cfFunctionSignature(functionDecl.nameToken!.token.text, functionDecl.params, functionDecl.returnTypeAnnotation || cfNil()));
                    }
                    else if (declarationSpecifier.text === "global") {
                        parseErrorAtRange(contextualKeyword.range, "Global declarations are not yet supported. This would be for the cgi and etc. scopes.");
                        next();
                    }
                    else {
                        parseErrorAtRange(contextualKeyword.range, "Invalid declaration specifier.");
                        next();
                    }
                }
                else if (contextualKeyword.text === "type") {
                    parseTrivia();
                    
                    const nameIfIsTypeConstructor = SpeculationHelper.speculate(() => {
                        const name = parseExpectedLexemeLikeTerminal(/*consumeOnFailure*/ false, /*allowNumeric*/ false);
                        if (lookahead() === TokenType.EQUAL) {
                            return name;
                        }
                        else return null;
                    });
                    
                    // a type definition, valid for the current enclosing context
                    // like @type foo = bar<baz>
                    // `@type foo = number` is a type function from () -> number
                    // in ts this would be `type foo = number;`
                    // `@type foo = <T> => T` is the identity type function from T -> T
                    // in ts this would be `type foo<T> = T`;
                    // `@type foo = <T> => <U> => T` maps T to <U> => T, which is then a constant map from U to T
                    // in ts this is not (easily?) expressible
                    if (nameIfIsTypeConstructor) {
                        parseExpectedTerminal(TokenType.EQUAL, ParseOptions.withTrivia);
                        let type = parseType();
                        /*
                        // the type parser saw only a type; but from here, we know that we are defining a type constructor (giving a
                        // name to something that will eventually resolve to become a term's type)
                        // in this case, the type is already concrete; but we will say it is a 0 argument type constructor for uniformity
                        if (type.typeKind !== TypeKind.typeConstructor) {
                            type = cfTypeConstructor([], type);
                        }*/
                        type.name = nameIfIsTypeConstructor.token.text;
                        result.push(type);
                    }
                    // a non-definition is a type-to-term assignment, it will be bound to the next non-trivia/non-type production
                    // like 
                    // <!--- @type Query<Schema> --->
                    // <cfquery name="q"> <!--- q has type `Query<Schema>` --->
                    //
                    else {
                        const type = parseType();
                        if (type.typeKind === TypeKind.typeId) {
                            // convert a loose type id into a zero-arg type constructor invocation
                            result.push(cfTypeConstructorInvocation(type, []));
                        }
                        else {
                            result.push(type);
                        }
                    }
                }
                else {
                    // parse error ? if skipUnrecognized === false?
                }
            }
        }
        parseContext = savedContext;
        return result;
    }

    function parseStringBody(quoteDelimiter: TokenType.QUOTE_SINGLE | TokenType.QUOTE_DOUBLE, allowInterpolations: boolean) : (TextSpan | HashWrappedExpr)[] {
        // when we enter a new interpolation context, we can reset our hashWrappedExpr flag;
        // hash wrapped expressions don't nest directly, but indirectly is ok; e.g,
        // #someVal & "some-string-literal #nesting_here_is_ok#" & trying_to_nest_here_is_an_error #
        const savedContext = updateParseContext(ParseContext.interpolatedText);
        parseContext &= ~(1 << ParseContext.hashWrappedExpr);

        const result : (TextSpan | HashWrappedExpr)[] = [];
        let textSourceRange = SourceRange.Nil();

        function startOrContinueTextRange() {
            if (textSourceRange.isNil()) {
                const index = scanner.getIndex();
                textSourceRange = new SourceRange(index, index+1);
            }
            // continuing is a no-op; when we finish the text range, we'll update the "toExclusive"
            // with the tokenizer's current index
        }
        function finishTextRange() {
            // if we hadn't started a range yet, we're done
            if (textSourceRange.isNil()) {
                return;
            }
            textSourceRange.toExclusive = scanner.getIndex(); // current index is NOT included, so, no '+1'
            result.push(TextSpan(textSourceRange, scanner.getTextSlice(textSourceRange)));
            textSourceRange = SourceRange.Nil();
        }

        //
        // there is no anchor to stop at other than EOF if the delimiter undefined
        // we rely on the caller setting the tokenizer to have an artifical range limit, such that we
        // eat only some pre-determined range of what we consider to be valid text
        //
        while (!endsParseInContext(ParseContext.none)) {
            switch (lookahead()) {
                case quoteDelimiter: { // doubled-up delimiter; meaning it is an escaped quote
                    if (peek(1).type === quoteDelimiter) {
                        startOrContinueTextRange();
                        next(), next();
                        continue;
                    }
                    else { // single delimiter; we're done, don't eat it because the caller will need it
                        finishTextRange();
                        parseContext = savedContext;
                        return result;
                    }
                }
                case TokenType.HASH: {
                    if (peek(1).type === TokenType.HASH) { // doubled up hash, meaning it is an escaped hash symbol
                        startOrContinueTextRange();
                        next(), next();
                        continue;
                    }
                    else { // single hash, meaning this is an interpolated string element
                        if (allowInterpolations) {
                            finishTextRange();
                            result.push(parseHashWrappedExpression());
                            continue;
                        }
                        else {
                            parseErrorAtCurrentToken("Unexpected interpolation element.");
                            startOrContinueTextRange();
                            next();
                        }
                    }
                }
                default: {
                    startOrContinueTextRange();
                    scanToNextToken([quoteDelimiter, TokenType.HASH], "on");
                }
            }
        }
        
        finishTextRange();
        parseContext = savedContext;
        return result;
    }

    function isAssignmentTarget(node: Node) : boolean {
        // @fixme: in script mode, it may not be possible to assign to a string
        switch (node.kind) {
            case NodeType.indexedAccess:
            case NodeType.identifier:
            case NodeType.simpleStringLiteral:          // <cfset "x" = "y">
            case NodeType.interpolatedStringLiteral:    // <cfset "#x#" = 42> <!--- same as <cfset y = 42>
                return true;
            case NodeType.hashWrappedExpr:
                return isAssignmentTarget(node.expr);
            default:
                return false;
        }
    }

    function parseAssignmentOrLower() : Node {
        const savedLastTypeAnnotation = lastTypeAnnotation;
        function isAssignmentOperator() : boolean {
            switch (lookahead()) {
                case TokenType.EQUAL:
                case TokenType.AMPERSAND_EQUAL:
                case TokenType.PLUS_EQUAL:
                case TokenType.STAR_EQUAL:
                case TokenType.MINUS_EQUAL:
                case TokenType.FORWARD_SLASH_EQUAL:
                case TokenType.PERCENT_EQUAL:
                    return true;
                default:
                    return false;
            }
        }

        const finalModifier = parseOptionalTerminal(TokenType.KW_FINAL, ParseOptions.withTrivia);
        const varModifier = parseOptionalTerminal(TokenType.KW_VAR, ParseOptions.withTrivia);
        const root = parseExpression();

        if (!isAssignmentOperator()) {
            // if we're in a `for` context, we just got the following:
            // for (var x.y.z 
            //      ^^^^^^^^^
            // so we hope to see an `in` following this; otherwise, it *also* needs an initializer
            // but we can flag that in the antecedent `for` parser
            if (!isInSomeContext(ParseContext.for) && varModifier) {
                parseErrorAtRange(root.range, "Variable declarations require initializers.");
            }

            if (root.kind === NodeType.identifier
                || root.kind === NodeType.indexedAccess
                && root.accessElements.every(e => e.accessType === IndexedAccessType.dot || e.accessType === IndexedAccessType.bracket)) {
                // @todo - if the access type is not homogenous cf will error, at least at the top-most scope
                // a["b"]["c"] = 0 declares and inits a = {b: {c: 0}};
                // a["b"].c = 0 is an error ("a" is not defined)
                
                //const identifier = root;//root.kind === NodeType.identifier ? root : Identifier(root, getTriviallyComputableString(root));
                if (isInSomeContext(ParseContext.for)) {
                    return VariableDeclaration(finalModifier, varModifier, root);
                }
            }

            return root;
        }

        if (varModifier) {
            if (lookahead() !== TokenType.EQUAL) {
                parseErrorAtRange(root.range, "A mutating assignment operator cannot be used to initialize a variable.");
            }
        }
        if (!isAssignmentTarget(root)) {
            parseErrorAtRange(root.range, "Left-hand side of assignment is not a valid assignment target.");
        }

        // we definitely have at least one <assignment-target><assignment-operator><expression> 
        let operator = parseExpectedTerminal(lookahead(), ParseOptions.withTrivia);
        let rhs = parseAnonymousFunctionDefinitionOrExpression();
        let assignmentExpr = BinaryOperator(root, operator, rhs);

        // parse out the rest of a possible chain, e.g,
        // x += x -= x *= x /= x &= x;
        // but note, that these are not value-producing expressions, e.g,
        // `x = (x += x)` is invalid, as is `if (x -= y) {...}`
        while (isAssignmentOperator() && isAssignmentTarget(rhs)) {
            operator = parseExpectedTerminal(lookahead(), ParseOptions.withTrivia);
            rhs = parseAnonymousFunctionDefinitionOrExpression();
            assignmentExpr = BinaryOperator(root, operator, rhs);
        }

        if (finalModifier || varModifier) {
            // check for missing var modifier in later pass; we might be using final on a valid scope
            // `final local.foo = 42` is OK if we are not in a function
            // `final local['foo'] = 42` is OK
            // `final local[dynamic_key]` is illegal
            // `final user_struct.foo = 42` is always illegal
            // `final no_struct` is illegal

            const declaration = VariableDeclaration(finalModifier, varModifier, assignmentExpr);
            if (savedLastTypeAnnotation) {
                declaration.typeAnnotation = savedLastTypeAnnotation;
                lastTypeAnnotation = null;
            }
            return declaration;
        }
        else {
            if (savedLastTypeAnnotation) {
                assignmentExpr.typeAnnotation = savedLastTypeAnnotation;
                lastTypeAnnotation = null;
            }
            return assignmentExpr;
        }
    }

    function parseAnonymousFunctionDefinitionOrExpression() : Node {
        if (lookahead() === TokenType.KW_FUNCTION) {
            return parseAnonymousFunctionDefinition();
        }

        const maybeArrowFunction = SpeculationHelper.speculate(tryParseArrowFunctionDefinition);
        if (maybeArrowFunction) {
            return maybeArrowFunction;
        }

        return parseExpression();
    }

    function parseExpression(descendIntoOr = true) : Node { // todo: does this get the AND and OR precedences correct?
        const savedParseErrorMsg = parseErrorMsg;
        parseErrorMsg = "Expected an expression.";

        let root = parseComparisonExpressionOrLower();

        outer:
        while (true) {
            switch (lookahead()) {
                case TokenType.DBL_PIPE:
                case TokenType.LIT_OR:
                case TokenType.LIT_XOR: {
                    if (!descendIntoOr) break outer;
                    const op = parseExpectedTerminal(lookahead(), ParseOptions.withTrivia);
                    const expr = parseComparisonExpressionOrLower();
                    root = BinaryOperator(root, op, expr);
                    continue;
                }
                case TokenType.DBL_AMPERSAND:
                case TokenType.LIT_AND: {
                    const op = parseExpectedTerminal(lookahead(), ParseOptions.withTrivia);
                    const expr = parseExpression(/*descendIntoOr*/ false);
                    root = BinaryOperator(root, op, expr);
                    continue;
                }
                case TokenType.QUESTION_MARK: {
                    const questionMark = parseExpectedTerminal(lookahead(), ParseOptions.withTrivia);

                    //
                    // the null coalescing ("elvis") operator does not appear to actually be a token; the following is valid in cf2018+
                    // `v ? /*comment*/ : 0`, which means the same as `v ?: 0`
                    // and in tag mode `v ? <!------> : 0`
                    // so if we matched a "?", followed by trivia, followed by ":", we got a null coalescing operator
                    // otherwise, we got a ternary operator
                    //

                    if (lookahead() === TokenType.COLON) {
                        const colon = parseExpectedTerminal(lookahead(), ParseOptions.withTrivia);
                        if (questionMark.range.toExclusive !== colon.range.fromInclusive) {
                            // @fixme: make this a warning
                            parseErrorAtRange(questionMark.range.fromInclusive, colon.range.toExclusive, "Consider treating the null coalescing operator as a single token.");
                        }

                        const syntheticOp = Terminal(Token(TokenType.QUESTION_MARK_COLON, "?:", questionMark.range.fromInclusive, colon.range.toExclusive), colon.trivia);
                        const right = parseExpression();
                        root = BinaryOperator(root, syntheticOp, right);
                    }
                    else {
                        const ternaryTrue = parseExpression();
                        const colon = parseExpectedTerminal(TokenType.COLON, ParseOptions.withTrivia);
                        const ternaryFalse = parseExpression();
                        root = Ternary(root, questionMark, ternaryTrue, colon, ternaryFalse);
                    }
                    continue;
                }
            }
            // if we didn't match any of the above operators, we're done
            break;
        }

        parseErrorMsg = savedParseErrorMsg;
        return root;
    }

    function parseComparisonExpressionOrLower() : Node {
        let root = parseAddition();

        while (true) {
            if (tagMode() && (lookahead() === TokenType.LEFT_ANGLE || lookahead() === TokenType.RIGHT_ANGLE)) {
                break;
            }
            switch (lookahead()) {
                case TokenType.DBL_EQUAL:      		   // [[fallthrough]];
                case TokenType.LIT_EQ:        		   // [[fallthrough]];
                case TokenType.LIT_IS:                 // [[fallthrough]];
                case TokenType.EXCLAMATION_EQUAL:	   // [[fallthrough]];
                case TokenType.LIT_IS_NOT:             // [[fallthrough]];
                case TokenType.LIT_NEQ:           	   // [[fallthrough]];
                case TokenType.TRIPLE_EQUAL:           // [[fallthrough]]; // only valid on cf2021+
                case TokenType.EXCLAMATION_DBL_EQUAL:  // [[fallthrough]]; // only valid on cf2021+
    
                case TokenType.LEFT_ANGLE:    		   // [[fallthrough]]; // invalid in tag mode, but we've already checked for it
                case TokenType.LIT_LT:                 // [[fallthrough]];
                case TokenType.LEFT_ANGLE_EQUAL: 	   // [[fallthrough]];
                case TokenType.LIT_LTE:				   // [[fallthrough]];
                case TokenType.LIT_LE:				   // [[fallthrough]];
    
                case TokenType.RIGHT_ANGLE:    		   // [[fallthrough]]; // invalid in tag mode, but we've already checked for it
                case TokenType.LIT_GT:				   // [[fallthrough]];
                case TokenType.RIGHT_ANGLE_EQUAL: 	   // [[fallthrough]];
                case TokenType.LIT_GTE:				   // [[fallthrough]];
                case TokenType.LIT_GE:                 // [[fallthrough]];
                case TokenType.LIT_CONTAINS:           // [[fallthrough]];
                case TokenType.LIT_DOES_NOT_CONTAIN:   // [[fallthrough]];
                case TokenType.LIT_EQV:                // [[fallthrough]];
                case TokenType.LIT_IMP: {              // [[fallthrough]];
                    const op = parseExpectedTerminal(lookahead(), ParseOptions.withTrivia);
                    const right = parseAddition();
                    root = BinaryOperator(root, op, right);
                    continue;
                }
            }

            // if we didn't match any of the above tokens, we're done
            break;
        }

        return root;
    }

    function parseAddition() {
        let root = parseMultiplication();

        while (true) {
            switch (lookahead()) {
                case TokenType.PLUS:
                case TokenType.MINUS:
                case TokenType.AMPERSAND: {
                    const op = parseExpectedTerminal(lookahead(), ParseOptions.withTrivia);
                    const expr = parseMultiplication();
                    root = BinaryOperator(root, op, expr);
                    continue;
                }
            }
            // if we didn't match any of the above operators, we're done
            break;
        }

        return root;
    }

    function parseMultiplication() : Node {
        const stack : Node[] = [];

        // bind "^" (exponentiation) right
        function reduceRight() : void {
            if (stack.length === 1) return;

            // the stack should always have an odd number of elements,
            // (expr (op expr (op expr ...) ...) ...)
            while (stack.length > 1 && (stack[stack.length-2] as Terminal).token.type === TokenType.CARET) {
                const reduced = BinaryOperator(
                    stack[stack.length - 3],
                    stack[stack.length - 2] as Terminal,
                    stack[stack.length - 1]);
                stack.splice(stack.length - 3, 3);
                stack.push(reduced);
            }
        }

        stack.push(parseParentheticalOrUnaryPrefix());

        outer:
        while (true) {
            switch (lookahead()) {
                case TokenType.FORWARD_SLASH: {
                    // if we're awaiting a void slash, check to see if there is no expression following the slash
                    // if no expression follows this, we found the void slash we were looking for
                    if (isInSomeContext(ParseContext.awaitingVoidSlash)) {
                        const slashIsNotFollowedByExpression = SpeculationHelper.lookahead(function() {
                            return next(), parseTrivia(), !isStartOfExpression();
                        });
                        if (slashIsNotFollowedByExpression) {
                            reduceRight();
                            break outer;
                        }
                    }
                    // fallthrough
                }
                case TokenType.STAR:
                case TokenType.PERCENT:
                case TokenType.LIT_MOD: {
                    reduceRight();
                    const op = parseExpectedTerminal(lookahead(), ParseOptions.withTrivia);
                    const expr = parseParentheticalOrUnaryPrefix();
                    stack.push(op, expr);
                    continue;
                }
                case TokenType.CARET: {
                    const op = parseExpectedTerminal(lookahead(), ParseOptions.withTrivia);
                    const expr = parseParentheticalOrUnaryPrefix();
                    stack.push(op, expr);
                    continue;
                }
            }
            break;
        }

        if (stack.length % 2 !== 1) {
            throw "stack should be odd-sized";
        }

        if (stack.length === 1) {
            return stack[0];
        }
        else {
            let result = BinaryOperator(stack[0], stack[1] as Terminal, stack[2]);
            for (let i = 3; i < stack.length; i += 2) {
                result = BinaryOperator(result, stack[i] as Terminal, stack[i+1]);
                i += 2;
            }
            return result;
        }
    }

    function parseParentheticalOrUnaryPrefix(allowUnary = true) : Node {
        switch (lookahead()) {
            case TokenType.LEFT_PAREN: {
                const leftParen = parseExpectedTerminal(TokenType.LEFT_PAREN, ParseOptions.withTrivia);
                const expr = parseAnonymousFunctionDefinitionOrExpression();
                const rightParen = parseExpectedTerminal(TokenType.RIGHT_PAREN, ParseOptions.withTrivia);
                let root : Node = Parenthetical(leftParen, expr, rightParen);

                //
                // this message could be better especially at a use site like a concise arrow function:
                // `() => ({x:1})` is illegal, but the message could be "Consider an explicit return"
                // anyway, at least its flagged
                //
                switch (stripOuterParens(root).kind) {
                    case NodeType.arrayLiteral:
                        parseErrorAtRange(root.range, "Parenthesized array literals are illegal. Consider removing the parentheses.");
                        break;
                    case NodeType.structLiteral:
                        parseErrorAtRange(root.range, "Parenthesized struct literals are illegal. Consider removing the parentheses.");
                        break;
                }

                root = parseCallExpressionOrLowerRest(root);

                // (function() {})()      valid cf2021+
                // (() => value)()        valid cf2021+
                // (function() {}).v()    invalid
                // ([1,2,3])[1]           invalid
                // ({x:1}).x              invalid
                // ({x:1})["x"]           invalid
                //
                if ((root.kind === NodeType.indexedAccess) ||
                    (root.kind === NodeType.unaryOperator && root.expr.kind === NodeType.indexedAccess) ||
                    (root.kind === NodeType.callExpression && root.left.kind === NodeType.indexedAccess)) {
                    parseErrorAtRange(root.range, "Illegal indexed access expression; consider removing the parentheses from the left-most expression.");
                }
                return root;
            }
            case TokenType.LIT_NOT: // [[fallthrough]];
            case TokenType.EXCLAMATION: {
                if (allowUnary) {
                    const op = parseExpectedTerminal(lookahead(), ParseOptions.withTrivia);
                    const expr = parseParentheticalOrUnaryPrefix(); // for unary NOT operator, recurse to support !!x and similar
                    return UnaryOperator(op, expr);
                }
                // else fallthrough
            }
            case TokenType.MINUS:
            case TokenType.PLUS:
            case TokenType.DBL_MINUS: // [[fallthrough]];
            case TokenType.DBL_PLUS: {
                if (allowUnary) {
                    const op = parseExpectedTerminal(lookahead(), ParseOptions.withTrivia);
                    const expr = parseParentheticalOrUnaryPrefix(/*allowUnary*/ false);
                    return UnaryOperator(op, expr);
                }
                // else fallthrough
            }
            default: {
                return parseCallExpressionOrLower();
            }
        }
    }

    function parseHashWrappedExpression() {
        if (isInSomeContext(ParseContext.hashWrappedExpr)) throw "parseHashWrappedExpr cannot be nested";

        const savedContext = updateParseContext(ParseContext.hashWrappedExpr);
        const leftHash = parseExpectedTerminal(TokenType.HASH, ParseOptions.withTrivia);
        const expr = parseExpression();
        const rightHash = parseExpectedTerminal(
            TokenType.HASH,
            isInSomeContext(ParseContext.interpolatedText) ? ParseOptions.noTrivia : ParseOptions.withTrivia, // if inside interpolated text, the 'trivia' outside the right-hash should be interpreted as raw text
            "Unterminated hash-wrapped expression.");

        parseContext = savedContext;
        return HashWrappedExpr(leftHash, expr, rightHash);
    }

    function parseCallExpressionOrLower() : Node {
        switch(lookahead()) {
            case TokenType.DOT:
            case TokenType.NUMBER:
                return parseNumericLiteral();
            case TokenType.QUOTE_DOUBLE: // [[fallthrough]];
            case TokenType.QUOTE_SINGLE:
                return parseStringLiteral();
            case TokenType.KW_TRUE:
                return BooleanLiteral(parseExpectedTerminal(lookahead(), ParseOptions.withTrivia), true);
            case TokenType.KW_FALSE:
                return BooleanLiteral(parseExpectedTerminal(lookahead(), ParseOptions.withTrivia), false);
            case TokenType.LEFT_BRACE:
                return parseCallExpressionOrLowerRest(
                    parseStructLiteral());
            case TokenType.LEFT_BRACKET:
                return parseCallExpressionOrLowerRest(
                    parseArrayLiteralOrOrderedStructLiteral());
            case TokenType.HASH:
                if (!isInSomeContext(ParseContext.hashWrappedExpr)) {
                    // do this outside of an interpolated text context;
                    // inside an interpolated text context, a hash wrapped expression can be any expression
                    // but in a call-expr-or-lower hash wrapped expression, only a non-composite call-expr-or-lower is valid
                    // however, hash-wrapped exprs can appear in expressions inside of interpolated text hash-wrapped expressions, e.g,
                    // <cfoutput>
                    //      #someMethod(#x#)#
                    // </cfoutput>
                    // and we would like `x` in the above to adhere to the call-expr-or-lower requirements
                    return doOutsideOfContext(ParseContext.interpolatedText, parseHashWrappedExpression);
                }
                else {
                    break;
                }
            case TokenType.KW_NEW:
                return parseNewExpression();
            default:
                break;
        }

        let root : Node = parseIdentifier();
        root = parseCallExpressionOrLowerRest(root);
        return root;
    }

    /**
     * given some root, parse a chain of dot/bracket | call expression accesses, and a postfix ++/-- operator
     * something like `a.b["c"]().d["e"]++`
     */
    function parseCallExpressionOrLowerRest<T extends Node>(root: T) : T | IndexedAccess | CallExpression | UnaryOperator {
        (root as Node) = parseCallAndIndexedAccessChain(root);

        switch (lookahead()) {
            case TokenType.DBL_PLUS:
            case TokenType.DBL_MINUS:
                const unaryOp = parseExpectedTerminal(lookahead(), ParseOptions.withTrivia);
                (root as Node) = UnaryOperator(root, unaryOp);
        }

        return root;
    }

    function nextNonTriviaIsDot() : boolean {
        next();
        parseTrivia();
        return lookahead() === TokenType.DOT;
    }

    /**
     * accept a Node, and if it is an IndexedAccess node, push an access element into it
     * if it is not already an IndexedAccess node, convert it to one, and then push the access element into it
     */
    function transformingPushAccessElement(root: Node, accessElement: IndexedAccessChainElement) : IndexedAccess {
        if (root.kind !== NodeType.indexedAccess) {
            root = IndexedAccess(root);
        }
        pushAccessElement(root, accessElement);
        return root;
    }

    function parseCallAndIndexedAccessChain<T extends Node>(root: T) : T | IndexedAccess | CallExpression {
        outer:
        while (true) {
            switch (lookahead()) {
                case TokenType.LEFT_PAREN: {
                    root = parseCallExpression(root) as T;
                    continue;
                }
                case TokenType.QUESTION_MARK: {
                    if (SpeculationHelper.lookahead(nextNonTriviaIsDot)) {
                        const questionMark = parseExpectedTerminal(TokenType.QUESTION_MARK, ParseOptions.withTrivia);
                        const dot          = parseExpectedTerminal(TokenType.DOT, ParseOptions.withTrivia);
                        if (questionMark.range.toExclusive !== dot.range.fromInclusive) {
                            parseErrorAtRange(questionMark.range.fromInclusive, dot.range.toExclusive, "Consider treating the optional-access operator as a single token.");
                        }
                        if (lookahead() === TokenType.LEFT_BRACKET) {
                            const leftBracket           = parseExpectedTerminal(TokenType.LEFT_BRACKET, ParseOptions.withTrivia);
                            const expr                  = parseArrayIndexOrSliceExpression();
                            const rightBracket          = parseExpectedTerminal(TokenType.RIGHT_BRACKET, ParseOptions.withTrivia);
                            const optionalBracketAccess = OptionalBracketAccess(questionMark, dot, leftBracket, expr, rightBracket);
                            root                        = transformingPushAccessElement(root, optionalBracketAccess) as T;
                            parseErrorAtRange(questionMark.range.fromInclusive, rightBracket.range.toExclusive, "CF does not support optional bracket access expressions.");
                            continue;
                        }
                        else if (lookahead() === TokenType.LEFT_PAREN) {
                            root = transformingPushAccessElement(root, OptionalCall(questionMark, dot)) as T;
                            root = parseCallExpression(root) as T;
                            parseErrorAtRange(questionMark.range.fromInclusive, (<CallExpression>root).rightParen.range.toExclusive, "CF does not support optional call expressions.");
                            continue;
                        }
                        else {
                            const propertyName = parseExpectedLexemeLikeTerminal(/*consumeOnFailure*/ false, /*allowNumeric*/ true);
                            root = transformingPushAccessElement(root, OptionalDotAccess(questionMark, dot, propertyName)) as T;
                            // todo -- parseError if first char of propertyName is an ascii digit
                            continue;
                        }
                    }
                    else {
                        break outer;
                    }
                }
                case TokenType.LEFT_BRACKET: {
                    const leftBracket = parseExpectedTerminal(TokenType.LEFT_BRACKET, ParseOptions.withTrivia);
                    const expr = parseArrayIndexOrSliceExpression();
                    const rightBracket = parseExpectedTerminal(TokenType.RIGHT_BRACKET, ParseOptions.withTrivia);

                    root = transformingPushAccessElement(root, BracketAccess(leftBracket, expr, rightBracket)) as T;
                    continue;
                }
                case TokenType.DOT: {
                    const dot = parseExpectedTerminal(TokenType.DOT, ParseOptions.withTrivia);
                    // allow numeric lexeme-likes, to support:
                    // foo = {4: 42};
                    // bar = foo.4; -- ok, bar == 42;
                    const propertyName = parseExpectedLexemeLikeTerminal(/*consumeOnFailure*/ true, /*allowNumeric*/ true);

                    // `x. y`  is illegal
                    // `x . y` is ok
                    // `x .y`  is ok
                    if (previousElementIsIdentifier() && previousElement()!.range.toExclusive === dot.range.fromInclusive && dot.trivia.length > 0) {
                        parseErrorAtRange(dot.rangeWithTrivia, "Expected a property name.");
                    }

                    root = transformingPushAccessElement(root, DotAccess(dot, propertyName)) as T;
                    continue;
                }
            }
            break;
        }

        return root;

        function parseArrayIndexOrSliceExpression() {
            const first = isStartOfExpression()
                ? parseExpression()
                : lookahead() === TokenType.COLON
                ? parseExpectedTerminal(TokenType.COLON, ParseOptions.withTrivia)
                : (parseErrorAtCurrentToken("Expression expected."), createMissingNode(Identifier(NilTerminal(pos()), "")));
            
            // we got an expression and the next token is not a colon -- so this is just a basic index expression
            // like `x[e]`
            if (first.kind !== NodeType.terminal && lookahead() !== TokenType.COLON) {
                return first;
            }

            // otherwise, we got a slice expression
            let from : Node | null = first.kind === NodeType.terminal ? null : first;
            let colon1: Terminal = first.kind === NodeType.terminal ? first : parseExpectedTerminal(TokenType.COLON, ParseOptions.withTrivia);
            let to : Node | null = isStartOfExpression() ? parseExpression() : null;
            let colon2: Terminal = parseExpectedTerminal(TokenType.COLON, ParseOptions.withTrivia);
            let stride : Node | null = isStartOfExpression() ? parseExpression() : null;
            return SliceExpression(from, colon1, to, colon2, stride);
        }

        function previousElement() : T | IndexedAccessChainElement {
            if (root.kind !== NodeType.indexedAccess) {
                return root;
            }
            else {
                const element = (root as IndexedAccess).accessElements[(root as IndexedAccess).accessElements.length-1];
                return element;
            }
        }

        function previousElementIsIdentifier() {
            if (root.kind !== NodeType.indexedAccess) {
                return root.kind === NodeType.identifier;
            }

            // if root is an IndexedAccess node, it is because there is at least one contained access element
            const element = (root as IndexedAccess).accessElements[(root as IndexedAccess).accessElements.length-1];
            return element.accessType === IndexedAccessType.dot
        }
    }

    function parseNewExpression() {
        const newToken       = parseExpectedTerminal(TokenType.KW_NEW, ParseOptions.withTrivia);
        const className      = parseDottedPathTypename();
        const callExpression = parseCallExpression(className);
        const newExpression  = New(newToken, callExpression);
        return parseCallExpressionOrLowerRest(newExpression); // is new foo()["some property"] ok ?
    }

    function isStartOfStatement() : boolean {
        switch (lookahead()) {
            case TokenType.KW_BREAK:
            case TokenType.KW_CONTINUE:
            case TokenType.KW_DO:
            case TokenType.KW_FOR:
            case TokenType.KW_IF:
            case TokenType.KW_IMPORT:
            case TokenType.KW_RETURN:
            case TokenType.KW_SWITCH:
            case TokenType.KW_TRY:
            case TokenType.KW_VAR:
            case TokenType.KW_WHILE:
            case TokenType.SEMICOLON:
                return true;
            default:
                return (isSugaredTagName(peek().text.toLowerCase()))
                    || isStartOfExpression();
        }
    }
    isStartOfStatement;

    function isStartOfExpression() : boolean {
        switch (lookahead()) {
            case TokenType.EOF:
                return false;
            case TokenType.HASH:
                return !isInSomeContext(ParseContext.hashWrappedExpr);
            case TokenType.DOT_DOT_DOT:
                return isInSomeContext(ParseContext.arrayLiteralBody)
                    || isInSomeContext(ParseContext.structLiteralBody)
                    || isInSomeContext(ParseContext.argOrParamList);
            case TokenType.LEFT_PAREN:
            case TokenType.LEFT_BRACE:
            case TokenType.LEFT_BRACKET:
            case TokenType.NUMBER:
            case TokenType.DBL_MINUS:
            case TokenType.DBL_PLUS:
            case TokenType.EXCLAMATION:
            case TokenType.LIT_NOT:
            case TokenType.PLUS:
            case TokenType.MINUS:
            case TokenType.QUOTE_SINGLE:
            case TokenType.QUOTE_DOUBLE:
            case TokenType.KW_TRUE:
            case TokenType.KW_FALSE:
            case TokenType.KW_FUNCTION:
            case TokenType.KW_NEW:
                return true;
            default:
                return isIdentifier();
        }
    }

    /**
     * 1. (e)          argument
     * 2. (x=e)        named argument
     * 3. (...e)       spread argument
     * 4. (x=...e)     named spread argument
     */
    function parseArgument() : CallArgument {
        if (lookahead() === TokenType.DOT_DOT_DOT) {
            const dotDotDot = parseExpectedTerminal(TokenType.DOT_DOT_DOT, ParseOptions.withTrivia);
            const expr = parseExpression();
            const comma = parseOptionalTerminal(TokenType.COMMA, ParseOptions.withTrivia);
            if (!comma && isStartOfExpression()) {
                parseErrorAtRange(expr.range.toExclusive, expr.range.toExclusive + 1, "Expected ','");
            }

            // (#3): spread argument
            return CallArgument(null, null, dotDotDot, expr, comma);
        }

        const exprOrArgName = parseAnonymousFunctionDefinitionOrExpression();

        // if we got an identifier, peek ahead to see if there is an equals or colon token
        // if so, this is a named argument, like foo(bar=baz, qux:42)
        // like within a struct literals, `=` and `:` share the same meaning
        // we don't know from our current position if all of the args are named,
        // we can check that later; if one is, all of them must be
        if (exprOrArgName.kind === NodeType.identifier) {
            let equalOrComma : Terminal | null;
            if (equalOrComma =
                    (parseOptionalTerminal(TokenType.EQUAL, ParseOptions.withTrivia) ??
                    (parseOptionalTerminal(TokenType.COLON, ParseOptions.withTrivia)))) {
                const name = exprOrArgName;
                let dotDotDot : Terminal | null = null;
                let expr : Node;

                if (lookahead() === TokenType.DOT_DOT_DOT) {
                    dotDotDot = parseExpectedTerminal(TokenType.DOT_DOT_DOT, ParseOptions.withTrivia);
                    expr = parseExpression();
                }
                else {
                    expr = parseAnonymousFunctionDefinitionOrExpression();
                }

                const comma = parseOptionalTerminal(TokenType.COMMA, ParseOptions.withTrivia);

                if (!comma && isStartOfExpression()) {
                    parseErrorAtRange(expr.range.toExclusive, expr.range.toExclusive + 1, "Expected ','");
                }

                // (#2 / #4): named / named spread
                return CallArgument(name, equalOrComma, dotDotDot, expr, comma);
            }
        }

        // there was no '=' or ':' after the expression,
        // so we have an unnamed arguments, like foo(x, y, z);
        const comma = parseOptionalTerminal(TokenType.COMMA, ParseOptions.withTrivia);

        if (!comma && isStartOfExpression()) {
            parseErrorAtRange(exprOrArgName.range.toExclusive, exprOrArgName.range.toExclusive + 1, "Expected ','");
        }

        return CallArgument(null, null, null, exprOrArgName, comma);
    }

    function parseCallExpression(root: Node) : CallExpression {
        const leftParen = parseExpectedTerminal(TokenType.LEFT_PAREN, ParseOptions.withTrivia);
        const args = parseList(ParseContext.argOrParamList, parseArgument);

        if (args.length > 0) {
            if (args[args.length-1].comma) {
                parseErrorAtRange(args[args.length-1].comma!.range, "Illegal trailing comma.");
            }
        }
        
        const rightParen = parseExpectedTerminal(TokenType.RIGHT_PAREN, ParseOptions.withTrivia);
        return CallExpression(root, leftParen, args, rightParen);
    }

    function startsParseInContext(what: ParseContext) : boolean {
        switch (what) {
            case ParseContext.arrayLiteralBody:
            case ParseContext.structLiteralBody:
            case ParseContext.argOrParamList:
            case ParseContext.typeStruct:
            case ParseContext.typeTupleOrArrayElement:
            case ParseContext.typeParamList:
                return isStartOfExpression();
            case ParseContext.cfScriptTagBody:
            case ParseContext.blockStatements:
            case ParseContext.switchClause:
            case ParseContext.blockStatements:
                return isStartOfStatement();
            default:
                return false; // ? yeah ?
        }
    }

    function endsParseInContext(what: ParseContext) : boolean {
        if (lookahead() === TokenType.EOF) return true;

        switch (what) {
            case ParseContext.argOrParamList:
                return lookahead() === TokenType.RIGHT_PAREN;
            case ParseContext.arrayLiteralBody:
            case ParseContext.typeTupleOrArrayElement:
            case ParseContext.awaitingRightBracket:
                return lookahead() === TokenType.RIGHT_BRACKET;
            case ParseContext.typeParamList:
                return lookahead() === TokenType.RIGHT_ANGLE;
            case ParseContext.structLiteralBody:
            case ParseContext.typeStruct:
            case ParseContext.blockStatements:
                return lookahead() === TokenType.RIGHT_BRACE;
            case ParseContext.switchClause:
                return lookahead() === TokenType.KW_CASE
                    || lookahead() === TokenType.KW_DEFAULT;
            case ParseContext.cfScriptTagBody:
                return lookahead() === TokenType.CF_END_TAG_START;
            case ParseContext.interpolatedText:
            case ParseContext.hashWrappedExpr:
                return lookahead() === TokenType.HASH;
            case ParseContext.insideCfTagAngles:
                return lookahead() === TokenType.RIGHT_ANGLE;
            default:
                return false;
        }
    }

    function canMatchLookaheadWithOuterContext() : boolean {
        for (let someContext = 0; someContext  < ParseContext.END; someContext++) {
            if (parseContext & (1 << someContext )) {
                if (startsParseInContext(someContext) || endsParseInContext(someContext)) {
                    return true;
                }
            }
        }
        return false;
    }

    //
    // @todo - the rules around what is and isn't a valid struct key need to be made more clear
    //
    function parseStructLiteralInitializerKey() : Node {
        const maybeLexemeLikeKey = scanLexemeLikeStructKey();
        if (maybeLexemeLikeKey) {
            return Terminal(maybeLexemeLikeKey, parseTrivia());
        }

        let result = parseExpression();
        switch (result.kind) {
            case NodeType.hashWrappedExpr:
            case NodeType.simpleStringLiteral:
            case NodeType.interpolatedStringLiteral:
                return result;
            default: {
                parseErrorAtRange(result.range, "Invalid struct initializer key.");
                return result;
            }
        }
    }

    function parseStructLiteralInitializerMember(terminator: TokenType.RIGHT_BRACE | TokenType.RIGHT_BRACKET) : StructLiteralInitializerMember {
        // move comma checks into checker, then we can put error range where TS does:
        // {abc: foo def: bar},
        //           ^^^ expected ','
        //
        if (lookahead() === TokenType.DOT_DOT_DOT) {
            const dotdotdot = parseExpectedTerminal(TokenType.DOT_DOT_DOT, ParseOptions.withTrivia);
            const expr = parseExpression();
            const maybeComma = parseOptionalTerminal(TokenType.COMMA, ParseOptions.withTrivia);

            if (!maybeComma && lookahead() !== terminator) {
                parseErrorAtRange(expr.range.toExclusive - 1, expr.range.toExclusive + 1, "Expected ','");
            }
            if (maybeComma && lookahead() === terminator) {
                parseErrorAtRange(maybeComma.range, "Illegal trailing comma.");
            }
            return SpreadStructLiteralInitializerMember(dotdotdot, expr, maybeComma);
        }
        else {
            const key = parseStructLiteralInitializerKey();
            const colonOrEqual = lookahead() === TokenType.EQUAL
                ? parseExpectedTerminal(TokenType.EQUAL, ParseOptions.withTrivia)
                : parseExpectedTerminal(TokenType.COLON, ParseOptions.withTrivia);
            const value = parseAnonymousFunctionDefinitionOrExpression();
            const maybeComma = parseOptionalTerminal(TokenType.COMMA, ParseOptions.withTrivia);
    
            if (!maybeComma && lookahead() !== terminator) {
                parseErrorAtRange(value.range.toExclusive - 1, value.range.toExclusive + 1, "Expected ','");
            }
            if (maybeComma && lookahead() === terminator) {
                parseErrorAtRange(maybeComma.range, "Illegal trailing comma.");
            }
            return KeyedStructLiteralInitializerMember(key, colonOrEqual, value, maybeComma);
        }
    }

    function parseStructLiteral() : Node {
        const leftBrace = parseExpectedTerminal(TokenType.LEFT_BRACE, ParseOptions.withTrivia);
        const kvPairs = parseList(ParseContext.structLiteralBody, parseStructLiteralInitializerMember, TokenType.RIGHT_BRACE);
        const rightBrace = parseExpectedTerminal(TokenType.RIGHT_BRACE, ParseOptions.withTrivia);
        return parseCallExpressionOrLowerRest(
            StructLiteral(leftBrace, kvPairs, rightBrace));
    }

    /**
     * supports 3 productions:
     * [a,b,c]      --> array literal
     * [a: 1, b: 2] --> ordered struct literal
     * [:]          --> emptry ordered struct literal
     * @returns 
     */
    function parseArrayLiteralOrOrderedStructLiteral() : ArrayLiteral | StructLiteral {
        const leftBracket = parseExpectedTerminal(TokenType.LEFT_BRACKET, ParseOptions.withTrivia);

        if (lookahead() === TokenType.COLON) {
            const colon = parseExpectedTerminal(TokenType.COLON, ParseOptions.withTrivia);
            const rightBracket = parseExpectedTerminal(TokenType.RIGHT_BRACKET, ParseOptions.withTrivia);
            return EmptyOrderedStructLiteral(leftBracket, colon, rightBracket);
        }        

        function isExpressionThenColon() {
            parseExpression();
            return lookahead() === TokenType.COLON;
        }

        if (SpeculationHelper.lookahead(isExpressionThenColon)) {
            const useArrayBodyListTerminator = ParseContext.arrayLiteralBody;
            const structMembers = parseList(useArrayBodyListTerminator, parseStructLiteralInitializerMember, TokenType.RIGHT_BRACKET);
            const rightBracket = parseExpectedTerminal(TokenType.RIGHT_BRACKET, ParseOptions.withTrivia);
            return OrderedStructLiteral(leftBracket, structMembers, rightBracket);
        }
        else {
            const savedContext = updateParseContext(ParseContext.arrayLiteralBody);
            const elements : ArrayLiteralInitializerMember[] = [];
            while (isStartOfExpression()) {
                if (lookahead() === TokenType.DOT_DOT_DOT) {
                    const dotDotDot = parseExpectedTerminal(TokenType.DOT_DOT_DOT, ParseOptions.withTrivia);
                    const expr = parseExpression();
                    const maybeComma = parseOptionalTerminal(TokenType.COMMA, ParseOptions.withTrivia);
                    if (!maybeComma && lookahead() !== TokenType.RIGHT_BRACKET) {
                        parseErrorAtRange(expr.range.toExclusive-1, expr.range.toExclusive, "Expected ','");
                    }
                    if (maybeComma && lookahead() === TokenType.RIGHT_BRACKET) {
                        parseErrorAtRange(maybeComma.range, "Illegal trailing comma.");
                    }
                    elements.push(SpreadArrayLiteralInitializerMember(dotDotDot, expr, maybeComma));
                }
                else {
                    const expr = parseExpression();
                    const maybeComma = parseOptionalTerminal(TokenType.COMMA, ParseOptions.withTrivia);

                    if (!maybeComma && lookahead() !== TokenType.RIGHT_BRACKET) {
                        parseErrorAtRange(expr.range.toExclusive-1, expr.range.toExclusive, "Expected ','");
                    }
                    if (maybeComma && lookahead() === TokenType.RIGHT_BRACKET) {
                        parseErrorAtRange(maybeComma.range, "Illegal trailing comma.");
                    }

                    elements.push(SimpleArrayLiteralInitializerMember(expr, maybeComma))
                }
            }
            const rightBracket = parseExpectedTerminal(TokenType.RIGHT_BRACKET, ParseOptions.withTrivia);

            parseContext = savedContext;
            
            return ArrayLiteral(leftBracket, elements, rightBracket);
        }
    }

    function isIllegalKeywordTokenAsIdentifier(tokenType: TokenType) {
        // maybe have some versioning here; 2018+ makes final an illegal identifier? ok in 2016 or below ?
        return tokenType > TokenType._FIRST_KW
            && tokenType < TokenType._LAST_KW
            && tokenType !== TokenType.KW_VAR; // `var` is a valid identifier, so `var var = expr` is OK
    }

    // withTrivia is to support instances where the caller may want to manually consume trivia,
    // in order to grab type annotations that are inside comments
    function parseIdentifier(withTrivia = true) : Identifier {
        let terminal : Terminal;
        let canonicalName : string;

        if (!isIdentifier()) {
            parseErrorAtPos(lastNonTriviaToken.range.toExclusive, parseErrorMsg ?? "Expected an identifier.");

            terminal = NilTerminal(pos());
            canonicalName = "";
        }
        else {
            if (isIllegalKeywordTokenAsIdentifier(lookahead())) {
                parseErrorAtCurrentToken(`Reserved keyword \`${peek().text.toLowerCase()}\` cannot be used as a variable name.`);
            }

            terminal = Terminal(scanIdentifier()!, withTrivia ? parseTrivia() : []);
            canonicalName = terminal.token.text.toLowerCase();
        }

        // @fixme: need to mark node with error flags if there was an error
        return Identifier(terminal, canonicalName);
    }

    function parseStringLiteral(allowInterpolations = true) : SimpleStringLiteral | InterpolatedStringLiteral {
        const quoteType = lookahead();
        if (quoteType !== TokenType.QUOTE_SINGLE && quoteType !== TokenType.QUOTE_DOUBLE) {
            // will a lookahead or speculate ever trigger this ... ?
            throw "AssertionFailure: parseStringLiteral called on input without valid string delimiter";
        }

        const leftQuote = parseExpectedTerminal(quoteType, ParseOptions.noTrivia);
        const stringElements = parseStringBody(quoteType, allowInterpolations);
        const rightQuote = parseExpectedTerminal(quoteType, ParseOptions.withTrivia);

        if (stringElements.length === 1) {
            const onlyElement = stringElements[0];
            if (onlyElement.kind === NodeType.textSpan) {
                return SimpleStringLiteral(leftQuote, onlyElement, rightQuote);
            }
        }

        return InterpolatedStringLiteral(quoteType, leftQuote, stringElements, rightQuote);
    }

    function parseNumericLiteral() {
        if (lookahead() === TokenType.DOT) {
            const dot = parseExpectedTerminal(TokenType.DOT, ParseOptions.withTrivia);
            const number = parseExpectedTerminal(TokenType.NUMBER, ParseOptions.withTrivia);
            // @fixme: if we're in debug mode, manually creating a Token here will miss out on any __debug info a factory would have otherwise attached to it
            const combinedToken = Token(TokenType.NUMBER, "." + number.token.text, dot.range.fromInclusive, number.range.toExclusive);
            return NumericLiteral(Terminal(combinedToken));
        }
        return NumericLiteral(parseExpectedTerminal(TokenType.NUMBER, ParseOptions.withTrivia));
    }  

    function isJavaLikeTypename() {
        if (!isLexemeLikeToken(peek())) {
            return false;
        }

        next();

        while (lookahead() === TokenType.DOT) {
            next();
            if (isLexemeLikeToken(peek())) next();
            else return false;    
        }

        // @fixme - handle the case of a trailing dot here ?
        // `x.y.z.`
        //       ^ this is probably OK in this predicate; parser has to handle it though

        return true;
    }

    function isJavaLikeTypenameThenName() : boolean {
        if (!isJavaLikeTypename()) return false;
        parseTrivia();
        return isLexemeLikeToken(peek());
    }

    function isJavaLikeTypenameThenFunction() : boolean {
        if (!isJavaLikeTypename()) return false;
        parseTrivia();
        return lookahead() === TokenType.KW_FUNCTION;
    }

    function isIdentifierThenFatArrow() : boolean {
        if (!isIdentifier()) return false;
        parseIdentifier();
        return lookahead() === TokenType.EQUAL_RIGHT_ANGLE;
    }

    function isAccessModifier() : boolean {
        const peekedText = peek().text;
        const accessModifiers = ["public", "private", "package", "remote"];
        for (const accessModifier of accessModifiers) {
            if (peekedText === accessModifier) return true;
        }
        return false;
    }

    /**
     * allowTrailingGlob is for import statements like `import foo.bar.*;`
     */
    function parseDottedPathTypename(allowTrailingGlob = false) : DottedPath<Terminal> {
        const result = DottedPath<Terminal>(parseExpectedTerminal(TokenType.LEXEME, ParseOptions.withTrivia));
        while (lookahead() === TokenType.DOT) {
            const dot = parseExpectedTerminal(TokenType.DOT, ParseOptions.withTrivia);
            
            if (allowTrailingGlob && lookahead() === TokenType.STAR) {
                const glob = parseNextToken();
                const trivia = parseTrivia();
                const key = Terminal(glob, trivia);
                result.rest.push({dot, key});
                break;
            }
            else {
                const key = parseExpectedTerminal(TokenType.LEXEME, ParseOptions.withTrivia)
                result.rest.push({dot, key});
            }
        }
        return result;
    }

    // speculative overload is last in overload set so speculation-forwarder can see it
    // this might not be maintainable in the long run ? the alternative is to not overload, and
    // use definite! syntax at non-speculative call-
    // the speculative mode is to support disambiguating arrow-function calls, which often look like other valid expressions
    // until we get a full parameter definition parse followed by `) <trivia>? =>`
    function tryParseFunctionDefinitionParameters(speculative: false, asDeclaration: boolean) : Script.FunctionParameter[];
    function tryParseFunctionDefinitionParameters(speculative: true) : Script.FunctionParameter[] | null;
    function tryParseFunctionDefinitionParameters(speculative: boolean, asDeclaration = false) : Script.FunctionParameter[] | null {
        const savedContext = updateParseContext(ParseContext.argOrParamList);
        const result : Script.FunctionParameter[] = [];
        // might have to handle 'required' specially in "isIdentifier"
        // we could set a flag saying we're in a functionParameterList to help out
        while (isStartOfExpression()) {
            let requiredTerminal : Terminal | null = null;
            let javaLikeTypename : DottedPath<Terminal> | null = null;
            let dotDotDot : Terminal | null = null;
            let name : Identifier;
            let equal : Terminal | null = null;
            let defaultValue : Node | null = null;
            let comma : Terminal | null = null;
            let type : Type | null = null;

            //
            // required is a contextual keyword when in left-most parameter definition position
            //
            // function foo(required (type(.name)*)? name (= defaultExpr)?) {  }
            //              ^^^^^^^^
            if (peek().text.toLowerCase() === "required") {
                requiredTerminal = parseOptionalTerminal(TokenType.LEXEME, ParseOptions.withTrivia);
            }

            //
            // function foo((required)? ...name) {  }
            //
            if (lookahead() === TokenType.DOT_DOT_DOT) {
                dotDotDot = parseExpectedTerminal(TokenType.DOT_DOT_DOT, ParseOptions.withTrivia);
                name = parseIdentifier();
                // todo: parse type annotation
            }
            else {
                // function foo((required)? type(.name)* name (= defaultExpr)?) { ... }
                //                          ^^^^^^^^^^^^^
                if (SpeculationHelper.lookahead(isJavaLikeTypenameThenName)) {
                    javaLikeTypename = parseDottedPathTypename();
                    name = parseIdentifier();
                    // todo - parse type annotation
                }
                // function foo((required)? name (= defaultExpr)?) { ... }
                //                          ^^^^
                else if (isLexemeLikeToken(peek())) {
                    if (asDeclaration) {
                        // we're already in a triva-based type annotation, e.g,
                        // function foo(x /*: (name: type) => void*/)
                        //                   ^^^^^^^^^^^^^^^^^^^^^
                        // in which case we can just parse types without comment-delimiters
                        if (isInSomeContext(ParseContext.typeAnnotation)) {
                            name = parseIdentifier(/*withTrivia*/ true);
                            parseExpectedTerminal(TokenType.COLON, ParseOptions.withTrivia);
                            type = parseType();
                        }
                        else {
                            name = parseIdentifier(/*withTrivia*/ false);
                            const triviaAndType = parseScriptTriviaWithPossibleTypeAnnotation((<Terminal>name.source).token.text);
                            if (!triviaAndType.type) {
                                parseErrorAtRange(name.range, "Expected a type annotation.");
                            }
                            (<Terminal>name.source).trivia = triviaAndType.trivia;
                            type = triviaAndType.type;
                        }
                    }
                    else {
                        name = parseIdentifier(/*withTrivia*/ true);
                    }
                }
                else {
                    if (speculative) {
                        return null;
                    }
                    else {
                        next();
                        parseTrivia();
                        name = createMissingNode(Identifier(NilTerminal(pos()), ""));
                    }
                }

                if (lookahead() === TokenType.LEXEME) {
                    const discardedLexemesStartPos = scanner.getIndex();
                    do {
                        next();
                    } while (lookahead() === TokenType.LEXEME);
                    
                    // @fixme: should be a warning
                    parseErrorAtRange(discardedLexemesStartPos, scanner.getIndex(), "Names in this position will be discarded at runtime; are you missing a comma?")
                }
            }

            // function foo((required)? ((... name) | (type(.name)* name)) (= defaultExpr)?) {  }
            //                                                              ^^^^^^^^^^^^^
            equal = parseOptionalTerminal(TokenType.EQUAL, ParseOptions.withTrivia);
            if (equal) {
                defaultValue = parseExpression();
            }

            comma = parseOptionalTerminal(TokenType.COMMA, ParseOptions.withTrivia);

            if (type && !requiredTerminal) {
                type.typeFlags |= TypeFlags.optional;
            }

            result.push(Script.FunctionParameter(requiredTerminal, javaLikeTypename, dotDotDot, name, equal, defaultValue, comma, type));
        }

        if (result.length > 0 && result[result.length-1].comma) {
            parseErrorAtRange(result[result.length-1].comma!.range, "Illegal trailing comma.");
        }

        parseContext = savedContext;

        return result;
    }

    function tryParseArrowFunctionDefinition() : ArrowFunctionDefinition | null {
        let leftParen : Terminal | null = null;
        let params : FunctionParameter[];
        let rightParen : Terminal | null = null;

        if (SpeculationHelper.lookahead(isIdentifierThenFatArrow)) {
            params = [
                Script.FunctionParameter(
                    null,
                    null,
                    null,
                    parseIdentifier(),
                    null,
                    null,
                    null,
                    null)
            ];
        }
        else if (lookahead() === TokenType.LEFT_PAREN) {
            leftParen = parseExpectedTerminal(TokenType.LEFT_PAREN, ParseOptions.withTrivia);
            const maybeParams = SpeculationHelper.speculate(tryParseFunctionDefinitionParameters, /*speculative*/ true);
            if (!maybeParams) {
                return null;
            }
            params = maybeParams;
            rightParen = parseExpectedTerminal(TokenType.RIGHT_PAREN, ParseOptions.withTrivia);
        }
        else {
            return null;
        }

        //
        // we're in a position where the caller determined the production can descend into an arrow function
        // we got a valid parameters list; but a fat arrow here is what completes the deal
        // e.g,
        // <cfset x = (y)>
        // is a valid assignment of `(y)` to `x`; but it also looks like the start of an arrow function
        //

        const fatArrow = parseOptionalTerminal(TokenType.EQUAL_RIGHT_ANGLE, ParseOptions.withTrivia);
        if (!fatArrow) {
            return null;
        }

        //
        // we enter script mode IF we are entering a braced-block;
        // otherwise, we don't change modes;
        // <cfset identity_lambda = x => <!--- still in tag mode ---> x>
        // <cfset identity_lambda = x => { /* entered script mode */ return x; }>
        //
        if (lookahead() === TokenType.LEFT_BRACE) {
            const block = parseBracedBlock(ScannerMode.script);
            return ArrowFunctionDefinition(leftParen, params, rightParen, fatArrow, block);
        }
        else {
            // having matched a params list with a fat arrow, we're definitely in an arrow function, 
            // but the expression may not have been written yet;
            // speculative or not, we return an arrow function
            if (!isStartOfExpression()) {
                parseErrorAtRange(fatArrow.range.toExclusive, fatArrow.range.toExclusive+1, "Expression expected.");
                return ArrowFunctionDefinition(leftParen, params, rightParen, fatArrow, createMissingNode(NilTerminal(pos())));
            }
            else {
                return ArrowFunctionDefinition(leftParen, params, rightParen, fatArrow, parseAnonymousFunctionDefinitionOrExpression());
            }
        }

    }

    function stripOuterParens(node: Node) {
        while (node.kind === NodeType.parenthetical) {
            node = node.expr;
        }
        return node;
    }

    function parseSwitch() {
        const switchToken = parseExpectedTerminal(TokenType.KW_SWITCH, ParseOptions.withTrivia);
        const leftParen = parseExpectedTerminal(TokenType.LEFT_PAREN, ParseOptions.withTrivia);
        const expr = parseExpression();
        const rightParen = parseExpectedTerminal(TokenType.RIGHT_PAREN, ParseOptions.withTrivia);
        const leftBrace = parseExpectedTerminal(TokenType.LEFT_BRACE, ParseOptions.withTrivia);

        const cases : Script.SwitchCase[] = [];
        const savedContext = updateParseContext(ParseContext.blockStatements);
        parseContext &= ~(1 << ParseContext.switchClause); // we may be in a nested switch clause, clear the outer flag

        while (!endsParseInContext(ParseContext.blockStatements)) {
            if (lookahead() === TokenType.KW_CASE) {
                const caseToken = parseExpectedTerminal(TokenType.KW_CASE, ParseOptions.withTrivia);
                const caseExpr = parseExpression();
                const colon = parseExpectedTerminal(TokenType.COLON, ParseOptions.withTrivia);
                const body = parseList(ParseContext.switchClause, parseStatement);
                cases.push(Script.SwitchCase(caseToken, caseExpr, colon, body));
            }
            else if (lookahead() === TokenType.KW_DEFAULT) {
                const defaultToken = parseExpectedTerminal(TokenType.KW_DEFAULT, ParseOptions.withTrivia);
                const colon = parseExpectedTerminal(TokenType.COLON, ParseOptions.withTrivia);
                const body = parseList(ParseContext.switchClause, parseStatement);
                cases.push(Script.SwitchDefault(defaultToken, colon, body));
            }
            else {
                parseErrorAtCurrentToken("Expected a switch case or default.");
                break;
            }
        }

        parseContext = savedContext;
        const rightBrace = parseExpectedTerminal(TokenType.RIGHT_BRACE, ParseOptions.withTrivia);
        return Script.Switch(switchToken, leftParen, expr, rightParen, leftBrace, cases, rightBrace);
    }

    function parseIf() : Script.Conditional {
        const ifToken = parseExpectedTerminal(TokenType.KW_IF, ParseOptions.withTrivia);
        const leftParen = parseExpectedTerminal(TokenType.LEFT_PAREN, ParseOptions.withTrivia);
        const expr = parseExpression();
        const rightParen = parseExpectedTerminal(TokenType.RIGHT_PAREN, ParseOptions.withTrivia);
        const stmt = parseStatement();

        const root = Script.If(ifToken, leftParen, expr, rightParen, stmt);
        let workingRoot = root;

        while (lookahead() === TokenType.KW_ELSE) {
            const elseToken = parseExpectedTerminal(TokenType.KW_ELSE, ParseOptions.withTrivia);
            const maybeIfToken = parseOptionalTerminal(TokenType.KW_IF, ParseOptions.withTrivia);
            if (maybeIfToken) {
                const leftParen = parseExpectedTerminal(TokenType.LEFT_PAREN, ParseOptions.withTrivia);
                const expr = parseExpression();
                const rightParen = parseExpectedTerminal(TokenType.RIGHT_PAREN, ParseOptions.withTrivia);
                const stmt = parseStatement();
                workingRoot.alternative = Script.ElseIf(elseToken, maybeIfToken, leftParen, expr, rightParen, stmt);
                workingRoot = workingRoot.alternative!;
            }
            else {
                workingRoot.alternative = Script.Else(elseToken, parseStatement());
                break;
            }
        }

        return root;
    }

    function parseAnonymousFunctionDefinition() {
        let accessModifier = null;
        let returnType     = null;
        let functionToken  : Terminal;
        let nameToken      = null;
        let leftParen      : Terminal;
        let params         : Script.FunctionParameter[];
        let rightParen     : Terminal;
        let attrs          : TagAttribute[];
        let body           : Block;
        
        functionToken = parseExpectedTerminal(TokenType.KW_FUNCTION, ParseOptions.withTrivia);

        // try to be helpful in this case:
        // <cfset f = function a_name_here_is_an_error() { ... }
        //                     ~~~~~~~~~~~~~~~~~~~~~~~
        if (isLexemeLikeToken(peek())) {
            parseErrorAtCurrentToken("An anonymous function definition cannot have a name.");
            next();
            parseTrivia();
        }

        leftParen  = parseExpectedTerminal(TokenType.LEFT_PAREN, ParseOptions.withTrivia);
        params     = tryParseFunctionDefinitionParameters(/*speculative*/ false, /*asDeclaration*/ false);
        rightParen = parseExpectedTerminal(TokenType.RIGHT_PAREN, ParseOptions.withTrivia);
        attrs      = parseTagAttributes();
        body       = parseBracedBlock(ScannerMode.script);

        return Script.FunctionDefinition(accessModifier, returnType, functionToken, nameToken, leftParen, params, rightParen, attrs, body, null);
    }

    function tryParseNamedFunctionDefinition(speculative: false, asDeclaration: boolean) : Script.FunctionDefinition;
    function tryParseNamedFunctionDefinition(speculative: true) : Script.FunctionDefinition | null;
    function tryParseNamedFunctionDefinition(speculative: boolean, asDeclaration = false) : Script.FunctionDefinition | null {
        let accessModifier: Terminal | null = null;
        let returnType    : DottedPath<Terminal> | null = null;
        let functionToken : Terminal | null;
        let nameToken     : Terminal;
        let leftParen     : Terminal;
        let params        : Script.FunctionParameter[];
        let rightParen    : Terminal;
        let attrs         : TagAttribute[];
        let body          : Block;
        let returnTypeAnnotation : Type | null = null;
        
        if (SpeculationHelper.lookahead(isAccessModifier)) {
            accessModifier = parseExpectedLexemeLikeTerminal(/*consumeOnFailure*/ true, /*allowNumeric*/ false);
        }
        if (SpeculationHelper.lookahead(isJavaLikeTypenameThenFunction)) {
            returnType = parseDottedPathTypename();
        }

        if (speculative) {
            functionToken = parseOptionalTerminal(TokenType.KW_FUNCTION, ParseOptions.withTrivia);
            if (!functionToken) {
                return null;
            }
        }
        else {
            functionToken = parseExpectedTerminal(TokenType.KW_FUNCTION, ParseOptions.withTrivia);
        }

        nameToken     = parseExpectedLexemeLikeTerminal(/*consumeOnFailure*/ false, /*allowNumeric*/ false);
        leftParen     = parseExpectedTerminal(TokenType.LEFT_PAREN, ParseOptions.withTrivia);
        params        = tryParseFunctionDefinitionParameters(/*speculative*/ false, asDeclaration);
        
        if (asDeclaration) {
            rightParen = parseExpectedTerminal(TokenType.RIGHT_PAREN, ParseOptions.noTrivia);
            const triviaAndType = parseScriptTriviaWithPossibleTypeAnnotation();
            if (triviaAndType.type) {
                returnTypeAnnotation = triviaAndType.type;
            }
            rightParen.trivia = triviaAndType.trivia;
            attrs = [];
            body = Block(null, [], null);
            body.range = new SourceRange(pos(), pos());
        }
        else {
            rightParen    = parseExpectedTerminal(TokenType.RIGHT_PAREN, ParseOptions.withTrivia);
            attrs         = parseTagAttributes();
            body          = parseBracedBlock(ScannerMode.script);
        }

        return Script.FunctionDefinition(accessModifier, returnType, functionToken, nameToken, leftParen, params, rightParen, attrs, body, returnTypeAnnotation);
    }

    function parseDo() : Do {
        const doToken = parseExpectedTerminal(TokenType.KW_DO, ParseOptions.withTrivia);
        const body = parseStatement();
        const whileToken = parseExpectedTerminal(TokenType.KW_WHILE, ParseOptions.withTrivia);
        const leftParen = parseExpectedTerminal(TokenType.LEFT_PAREN, ParseOptions.withTrivia);
        const expr = parseExpression();
        const rightParen = parseExpectedTerminal(TokenType.RIGHT_PAREN, ParseOptions.withTrivia);
        return Do(doToken, body, whileToken, leftParen, expr, rightParen);
    }

    function parseWhile() : While {
        const whileToken = parseExpectedTerminal(TokenType.KW_WHILE, ParseOptions.withTrivia);
        const leftParen = parseExpectedTerminal(TokenType.LEFT_PAREN, ParseOptions.withTrivia);
        const expr = parseExpression();
        const rightParen = parseExpectedTerminal(TokenType.RIGHT_PAREN, ParseOptions.withTrivia);
        const body = parseStatement();
        return While(whileToken, leftParen, expr, rightParen, body);
    }

    function parseFor() : For {
        const savedContext = updateParseContext(ParseContext.for);

        const forToken = parseExpectedTerminal(TokenType.KW_FOR, ParseOptions.withTrivia);
        const leftParen = parseExpectedTerminal(TokenType.LEFT_PAREN, ParseOptions.withTrivia);
        let init = isStartOfExpression()
            ? parseAssignmentOrLower()
            : null;

        if (peek().text.toLowerCase() === "in") {
            if (!init || init.kind !== NodeType.variableDeclaration) {
                init = createMissingNode(Identifier(NilTerminal(pos()), ""));
                parseErrorAtRange(leftParen.range.fromInclusive+1, leftParen.range.toExclusive+1, "Declaration expected.");
            }
            const inToken = Terminal(parseNextToken(), parseTrivia());
            const expr = parseExpression();
            const rightParen = parseExpectedTerminal(TokenType.RIGHT_PAREN, ParseOptions.withTrivia);
            const body = parseStatement();

            parseContext = savedContext;
            return For.ForIn(forToken, leftParen, init, inToken, expr, rightParen, body);
        }
        else {
            const semi1 = parseExpectedTerminal(TokenType.SEMICOLON, ParseOptions.withTrivia);
            const condition = isStartOfExpression() ? parseExpression() : null;
            const semi2 = parseExpectedTerminal(TokenType.SEMICOLON, ParseOptions.withTrivia);
            const incrementExpr = isStartOfExpression() ? parseAssignmentOrLower() : null;
            const rightParen = parseExpectedTerminal(TokenType.RIGHT_PAREN, ParseOptions.withTrivia);
            const body = parseStatement();

            parseContext = savedContext;
            return For.For(forToken, leftParen, init, semi1, condition, semi2, incrementExpr, rightParen, body);
        }
    }

    function parseTry() : Script.Try {
        const tryToken   = parseExpectedTerminal(TokenType.KW_TRY, ParseOptions.withTrivia);
        const leftBrace  = parseExpectedTerminal(TokenType.LEFT_BRACE, ParseOptions.withTrivia);
        const body       = parseList(ParseContext.blockStatements, parseStatement);
        const rightBrace = parseExpectedTerminal(TokenType.RIGHT_BRACE, ParseOptions.withTrivia);
        
        const catchBlocks : Script.Catch[] = [];
        while (lookahead() === TokenType.KW_CATCH) {
            const catchToken       = parseExpectedTerminal(TokenType.KW_CATCH, ParseOptions.withTrivia);
            const leftParen        = parseExpectedTerminal(TokenType.LEFT_PAREN, ParseOptions.withTrivia);
            const exceptionType    = parseDottedPathTypename();
            const exceptionBinding = parseIdentifier();
            const rightParen       = parseExpectedTerminal(TokenType.RIGHT_PAREN, ParseOptions.withTrivia);
            const leftBrace        = parseExpectedTerminal(TokenType.LEFT_BRACE, ParseOptions.withTrivia);
            const catchBody        = parseList(ParseContext.blockStatements, parseStatement);
            const rightBrace       = (leftBrace.flags & NodeFlags.missing) ? createMissingNode(NilTerminal(pos())) : parseExpectedTerminal(TokenType.RIGHT_BRACE, ParseOptions.withTrivia);
            catchBlocks.push(
                Script.Catch(catchToken, leftParen, exceptionType, exceptionBinding, rightParen, leftBrace, catchBody, rightBrace));
        }

        let finallyBlock : Script.Finally | null = null;
        if (lookahead() === TokenType.KW_FINALLY) {
            const finallyToken = parseExpectedTerminal(TokenType.KW_FINALLY, ParseOptions.withTrivia);
            const leftBrace = parseExpectedTerminal(TokenType.LEFT_BRACE, ParseOptions.withTrivia);
            const body = parseList(ParseContext.blockStatements, parseStatement);
            const rightBrace = parseExpectedTerminal(TokenType.RIGHT_BRACE, ParseOptions.withTrivia);
            finallyBlock = Script.Finally(finallyToken, leftBrace, body, rightBrace);
        }

        return Script.Try(tryToken, leftBrace, body, rightBrace, catchBlocks, finallyBlock);
    }

    function parseList<
        F extends (...v: any) => any,
        Args extends Parameters<F> = Parameters<F>,
        R extends ReturnType<F> = ReturnType<F>>(thisContext: ParseContext, parser: F, ...args: Args) : R[] {
        const result : R[] = [];
        const savedContext = updateParseContext(thisContext);

        while (!endsParseInContext(thisContext)) {
            if (startsParseInContext(thisContext)) {
                result.push(parser(...args as [...Args]) as R);
                continue;
            }

            // no match; can we match with an outer context ?
            // if so, bail
            // otherwise, we're stuck here; so discard the current token and move onto the next
            if (canMatchLookaheadWithOuterContext()) {
                break;
            }
            else {
                parseErrorBasedOnContext(thisContext);
                next(), parseTrivia();
            }
        }

        parseContext = savedContext;
        return result as unknown as R[];
    }

    function parseErrorBasedOnContext(context: ParseContext) {
        switch (context) {
<<<<<<< HEAD
            case ParseContext.typeStruct:
                parseErrorAtCurrentToken("Type-level struct member definition expected.");
=======
            case ParseContext.argOrParamList:
                parseErrorAtPos(lastNonTriviaToken.range.toExclusive, "Expression expected.");
                return;
            case ParseContext.structLiteralBody:
                parseErrorAtPos(pos(), "Struct literal key expected.");
>>>>>>> f2cc0641
                return;
            case ParseContext.cfScriptTagBody:
            case ParseContext.blockStatements:
                parseErrorAtRange(pos(), pos(), "Declaration or statement expected.");
                return;
        }
    }

    function parseBracedBlock(parseBlockInMode: ScannerMode = mode) {
        const savedMode = mode;
        setScannerMode(parseBlockInMode);
        const leftBrace = parseExpectedTerminal(TokenType.LEFT_BRACE, ParseOptions.withTrivia);
        const body = parseList(ParseContext.blockStatements, parseStatement);

        // if left brace was missing we don't eat right brace
        const rightBrace = (leftBrace.flags & NodeFlags.missing)
            ? createMissingNode(NilTerminal(pos()))
            : parseExpectedTerminal(TokenType.RIGHT_BRACE, ParseOptions.withTrivia);

        setScannerMode(savedMode);
        return Block(leftBrace, body, rightBrace);
    }

    function parseStatement() : Node {
        outer:
        while (lookahead() !== TokenType.EOF) {
            switch (lookahead()) {
                case TokenType.WHITESPACE: {
                    // @fixme: attach this to a node somehow to get a beter round-trip
                    // do we ever get here ? ... should be just in error, otherwise we would have appropriately eaten any trivia by now
                    next();
                    continue;
                }
                case TokenType.KW_NEW:
                case TokenType.KW_FINAL:
                case TokenType.KW_VAR: {
                    return parseAssignmentOrLower();
                }
                case TokenType.LEFT_BRACE: {
                    // will we *ever* parse a block in tag mode ... ?
                    // anyway, just forward current mode; which is assumed to be script mode, if we're parsing a statement
                    return parseBracedBlock(mode);
                }
                case TokenType.LEFT_BRACKET: {
                    const expr = parseArrayLiteralOrOrderedStructLiteral();
                    const semi = scriptMode() ? parseOptionalTerminal(TokenType.SEMICOLON, ParseOptions.withTrivia) : null;
                    return Statement(expr, semi);
                }
                case TokenType.LEFT_PAREN: {
                    const expr = parseParentheticalOrUnaryPrefix();
                    const semicolon = scriptMode() ? parseOptionalTerminal(TokenType.SEMICOLON, ParseOptions.withTrivia) : null;
                    return Statement(expr, semicolon);
                }
                case TokenType.NUMBER: {
                    const expr = parseExpression();
                    const semicolon = scriptMode() ? parseOptionalTerminal(TokenType.SEMICOLON, ParseOptions.withTrivia) : null;
                    return Statement(expr, semicolon);
                }
                case TokenType.KW_SWITCH: {
                    return parseSwitch();
                }
                case TokenType.KW_BREAK: {
                    const breakToken = parseExpectedTerminal(TokenType.KW_BREAK, ParseOptions.withTrivia);
                    // are we ever in tag mode here ? i don't think so
                    const semi = parseOptionalTerminal(TokenType.SEMICOLON, ParseOptions.withTrivia);
                    return BreakStatement(breakToken, semi);
                }
                case TokenType.KW_CONTINUE: {
                    const breakToken = parseExpectedTerminal(TokenType.KW_CONTINUE, ParseOptions.withTrivia);
                    // are we ever in tag mode here ? i don't think so
                    const semi = parseOptionalTerminal(TokenType.SEMICOLON, ParseOptions.withTrivia);
                    return ContinueStatement(breakToken, semi);
                }
                case TokenType.KW_IMPORT: {
                    const importToken = parseExpectedTerminal(TokenType.KW_IMPORT, ParseOptions.withTrivia);
                    const path = parseDottedPathTypename(/*allowTrailingGlob*/ true);
                    const semi = parseOptionalTerminal(TokenType.SEMICOLON, ParseOptions.withTrivia);
                    return ImportStatement(importToken, path, semi);
                }
                case TokenType.KW_IF: {
                    return parseIf();
                }
                case TokenType.KW_FUNCTION: {
                    return tryParseNamedFunctionDefinition(/*speculative*/ false, /*asDeclaration*/false);
                }
                case TokenType.KW_FOR: {
                    return parseFor();
                }
                case TokenType.KW_DO: {
                    return parseDo();
                }
                case TokenType.KW_WHILE: {
                    return parseWhile();
                }
                case TokenType.SEMICOLON: {
                    // lone semicolons are valid, they are simply null statements
                    return Statement(null, parseExpectedTerminal(TokenType.SEMICOLON, ParseOptions.withTrivia));
                }
                case TokenType.KW_TRY: {
                    return parseTry();
                }
                case TokenType.CF_END_TAG_START: {
                    if (isInSomeContext(ParseContext.cfScriptTagBody)) {
                        break outer;
                    }
                    else {
                        parseErrorAtCurrentToken("Unexpected </cf token in a statement context.");
                        next();
                        continue;
                    }
                }
                case TokenType.KW_RETURN: {
                    const returnToken = parseExpectedTerminal(TokenType.KW_RETURN, ParseOptions.withTrivia);
                    const expr = isStartOfExpression() ? parseAnonymousFunctionDefinitionOrExpression() : null;
                    // if we've got a return statement we should be in a script context;
                    // but a user may not be heeding that rule
                    const semi = scriptMode() ? parseOptionalTerminal(TokenType.SEMICOLON, ParseOptions.withTrivia) : null;
                    return ReturnStatement(returnToken, expr, semi);
                }
                default: {
                    const peeked = peek();
                    const peekedText = peeked.text.toLowerCase();

                    // special case for sugared `abort`
                    if (peekedText === "abort" && !isInSomeContext(ParseContext.sugaredAbort)) {
                        const terminal = Terminal(parseNextToken(), parseTrivia());
                        if (lookahead() === TokenType.SEMICOLON) {
                            return ScriptSugaredTagCallStatement(terminal, [], parseExpectedTerminal(TokenType.SEMICOLON, ParseOptions.withTrivia));
                        }
                        //
                        // so `function foo() { abort }` is ok, since `}` is not a quote but does not start a statement
                        // whereas `function foo() { abort v + 1 }` is invalid because (v+1) is not a string literal
                        // 
                        else if (isStartOfStatement()) {
                            const statement = doInExtendedContext(ParseContext.sugaredAbort, parseStatement);
                            // we parsed a statement, so any string literal will be wrapped in it
                            // if we got a trivial string value, we are OK
                            // otherwise, emit a diagnostic
                            if (statement.kind === NodeType.statement
                                && (statement.expr!.kind === NodeType.simpleStringLiteral || statement.expr!.kind === NodeType.interpolatedStringLiteral)) {
                                    if (getTriviallyComputableString(statement.expr) !== undefined) {
                                        return ScriptSugaredTagCallStatement(
                                            terminal,
                                            [TagAttribute(Terminal(peek()), "showerror", NilTerminal(pos()), statement.expr!)], // synthesize the "showerror" attribute
                                            parseOptionalTerminal(TokenType.SEMICOLON, ParseOptions.withTrivia));
                                    }
                            }

                            parseErrorAtRange(mergeRanges(terminal, statement), "A sugared abort statement must be followed by a constant string value or a semicolon.");
                            return ScriptSugaredTagCallStatement(
                                /* name */ terminal,
                                /* attrs */ [],
                                /* semicolon */ parseOptionalTerminal(TokenType.SEMICOLON, ParseOptions.withTrivia));
                        }
                        else {
                            return ScriptSugaredTagCallStatement(
                                /* name */ terminal,
                                /* attrs */ [],
                                /* semicolon */ parseOptionalTerminal(TokenType.SEMICOLON, ParseOptions.withTrivia));
                        }
                    }

                    if (isLexemeLikeToken(peeked)) {
                        const maybeFunction = SpeculationHelper.speculate(tryParseNamedFunctionDefinition, /*speculative*/ true);
                        if (maybeFunction) {
                            return maybeFunction;
                        }
                    }
                    
                    if (isSugaredTagName(peekedText)) {
                        const quickPeek = SpeculationHelper.speculate(() => {
                            const sugaredTagNameToken = parseExpectedLexemeLikeTerminal(/*consumeOnFailure*/false, /*allowNumeric*/false);
                            return lookahead() === TokenType.LEFT_BRACE
                                ? sugaredTagNameToken
                                : SpeculationHelper.lookahead(() => !!scanTagAttributeName())
                                ? [sugaredTagNameToken, parseTagAttributes()] as const
                                : null;
                        });

                        if (quickPeek) {
                            // if we got an array then we got [terminal, TagAttributes[]]
                            if (Array.isArray(quickPeek)) {
                                if (lookahead() === TokenType.LEFT_BRACE) {
                                    const block = parseBracedBlock();
                                    return ScriptSugaredTagCallBlock(/*name*/quickPeek[0], /*attrs*/[], /*block*/block);
                                }
                                else {
                                    return ScriptSugaredTagCallStatement(quickPeek[0], quickPeek[1], parseExpectedTerminal(TokenType.SEMICOLON, ParseOptions.withTrivia))
                                }
                            }
                            // otherwise we just got a terminal
                            else {
                                const block = parseBracedBlock();
                                return ScriptSugaredTagCallBlock(/*name*/quickPeek as Terminal, /*attrs*/[], /*block*/block);
                            }
                        }
                    }

                    // if the name matches the "cf..." pattern, and the next non trivia is a left paren, this is a TagLikeCall(Statement|Block)
                    // cfSomeTag(attr1=foo, attr2=bar) { ... } (taglikecall block)
                    // cfSomeTag(); (taglikecall statement)
                    if (peekedText.length > 2 && /^cf/i.test(peekedText)) {
                        const nameTerminalIfIsCall = SpeculationHelper.speculate(function() {
                            const name = parseExpectedLexemeLikeTerminal(/*consumeOnFailure*/ true, /*allowNumeric*/ false);
                            return lookahead() === TokenType.LEFT_PAREN
                                ? name
                                : null;
                        });

                        if (nameTerminalIfIsCall) {
                            const leftParen = parseExpectedTerminal(TokenType.LEFT_PAREN, ParseOptions.withTrivia);
                            const args = parseList(ParseContext.argOrParamList, parseArgument);
                            const rightParen = parseExpectedTerminal(TokenType.RIGHT_PAREN, ParseOptions.withTrivia);
                            for (let i = 0; i < args.length; i++) {
                                if (!args[i].equals) {
                                    parseErrorAtRange(args[i].expr.range, "Taglike function call arguments must be named.");
                                }
                            }

                            if (lookahead() !== TokenType.LEFT_BRACE) {
                                const semicolon = parseOptionalTerminal(TokenType.SEMICOLON, ParseOptions.withTrivia);
                                return ScriptTagCallStatement(nameTerminalIfIsCall, leftParen, args, rightParen, semicolon);
                            }
                            else {
                                const block = parseBracedBlock(mode);
                                return ScriptTagCallBlock(nameTerminalIfIsCall, leftParen, args, rightParen, block);
                            }
                        }
                    }

                    if (isStartOfExpression()) {
                        const result = parseAssignmentOrLower();
                        const semi = scriptMode() ? parseOptionalTerminal(TokenType.SEMICOLON, ParseOptions.withTrivia) : null;
                        return Statement(result, semi);
                    }
                    else {
                        parseErrorAtRange(peeked.range, "NEVER");
                        next();
                        parseTrivia();
                        //throw "never";
                    }
                }
            }
        }

        //
        // hit EOF
        // something like `if (x y z <EOF>`, y and z are discarded as not being recognized, and we keep advancing looking
        // for a recognizable statement; then we hit EOF
        // return nil statement
        //
        const nilStatement = Statement(null, null);
        nilStatement.range = scanner.currentToken().range;
        return nilStatement;
    }

    function parseType() : Type;
    function parseType(fromInclusive: number, toExclusive: number, name?: string) : Type;
    function parseType(fromInclusive?: number, toExclusive?: number, name?: string) : Type {
        function lexemeToType(lexeme: Token) {
            switch (lexeme.text) {
                case "number":
                    return cfNumber(Terminal(lexeme));
                case "string":
                    return cfString(Terminal(lexeme));
                case "any":
                    return cfAny(Terminal(lexeme));
                case "nil":
                    return cfNil();
                case "boolean":
                    return cfBoolean(Terminal(lexeme));
                case "true":
                    return cfBoolean(BooleanLiteral(Terminal(lexeme), true));
                case "false":
                    return cfBoolean(BooleanLiteral(Terminal(lexeme), false));
                case "void":
                    return cfVoid(Terminal(lexeme));
                default:
                    return cfTypeId(Terminal(lexeme));
            }
        }

        function parseTypeParam() : cfTypeConstructorParam {
            const name = parseExpectedLexemeLikeTerminal(/*consumeOnFailure*/false, /*allowNumeric*/false);
            let extendsToken : Terminal | null = null;
            let extendsType : Type | null = null;

            if (peek().text === "extends") {
                extendsToken = parseExpectedLexemeLikeTerminal(/*consumeOnFailure*/false, /*allowNumeric*/false);
                extendsType = parseType();
            }

            const comma = parseOptionalTerminal(TokenType.COMMA, ParseOptions.withTrivia);

            return cfTypeConstructorParam(name.token.text, extendsToken, extendsType, comma);
        }

        function parseTypeConstructorInvocation(left: Type) : Type {
            parseExpectedTerminal(TokenType.LEFT_ANGLE, ParseOptions.withTrivia);
            const args = parseList(ParseContext.typeParamList, parseTypeElement);
            parseExpectedTerminal(TokenType.RIGHT_ANGLE, ParseOptions.withTrivia)
            return cfTypeConstructorInvocation(left, args)
        }

        function maybeParseArrayModifier(type: Type) : Type {
            outer:
            while (true) {
                switch (lookahead()) {
                    case TokenType.LEFT_BRACKET:
                        parseExpectedTerminal(TokenType.LEFT_BRACKET, ParseOptions.withTrivia);
                        parseExpectedTerminal(TokenType.RIGHT_BRACKET, ParseOptions.withTrivia);
                        type = cfArray(type);
                        continue outer;
                    default:
                        break;
                }
                break;
            }
            return type;
        }

        function parseTypeElement() : Type {
            const type = parseType();
            parseOptionalTerminal(TokenType.COMMA, ParseOptions.withTrivia);
            return type;
        }

        function parseTypeAttribute() : TypeAttribute {
            const hash         = parseExpectedTerminal(TokenType.HASH, ParseOptions.withTrivia);
            const exclamation  = parseExpectedTerminal(TokenType.EXCLAMATION, ParseOptions.withTrivia);
            const leftBracket  = parseExpectedTerminal(TokenType.LEFT_BRACKET, ParseOptions.withTrivia);
            const name         = parseExpectedLexemeLikeTerminal(/*consumeOnFailure*/ false, /*allowNumeric*/ false);
            const rightBracket = parseExpectedTerminal(TokenType.RIGHT_BRACKET, ParseOptions.withTrivia);
            return TypeAttribute(hash, exclamation, leftBracket, name, rightBracket);
        }

        function parseTypeStructMemberElement() : cfStructMember {
            // @fixme!: lexemeLikeStructKey accepts `a.b` but we don't want the dots
            const key = scanLexemeLikeStructKey();
            if (!key) {
                parseErrorAtCurrentToken("Expected a struct key.");
            }

            let name : Terminal;
            if (key) {
                name = Terminal(key, parseTrivia());
            }
            else {
                name = NilTerminal(pos());
                parseTrivia();
            }

            const attrs : TypeAttribute[] = [];
            if (lookahead() === TokenType.HASH) {
                while (lookahead() !== TokenType.EOF && lookahead() === TokenType.HASH) {
                    attrs.push(parseTypeAttribute());
                }
            }

            const colon = parseExpectedTerminal(TokenType.COLON, ParseOptions.withTrivia);
            const type = parseType();
            const comma = parseOptionalTerminal(TokenType.COMMA, ParseOptions.withTrivia);
            return cfStructMember(name, colon, type, comma, attrs);
        }

        let savedScannerState : ScannerState | null = null;
        if (fromInclusive) {
            savedScannerState = getScannerState();
            restoreScannerState({
                index: fromInclusive,
                mode: mode,
                artificialEndLimit: toExclusive
            })
        }

        parseTrivia(); // only necessary if we just updated scanner state? caller can maybe guarantee that the target scanner state begins on non-trivial input?

        function localParseType() : Type {

            let result : Type = cfNil();

            switch (lookahead()) {
                case TokenType.LEFT_BRACKET: {
                    parseExpectedTerminal(TokenType.LEFT_BRACKET, ParseOptions.withTrivia);
                    const tupleTypes = parseList(ParseContext.typeTupleOrArrayElement, parseTypeElement);
                    parseExpectedTerminal(TokenType.RIGHT_BRACKET, ParseOptions.withTrivia);
                    result = maybeParseArrayModifier(cfTuple(tupleTypes));
                    break;
                }
                case TokenType.LEXEME: {
                    result = lexemeToType(next());
                    while (lookahead() === TokenType.LEFT_ANGLE) {
                        result = parseTypeConstructorInvocation(result);
                    }

                    break;
                }
                case TokenType.LEFT_PAREN: {
                    parseExpectedTerminal(TokenType.LEFT_PAREN, ParseOptions.withTrivia);
                    
                    if (lookahead() === TokenType.LEFT_PAREN) {
                        return parseType();
                    }

                    const parenthesizedType = SpeculationHelper.speculate(() => {
                        const lexeme = next();
                        parseTrivia();
                        if (lookahead() === TokenType.COLON) {
                            // this is a non-type name, used to give a name to an inline function type signature parameter,
                            // i.e, (foo : any) => any
                            //       ^^^^^
                            return null;
                        }
                        else if (lexeme.text === "required") {
                            next();
                            parseTrivia();
                            if (lookahead() === TokenType.COLON) {
                                return null;
                            }
                        }

                        return lexemeToType(lexeme);
                    })

                    if (parenthesizedType) {
                        parseExpectedTerminal(TokenType.RIGHT_PAREN, ParseOptions.withTrivia);
                        result = maybeParseArrayModifier(parenthesizedType);
                        break;
                    }
                    else {
                        const params = tryParseFunctionDefinitionParameters(/*speculative*/false, /*asDeclaration*/ true);
                        parseExpectedTerminal(TokenType.RIGHT_PAREN, ParseOptions.withTrivia);
                        parseExpectedTerminal(TokenType.EQUAL_RIGHT_ANGLE, ParseOptions.withTrivia);
                        const returnType = parseType();
                        result = maybeParseArrayModifier(cfFunctionSignature("", params, returnType));
                        break;
                    }
                }
                case TokenType.LEFT_BRACE: {
                    const leftBrace = parseExpectedTerminal(TokenType.LEFT_BRACE, ParseOptions.withTrivia);
                    const kvPairs = parseList(ParseContext.typeStruct, parseTypeStructMemberElement);
                    const rightBrace = parseExpectedTerminal(TokenType.RIGHT_BRACE, ParseOptions.withTrivia);

                    const computedMembers = new Map<string, Type>();
                    const caselessMembers = new Map<string, Type>();
                    for (const member of kvPairs) {
                        let noCase = false;
                        for (const attr of member.attributes) {
                            if (attr.name.token.text === "noCase") {
                                noCase = true;
                            }
                            else {
                                parseErrorAtRange(attr.range, "Unsupported attribute.");
                            }
                        }
                        
                        if (noCase) {
                            // "caseless" members get set to all lowercase, generally to support later comparisons with "canonicalized"
                            // cf case-insensitive identifiers
                            caselessMembers.set(member.propertyName.token.text.toLowerCase(), member.type);
                        }
                        else {
                            computedMembers.set(member.propertyName.token.text, member.type);
                        }
                    }

                    result = cfStruct(leftBrace, kvPairs, computedMembers, caselessMembers, rightBrace);
                    result = maybeParseArrayModifier(result);

                    break;
                }
                case TokenType.LEFT_ANGLE: {
                    parseExpectedTerminal(TokenType.LEFT_ANGLE, ParseOptions.withTrivia);
                    const typeParams = parseList(ParseContext.typeParamList, parseTypeParam);
                    parseExpectedTerminal(TokenType.RIGHT_ANGLE, ParseOptions.withTrivia);
                    parseExpectedTerminal(TokenType.EQUAL_RIGHT_ANGLE, ParseOptions.withTrivia);
                    const body = parseType();
                    result = cfTypeConstructor(typeParams, body);
                    return result; // don't do intersections or unions with type functions
                }
                case TokenType.QUOTE_SINGLE:
                case TokenType.QUOTE_DOUBLE: {
                    const s = parseStringLiteral(/*allowInterpolations*/false);
                    if (s.kind === NodeType.simpleStringLiteral) {
                        result = cfString(s);
                    }
                    else {
                        result = SyntheticType.string; // should never happen, parseStringLiteral(false) should always return a simpleStringLiteral
                    }
                }
            }

            return result;
        }

        let result = localParseType();

        intersectionsAndUnions:
        while (true) {
            switch (lookahead()) {
                case TokenType.AMPERSAND:
                    next(), parseTrivia(); // eat ampersand and trivia; if we get the type system kinda working we can save this on the type node
                    result = cfIntersection(result, localParseType());
                    continue intersectionsAndUnions;
                case TokenType.PIPE:
                    next(), parseTrivia();
                    result = cfUnion(result, localParseType());
                    continue intersectionsAndUnions;
                default:
                    break intersectionsAndUnions;
            }
        }

        if (savedScannerState) {
            restoreScannerState(savedScannerState);
        }

        if (name) {
            result.name = name;
        }

        return result;
    }

    function parseScriptTriviaWithPossibleTypeAnnotation(name?: string) : {trivia: Node[], type: Type | null} {
        const trivia : Node[] = [];
        let type : Type | null = null;

        const savedContext = updateParseContext(ParseContext.trivia);

        while (lookahead() !== TokenType.EOF) {
            if (lookahead() === TokenType.WHITESPACE) {
                trivia.push(TextSpan(next().range, ""));
            }
            else if (lookahead() === TokenType.FORWARD_SLASH_STAR) {
                if (peek(1).type === TokenType.COLON) {
                    if (type !== null) {
                        parseErrorAtCurrentToken("A comment containing a type annotation must contain exactly one type annotation.");
                        trivia.push(...parseTrivia());
                    }
                    else {
                        const commentStart = pos();
                        scanToNextToken([TokenType.STAR_FORWARD_SLASH], /*endOnOrAfter*/ "after");
                        const commentEnd = pos();

                        type = parseType(commentStart+3, commentEnd-2, name);

                        trivia.push(Comment(CommentType.scriptMultiLine, new SourceRange(commentStart, commentEnd)));
                    }
                }
            }
            else { 
                break;
            }
        }

        parseContext = savedContext;

        return {trivia, type};
    }

    function getDiagnostics() : Diagnostic[] {
        return diagnostics;
    }
}
<|MERGE_RESOLUTION|>--- conflicted
+++ resolved
@@ -1,3952 +1,3944 @@
-import {
-    setDebug as setNodeFactoryDebug,
-    CfTag, Node, NodeType, TagAttribute, NodeFlags, Terminal, Comment, TextSpan, NilTerminal,
-    Conditional, FunctionParameter, FromTag, CommentType,
-    HashWrappedExpr, BinaryOperator, Parenthetical, UnaryOperator, BooleanLiteral,
-    CallExpression, IndexedAccess, pushAccessElement, CallArgument, Identifier, SimpleStringLiteral, InterpolatedStringLiteral,
-    NumericLiteral, DottedPath, ArrowFunctionDefinition, Statement, Block, 
-    Do,
-    While,
-    Ternary,
-    For,
-    KeyedStructLiteralInitializerMember,
-    StructLiteral,
-    ArrayLiteralInitializerMember,
-    ArrayLiteral,
-    EmptyOrderedStructLiteral,
-    OrderedStructLiteral,
-    ReturnStatement,
-    BreakStatement,
-    ContinueStatement,
-    mergeRanges,
-    VariableDeclaration,
-    ImportStatement,
-    New,
-    DotAccess, BracketAccess, OptionalDotAccess, OptionalCall, IndexedAccessChainElement, OptionalBracketAccess, IndexedAccessType,
-    ScriptSugaredTagCallBlock, ScriptTagCallBlock,
-    ScriptSugaredTagCallStatement, ScriptTagCallStatement, SourceFile, Script, Tag, SpreadStructLiteralInitializerMember, StructLiteralInitializerMember, SimpleArrayLiteralInitializerMember, SpreadArrayLiteralInitializerMember, SliceExpression } from "./node";
-import { SourceRange, Token, TokenType, ScannerMode, Scanner, TokenTypeUiString, CfFileType, setScannerDebug } from "./scanner";
-import { allowTagBody, isLexemeLikeToken, requiresEndTag, getTriviallyComputableString, isSugaredTagName, getAttributeValue } from "./utils";
-import { cfBoolean, cfAny, cfArray, cfNil, cfNumber, cfString, cfStruct, cfTuple, Type, TypeFlags, cfFunctionSignature, cfTypeConstructorInvocation, cfVoid, cfTypeConstructorParam, cfTypeConstructor, cfIntersection, cfTypeId, TypeKind, cfUnion, cfStructMember, SyntheticType, TypeAttribute } from "./types";
-
-let debugParseModule = false;
-let parseTypes = false;
-
-const enum ParseOptions {
-    none     = 0,
-    noTrivia = 0,
-    withTrivia        = 0x00000001,
-    allowHashWrapped  = 0x00000002,
-};
-
-const enum ParseContext {
-    none = 0,
-    insideCfTagAngles,  // somewhere inside <cf ... > or </cf ... >
-    hashWrappedExpr,    // in #...# in an expression context, like `a + #b#`
-    cfScriptTagBody,    // in a <cfscript> block; similar to blockstatements, but </cfscript> can terminate it, and a stray `}` does not
-    blockStatements,    // inside a { ... }; a stray `}` will terminate this
-    for,                // in a for (...) expression
-    interpolatedText,   // in <cfoutput>#...#</cfoutput> or "#...#"
-    awaitingVoidSlash,  // <cfset foo = bar /> is just `foo=bar`, with a trailing tag-void-slash, not `foo=bar/` with a missing rhs to the `/` operator
-    argOrParamList,     // someCallWithArgs(...)
-    switchClause,       // in a switch statement
-    trivia,             // comments, whitespace
-    structLiteralBody,
-    arrayLiteralBody,
-    sugaredAbort,       // inside an `abort ...;` statement
-    typeTupleOrArrayElement,
-    typeParamList,
-    typeStruct,
-    awaitingRightBracket,
-    typeAnnotation,
-    END                 // sentinel for looping over ParseContexts
-}
-
-function TagContext() {
-    const depth = {
-        output: 0,
-        mail: 0,
-        query: 0
-    };
-    
-    function inTextInterpolationContext() {
-        return depth.output > 0
-            || depth.mail > 0
-            || depth.query > 0;
-    };
-
-    function update(tag: CfTag) {
-        let bumpDir = tag.which === CfTag.Which.start ? 1 : -1;
-        switch (tag.canonicalName) {
-            case "output":
-            case "mail":
-            case "query": {
-                depth[tag.canonicalName] += bumpDir;
-            }
-        }
-    }
-
-    return {
-        inTextInterpolationContext,
-        update
-    }
-}
-
-type TagContext = ReturnType<typeof TagContext>;
-
-interface ScannerState {
-    mode : ScannerMode;
-    index: number;
-    artificialEndLimit: number | undefined;
-}
-
-export interface Diagnostic {
-    fromInclusive: number;
-    toExclusive: number;
-    msg: string;
-    __debug_from_line?: number,
-    __debug_from_col?: number,
-    __debug_to_line?: number,
-    __debug_to_col?: number,
-}
-
-
-
-export function Parser() {
-    function getScanner() {
-        return scanner;
-    }
-
-    function setSourceFile(sourceFile_: SourceFile) {
-        sourceFile = sourceFile_;
-        scanner = Scanner(sourceFile.source);
-        parseContext = ParseContext.none;
-        diagnostics = [];
-        return self_;
-    }
-
-    function primeLookahead() {
-        lookahead_ = peek().type;
-    }
-
-    function setScannerMode(mode_: ScannerMode) {
-        mode = mode_;
-        primeLookahead();
-        return self_;
-    }
-
-    function setDebug(isDebug: boolean) {
-        setNodeFactoryDebug(isDebug);
-        setScannerDebug(isDebug);
-        debugParseModule = isDebug;
-        return self_;
-    }
-
-    function setParseTypes(b: boolean) {
-        parseTypes = b;
-        return self_;
-    }
-
-    let scanner : Scanner;
-    let sourceFile: SourceFile;
-    let mode: ScannerMode;
-    let parseContext : ParseContext;
-    let lookahead_ : TokenType;
-    let lastNonTriviaToken : Token;
-    let diagnostics : Diagnostic[] = [];
-
-    let lastTypeAnnotation : Type | null = null;
-    
-    let parseErrorMsg : string | null = null;
-
-    const SpeculationHelper = (function() {
-        //
-        // run a boolean returning worker, and always rollback changes to parser state when done
-        //
-        function lookahead(lookaheadWorker: () => boolean) {
-            const saveTokenizerState = getScannerState();
-            const diagnosticsLimit = diagnostics.length;
-            const savedLastNonTriviaToken = lastNonTriviaToken;
-            const savedLastTypeAnnotation = lastTypeAnnotation;
-
-            const result = lookaheadWorker();
-
-            diagnostics.splice(diagnosticsLimit); // drop any diagnostics that were added
-            restoreScannerState(saveTokenizerState);
-            lastNonTriviaToken = savedLastNonTriviaToken;
-            lastTypeAnnotation = savedLastTypeAnnotation;
-            return result;
-        }
-        //
-        // if speculationWorker returns a truthy `T`, we return that;
-        // otherwise, rollback any changes to parser state made by the speculation worker and return null
-        //
-        function speculate<
-            F extends (...args: any) => any,
-            Args extends Parameters<F> = Parameters<F>>(speculationWorker: F, ...args: Args) : ReturnType<F> | null {
-            const saveTokenizerState = getScannerState();
-            const savedParseErrorMsg = parseErrorMsg;
-            const diagnosticsLimit = diagnostics.length;
-            const savedLastNonTriviaToken = lastNonTriviaToken;
-            const savedLastTypeAnnotation = lastTypeAnnotation;
-
-            const result = speculationWorker(...args as [...Args]);
-
-            if (result) {
-                return result;
-            }
-            else {
-                restoreScannerState(saveTokenizerState);
-                parseErrorMsg = savedParseErrorMsg;
-                diagnostics.splice(diagnosticsLimit); // drop any diagnostics that were added
-                lastNonTriviaToken = savedLastNonTriviaToken;
-                lastTypeAnnotation = savedLastTypeAnnotation;
-                return null;
-            }
-        }
-        return {
-            lookahead,
-            speculate
-        }
-    })();
-
-    const self_ = {
-        setScannerMode,
-        getScanner,
-        setSourceFile,
-
-        setDebug,
-        setParseTypes,
-
-        getDiagnostics,
-        parseTags,
-        parseScript,
-        parse,
-    };
-
-    return self_;
-
-    /*********************************
-    /* impl
-    /********************************/
-    function peek(jump: number = 0) : Token {
-        return scanner.peek(jump, mode);
-    }
-
-    function lookahead() : TokenType {
-        return lookahead_;
-    }
-
-    function pos() {
-        return scanner.getIndex();
-    }
-
-    /**
-     * just move the scanner forward and update lookahead
-     * @returns 
-     */
-    function next() : Token {
-        const result = scanner.next(mode);
-        lookahead_ = peek().type;
-        return result;
-    }
-
-    /**
-     * move the scanner forward, update lookahead, run appropriate state updates
-     */
-    function parseNextToken() : Token {
-        const token = next();
-        if (!isInSomeContext(ParseContext.trivia)) {
-            lastNonTriviaToken = token;
-        }
-        return token;
-    }
-
-    function scanToNextToken(token: TokenType[], endOnOrAfter: "on" | "after" = "on") : void {
-        scanner.scanToNext(token, mode);
-        if (endOnOrAfter === "after") {
-            scanner.next(mode);
-        }
-        primeLookahead();
-    }
-
-    function scanToNextChar(char: string, endOnOrAfter: "on" | "after" = "on") : void {
-        scanner.scanToNext(char);
-        if (endOnOrAfter === "after") {
-            scanner.advance();
-        }
-        primeLookahead();
-    }
-
-    function scanTagName() {
-        const result = scanner.scanTagName();
-        if (result && !isInSomeContext(ParseContext.trivia)) lastNonTriviaToken = result;
-        primeLookahead();
-        return result;
-    }
-
-    function scanTagAttributeName() {
-        const result = scanner.scanTagAttributeName();
-        if (result && !isInSomeContext(ParseContext.trivia)) lastNonTriviaToken = result;
-        primeLookahead();
-        return result;
-    }
-
-    function scanToNextTagCommentToken() {
-        scanner.scanToNextTagCommentToken();
-        primeLookahead();
-    }
-
-    function scanLexemeLikeStructKey() : Token | null {
-        const result = scanner.scanLexemeLikeStructKey();
-<<<<<<< HEAD
-        if (result && !isInSomeContext(ParseContext.trivia)) {
-            lastNonTriviaToken = result;
-        }
-=======
-        if (result && !isInSomeContext(ParseContext.trivia)) lastNonTriviaToken = result;
->>>>>>> f2cc0641
-        primeLookahead();
-        return result;
-    }
-
-    function isIdentifier() : boolean {
-        return scanner.isIdentifier();
-    }
-
-    function scanIdentifier() : Token | null {
-        const result = scanner.scanIdentifier();
-        if (result && !isInSomeContext(ParseContext.trivia)) lastNonTriviaToken = result;
-        primeLookahead();
-        return result;
-    }
-
-    function getIndex() {
-        return scanner.getIndex();
-    }
-
-    function getScannerState() : ScannerState {
-        // can maybe put lastNonTriviaToken in here ? and lookahead_ 
-        return {
-            index: scanner.getIndex(),
-            mode: mode,
-            artificialEndLimit: scanner.getArtificalEndLimit()
-        }
-    }
-
-    /**
-     * if `state.artificialEndLimit` is undefined, we clear any artifical end limit
-     */
-    function restoreScannerState(state: ScannerState) {
-        scanner.restoreIndex(state.index);
-        mode = state.mode;
-        if (state.artificialEndLimit) {
-            scanner.setArtificialEndLimit(state.artificialEndLimit);
-        }
-        else {
-            scanner.clearArtificalEndLimit();
-        }
-        primeLookahead();
-    }
-
-    function tagMode() : boolean {
-        return mode === ScannerMode.tag || mode === ScannerMode.allow_both;
-    }
-    function scriptMode() : boolean {
-        return mode === ScannerMode.script || mode === ScannerMode.allow_both;
-    }
-    function isInSomeContext(context: ParseContext) : boolean {
-        return !!(parseContext & (1 << context));
-    }
-
-    // same as do in context except we don't stomp on the original flags, just set the new ones
-    function doInExtendedContext<T>(context: ParseContext, f: (() => T)) : T {
-        const savedContext = updateParseContext(context);
-        const result = f();
-        parseContext = savedContext;
-        return result;
-    }
-
-    function doOutsideOfContext<T>(context: ParseContext, f: (() => T)) : T {
-        const savedContext = parseContext;
-        parseContext &= ~(1 << context);
-        const result = f();
-        parseContext = savedContext;
-        return result;
-    }
-
-    /**
-     * updates the context to be extended with a new context, and returns the previous context,
-     * so it can be restored
-     */
-    function updateParseContext(newContext: ParseContext) {
-        const savedContext = parseContext;
-        parseContext |= (1 << newContext);
-        return savedContext;
-    }
-
-    function parseErrorAtPos(pos: number, msg: string) {
-        parseErrorAtRange(pos, pos+1, msg);
-    }
-
-    function parseErrorAtRange(range: SourceRange, msg: string) : void;
-    function parseErrorAtRange(fromInclusive: number, toExclusive: number, msg: string) : void;
-    function parseErrorAtRange(fromInclusiveOrRange: number | SourceRange, toExclusiveOrMsg: number | string, msg?: string) : void {
-        let from : number;
-        let to : number;
-        if (typeof fromInclusiveOrRange === "number") {
-            from = fromInclusiveOrRange;
-            to = toExclusiveOrMsg as number;
-        }
-        else {
-            from = fromInclusiveOrRange.fromInclusive;
-            to = fromInclusiveOrRange.toExclusive;
-        }
-
-        const lastDiagnostic = diagnostics.length > 0 ? diagnostics[diagnostics.length-1] : undefined;
-        const freshDiagnostic : Diagnostic = {
-            fromInclusive: from,
-            toExclusive: to,
-            msg: msg ?? (toExclusiveOrMsg as string)
-        };
-
-        if (debugParseModule) {
-            const debugFrom = scanner.getAnnotatedChar(freshDiagnostic.fromInclusive);
-            const debugTo = scanner.getAnnotatedChar(freshDiagnostic.toExclusive);
-            // bump 0-offsetted info to editor-centric 1-offset
-            freshDiagnostic.__debug_from_line = debugFrom.line+1;
-            freshDiagnostic.__debug_from_col = debugFrom.col+1;
-            freshDiagnostic.__debug_to_line = debugTo.line+1;
-            freshDiagnostic.__debug_to_col = debugTo.col+1;
-        }
-
-        // this will break with current speculation logic
-        // where during speculation we continue to emit diagnostics,
-        // and if the speculation fails we drop any new diagnostics
-        // if all we did was overwrite an old diagnostic, it won't get dropped
-        if (lastDiagnostic) {
-            if (lastDiagnostic.fromInclusive === from) {
-                // last diagnostic started where this one starts, and is exactly as long or longer
-                if (lastDiagnostic.toExclusive >= to) {
-                    // no-op
-                    return;
-                }
-                else {
-                    // the new diagnostic starts where the last one starts, but is longer
-                    // overwrite the older diagnostic
-                    diagnostics[diagnostics.length-1] = freshDiagnostic;
-                    return;
-                }
-            }
-        }
-
-        // default behavior, just push the new diagnostic
-        diagnostics.push(freshDiagnostic);
-        return;
-    }
-
-    function parseErrorAtCurrentToken(msg: string) : void {
-        parseErrorAtRange(scanner.currentToken().range, msg);
-    }
-
-    function createMissingNode<T extends Node>(node: T) {
-        node.flags |= NodeFlags.error | NodeFlags.missing;
-        return node;
-    }
-
-    function parseOptionalTerminal(type: TokenType, parseOptions: ParseOptions) : Terminal | null {
-        if (lookahead() === type) {
-            const token = next();
-            if (!isInSomeContext(ParseContext.trivia)) {
-                lastNonTriviaToken = token;
-            }
-            if (parseOptions & ParseOptions.withTrivia) {
-                return Terminal(token, parseTrivia());
-            }
-            else {
-                return Terminal(token);
-            }
-        }
-        else {
-            return null;
-        }
-    }
-
-    function parseExpectedTerminal(type: TokenType, parseOptions: ParseOptions, errorMsg?: string) : Terminal {
-        const maybeTerminal = parseOptionalTerminal(type, parseOptions);
-        if (maybeTerminal) {
-            return maybeTerminal;
-        }
-        else {
-            const actualError = errorMsg ?? "Expected '" + TokenTypeUiString[type] + "'";
-            parseErrorAtPos(lastNonTriviaToken.range.toExclusive, actualError);
-
-            const pos = scanner.currentToken().range.fromInclusive;
-            const emptyRange = new SourceRange(pos, pos);
-            const phonyToken : Token = Token(type, "", emptyRange);
-            return createMissingNode(Terminal(phonyToken));
-        }
-    }
-
-    function parseExpectedTagName() {
-        const tagName = scanTagName();
-
-        if (!tagName) {
-            parseErrorAtCurrentToken("Expected a tag name.");
-            return createMissingNode(Terminal(parseNextToken()));
-        }
-
-        lastNonTriviaToken = tagName;
-        return Terminal(tagName, parseTrivia());
-    }
-
-    function parseExpectedLexemeLikeTerminal(consumeOnFailure: boolean, allowNumeric: boolean, errorMsg?: string) : Terminal {
-        const labelLike = peek();
-        let trivia : Node[] = [];
-        if (!isLexemeLikeToken(labelLike, allowNumeric)) {
-            if (errorMsg) {
-                parseErrorAtRange(labelLike.range, errorMsg);
-            }
-            else {
-                parseErrorAtRange(labelLike.range, "Expected a lexeme-like token here.");
-            }
-            
-            if (consumeOnFailure) {
-                // consume on failure --- we'll eat trivia if there's trivia where we wanted a lexeme; otherwise, 
-                // we don't actually consume anything
-                trivia = parseTrivia();
-                const forcedLexemeToken = Token(TokenType.LEXEME, "", labelLike.range.fromInclusive, labelLike.range.fromInclusive);
-                return Terminal(forcedLexemeToken, trivia);
-            }
-            else {
-                // this "error" lexeme has 0 range
-                const forcedLexemeToken = Token(TokenType.LEXEME, labelLike.text, labelLike.range.fromInclusive, labelLike.range.fromInclusive);
-                return Terminal(forcedLexemeToken, []);
-            }
-        }
-        else {
-            next();
-            trivia = parseTrivia();
-        }
-
-        if (!isInSomeContext(ParseContext.trivia)) {
-            lastNonTriviaToken = labelLike;
-        }
-
-        const forcedLexemeToken = Token(TokenType.LEXEME, labelLike.text, labelLike.range.fromInclusive, labelLike.range.toExclusive);
-        return Terminal(forcedLexemeToken, trivia);
-    }
-
-    function parseTagComment() : CfTag.Comment {
-        const commentStart = parseExpectedTerminal(TokenType.CF_TAG_COMMENT_START, ParseOptions.noTrivia);
-        const nestedComments : CfTag.Comment[] = [];
-        while (true) {
-            scanToNextTagCommentToken();
-            if (lookahead() === TokenType.CF_TAG_COMMENT_START) {
-                nestedComments.push(parseTagComment());
-                continue;
-            }
-            else {
-                break;
-            }
-        }
-        
-        let result : CfTag.Comment;
-        if (lookahead() !== TokenType.CF_TAG_COMMENT_END) {
-            if (nestedComments.length > 0) parseErrorAtRange(commentStart.range.fromInclusive, nestedComments[0].range.fromInclusive, "Unterminated tag comment.");
-            else parseErrorAtRange(commentStart.range.fromInclusive, scanner.getIndex(), "Unterminated tag comment.");
-            const commentEnd = createMissingNode(Terminal(parseNextToken()));
-            result = CfTag.Comment(commentStart, nestedComments, commentEnd);
-        }
-        else {
-            const commentEnd = parseExpectedTerminal(TokenType.CF_TAG_COMMENT_END, ParseOptions.noTrivia);
-            result = CfTag.Comment(commentStart, nestedComments, commentEnd);
-        }
-
-        if (parseTypes) {
-            parseTypeAnnotationsFromPreParsedTrivia(result);
-        }
-
-        return result;
-    }
-
-    function parseScriptSingleLineComment() : Comment {
-        const start = parseExpectedTerminal(TokenType.DBL_FORWARD_SLASH, ParseOptions.noTrivia);
-        scanToNextChar("\n", /*endOnOrAfter*/"after");
-        return Comment(CommentType.scriptSingleLine, new SourceRange(start.range.fromInclusive, scanner.getIndex()));
-    }
-
-    function parseScriptMultiLineComment() : Comment {
-        const startToken = parseExpectedTerminal(TokenType.FORWARD_SLASH_STAR, ParseOptions.noTrivia);
-        scanToNextToken([TokenType.STAR_FORWARD_SLASH]);
-        const endToken = parseExpectedTerminal(TokenType.STAR_FORWARD_SLASH, ParseOptions.noTrivia, "Unterminated multiline script comment.");
-        return Comment(CommentType.scriptMultiLine, new SourceRange(startToken.range.fromInclusive, endToken.range.toExclusive));
-    }
-
-    /**
-     * parse triva - comments and whitespace
-     * what type of comments are parsed depends on current scanner mode (tag | script)
-     * we need to consider the case where we are parsing types, do we parse both tag and script comments?
-     */
-    function parseTrivia() : Node[] {
-        let result : Node[];
-
-        const savedContext = updateParseContext(ParseContext.trivia);
-
-        if (tagMode()) {
-            result = [];
-            while (true) {
-                switch (lookahead()) {
-                    case TokenType.CF_TAG_COMMENT_START: {
-                        result.push(parseTagComment());
-                        continue;
-                    }
-                    case TokenType.WHITESPACE: {
-                        result.push(CfTag.Text(next().range));
-                        continue;
-                    }
-                }
-                // if we didn't match tag comment start or whitespace, we're done
-                break;
-            }
-
-            //
-            // if we're in a tag or a hash-wrapped expr in tag mode, we want to parse tag trivia,
-            // but immediately convert it to script-like trivia
-            // this way, the tag treeifier doesn't need to concern itself with descending into hash-wrapped exprs to perform these transformations
-            // (where it is otherwise responsible for transforming all tags into some common script syntax tree)
-            // all other trivia during tag-treeification is loose
-            // @fixme: does this only handle "top-level" comments, i.e., we need to handle `#1 + <!--- foo ---> 2#`
-            // also the same logic applies to something like <cfset x = {x: "tag comment in struct" <!--- tag comment here --->}
-            // which is maybe just on script-like tags
-            //
-            if (isInSomeContext(ParseContext.hashWrappedExpr) || isInSomeContext(ParseContext.insideCfTagAngles)) {
-                result = (result as CfTag[]).map((v) => {
-                    if (v.tagType === CfTag.TagType.comment) {
-                        return Comment(v);
-                    }
-                    else {
-                        if (debugParseModule) {
-                            return TextSpan(v.range, scanner.getTextSlice(v.range));
-                        }
-                        else {
-                            return TextSpan(v.range, "");
-                        }
-                    }
-                })
-            }
-        }
-        else {
-            result = [];
-            while (true) {
-                switch (lookahead()) {
-                    case TokenType.DBL_FORWARD_SLASH:
-                        result.push(parseScriptSingleLineComment());
-                        continue;
-                    case TokenType.FORWARD_SLASH_STAR:
-                        result.push(parseScriptMultiLineComment());
-                        continue;
-                    case TokenType.WHITESPACE:
-                        if (debugParseModule) {
-                            const nextToken = next();
-                            result.push(TextSpan(nextToken.range, scanner.getTextSlice(nextToken.range)));
-                        }
-                        else {
-                            result.push(TextSpan(next().range, ""));
-                        }
-                        continue;
-                }
-                break;
-            }
-
-            // parse types if necessary; in script mode we do this here;
-            // in tag mode the tagComment parser handles it
-            if (parseTypes) {
-                parseTypeAnnotationsFromPreParsedTrivia(result);
-            }
-        }
-
-        parseContext = savedContext; // clear trivia context; parsing types inside comments is not considered trivia
-
-        return result;
-    }
-
-    /**
-     * every call to this method clears the last known trivia-bound type annotation,
-     * and sets it to the final type annotation of the current trivia collection, if it exists
-     */
-    function parseTypeAnnotationsFromPreParsedTrivia(trivia: Node | Node[]) : void {
-        lastTypeAnnotation = null;
-
-        if (!Array.isArray(trivia)) trivia = [trivia];
-
-        if (trivia.length === 0) {
-            return;
-        }
-
-        const savedScannerState = getScannerState();
-
-        for (const node of trivia) {
-            if (node.kind === NodeType.comment || (node.kind === NodeType.tag && node.tagType === CfTag.TagType.comment)) {
-                restoreScannerState({
-                    index: node.range.fromInclusive,
-                    artificialEndLimit: node.range.toExclusive,
-                    mode: ScannerMode.allow_both, // make this optional? it is set in parseTypeAnnotations, too; so we only set it because it is required here
-                })
-
-                const types = parseTypeAnnotations(/*asDeclarationFile*/ false);
-                
-                const typedefs = types.filter(type => type.name !== undefined);
-                if (typedefs.length > 0) {
-                    node.typedefs = typedefs; // store the parsed type functions on the trivia node
-                }
-
-                const typeAnnotations = types.filter(type => type.name === undefined);
-                if (typeAnnotations.length > 1) {
-                    // we need to get the type's ranges and terminals and etc.
-                    parseErrorAtRange(node.range, "Only one @type annotation is permitted per comment.");
-                }
-
-                // <whitespace><comment><whitespace><comment>
-                // only the last final comment's type annotation will be considered for the next non-trivial production
-                lastTypeAnnotation = typeAnnotations.length === 1 ? typeAnnotations[0] : null;
-            }
-        }
-
-        restoreScannerState(savedScannerState);
-    }
-
-    function parseCfStartTag() {
-        const tagStart = parseExpectedTerminal(TokenType.CF_START_TAG_START, ParseOptions.noTrivia);
-        const tagName = parseExpectedTagName();
-        const canonicalName = tagName.token.text.toLowerCase();
-
-        switch (canonicalName) {
-            case "if":
-            case "elseif": {
-                const expr = parseExpression();
-                const rightAngle = parseExpectedTerminal(TokenType.RIGHT_ANGLE, ParseOptions.noTrivia);
-                return CfTag.ScriptLike(CfTag.Which.start, tagStart, tagName, null, rightAngle, canonicalName, expr);
-            }
-            case "set": {
-                const expr = doInExtendedContext(ParseContext.awaitingVoidSlash, parseAssignmentOrLower);
-                const maybeVoidSlash = parseOptionalTerminal(TokenType.FORWARD_SLASH, ParseOptions.withTrivia);
-                const rightAngle = parseExpectedTerminal(TokenType.RIGHT_ANGLE, ParseOptions.noTrivia);
-                return CfTag.ScriptLike(CfTag.Which.start, tagStart, tagName, maybeVoidSlash, rightAngle, canonicalName, expr);
-            }
-            case "return": {
-                if (lookahead() === TokenType.FORWARD_SLASH || lookahead() === TokenType.RIGHT_ANGLE) {
-                    const maybeVoidSlash = parseOptionalTerminal(TokenType.FORWARD_SLASH, ParseOptions.withTrivia);
-                    const rightAngle = parseExpectedTerminal(TokenType.RIGHT_ANGLE, ParseOptions.noTrivia);
-                    return CfTag.ScriptLike(CfTag.Which.start, tagStart, tagName, maybeVoidSlash, rightAngle, canonicalName, null);
-                }
-                else {
-                    const expr = doInExtendedContext(ParseContext.awaitingVoidSlash, parseAnonymousFunctionDefinitionOrExpression);
-                    const maybeVoidSlash = parseOptionalTerminal(TokenType.FORWARD_SLASH, ParseOptions.withTrivia);
-                    const rightAngle = parseExpectedTerminal(TokenType.RIGHT_ANGLE, ParseOptions.noTrivia);
-                    return CfTag.ScriptLike(CfTag.Which.start, tagStart, tagName, maybeVoidSlash, rightAngle, canonicalName, expr);
-                }
-            }
-            default: {
-                const tagAttrs = parseTagAttributes();
-                const maybeVoidSlash = parseOptionalTerminal(TokenType.FORWARD_SLASH, ParseOptions.withTrivia);
-                const rightAngle = parseExpectedTerminal(TokenType.RIGHT_ANGLE, ParseOptions.noTrivia);
-                if (canonicalName === "script") {
-                    if (tagAttrs.length > 0) {
-                        parseErrorAtRange(mergeRanges(tagAttrs), "A <cfscript> tag cannot contain attributes.");
-                    }
-                    
-                    const savedMode = mode;
-                    setScannerMode(ScannerMode.script);
-
-                    // capture the full range of the script body, which is hard to figure out after the fact,
-                    // for example, an unterminated script comment will eat any remaining tags, and just be parsed as trivia,
-                    // and so if we use "range" (as we usually do) rather than "range with trivia", we'll get an incorrect result
-                    // this has implications in the tag treeifier, where we use the "last tag position" to compute missing tag zero-length positions
-                    // if the last tag is a <cfscript> tag and the cfscript ate to EOF, the "last tag position" of the <cfscript>'s right angle is incorrect
-
-                    const startPos = pos();            // start pos is before any possible trivia
-                    rightAngle.trivia = parseTrivia(); // <cfscript> is a tag but it gets script-based trivia (so it can have script comments attached to it)
-                    const stmtList = parseList(ParseContext.cfScriptTagBody, parseStatement);
-                    const endPos = pos();
-
-                    setScannerMode(savedMode);
-                    return CfTag.Script(tagStart, tagName, maybeVoidSlash, rightAngle, canonicalName, stmtList, new SourceRange(startPos, endPos));
-                }
-                else {
-                    return CfTag.Common(CfTag.Which.start, tagStart, tagName, maybeVoidSlash, rightAngle, canonicalName, tagAttrs);
-                }
-            }
-        }
-    }
-
-    function parseCfEndTag() {
-        const tagStart = parseExpectedTerminal(TokenType.CF_END_TAG_START, ParseOptions.noTrivia);
-        const tagName = parseExpectedTagName();
-        const rightAngle = parseExpectedTerminal(TokenType.RIGHT_ANGLE, ParseOptions.noTrivia);
-
-        let canonicalName = "";
-        if (!(tagName.flags & NodeFlags.missing)) {
-            canonicalName = scanner.getTokenText(tagName.token).toLowerCase();
-        }
-        return CfTag.Common(CfTag.Which.end, tagStart, tagName, null, rightAngle, canonicalName);
-    }
-
-    function parseTagAttributes() : TagAttribute[] {
-        const result : TagAttribute[] = [];
-
-        let attrNameLexeme;
-        while (attrNameLexeme = scanTagAttributeName()) {
-            const attrName = Terminal(attrNameLexeme, parseTrivia());
-            if (lookahead() === TokenType.EQUAL) {
-                const equal = parseExpectedTerminal(TokenType.EQUAL, ParseOptions.withTrivia);
-                let value : Node;
-
-                if (tagMode()) {
-                    if (isLexemeLikeToken(peek(), /*allowNumeric*/ true)) {
-                        value = parseExpectedLexemeLikeTerminal(/*consumeOnFailure*/ false, /*allowNumeric*/ true);
-                    }
-                    else if (lookahead() === TokenType.QUOTE_SINGLE || lookahead() === TokenType.QUOTE_DOUBLE) {
-                        value = parseStringLiteral();
-                    }
-                    else if (lookahead() === TokenType.HASH) {
-                        value = parseHashWrappedExpression();
-                    }
-                    else {
-                        parseErrorAtCurrentToken("Expected a tag-attribute value here.");
-                        value = createMissingNode(NilTerminal(pos()));
-                    }
-                }
-                else /* scriptMode */ {
-                    value = parseExpression();
-                }
-
-                result.push(TagAttribute(attrName, attrName.token.text.toLowerCase(), equal, value));
-            }
-            else {
-                result.push(TagAttribute(attrName, attrName.token.text.toLowerCase()));
-            }
-        }
-
-        return result;
-    }
-
-    function parseComponentPreamble() : "script" | "tag" | null {
-        setScannerMode(ScannerMode.allow_both);
-        const preamble : Node[] = [];
-
-        //
-        // speculationhelper will cleanup scannermode changes
-        //
-        function isTagComponentOrInterfaceBlock() {
-            setScannerMode(ScannerMode.tag);
-            if (lookahead() !== TokenType.CF_START_TAG_START) {
-                return false;
-            }
-            const tag = parseCfStartTag();
-            return tag.canonicalName === "component" || tag.canonicalName === "interface";
-        }
-
-        function isScriptComponentOrInterfaceBlock() {
-            setScannerMode(ScannerMode.script);
-            const peekedText = peek().text.toLowerCase();
-            if (peekedText !== "component" && peekedText !== "interface") {
-                return false;
-            }
-            next();
-            parseTrivia();
-            parseTagAttributes();
-            return peek().type === TokenType.LEFT_BRACE;
-        }
-
-        let gotNonComment = false;
-        let gotTagComment = false;
-        let gotScriptComment = false;
-        let match : "script" | "tag" | null = null;
-        outer:
-        while (lookahead() !== TokenType.EOF) {
-            switch (lookahead()) {
-                case TokenType.CF_TAG_COMMENT_START: {
-                    preamble.push(parseTagComment());
-                    gotTagComment = true;
-                    continue;
-                }
-                case TokenType.DBL_FORWARD_SLASH: {
-                    preamble.push(parseScriptSingleLineComment());
-                    gotScriptComment = true;
-                    continue;
-                }
-                case TokenType.FORWARD_SLASH_STAR: {
-                    preamble.push(parseScriptMultiLineComment());
-                    gotScriptComment = true;
-                    continue;
-                }
-                case TokenType.LEXEME: {
-                    if (SpeculationHelper.lookahead(isScriptComponentOrInterfaceBlock)) {
-                        match = "script";
-                        break outer;
-                    }
-                    gotNonComment = true;
-                    next();
-                    continue;
-                }
-                case TokenType.CF_START_TAG_START: {
-                    if (SpeculationHelper.lookahead(isTagComponentOrInterfaceBlock)) {
-                        match = "tag";
-                        break outer;
-                    }
-                    gotNonComment = true;
-                    next();
-                    continue;
-                }
-                case TokenType.WHITESPACE: {
-                    next();
-                    continue;
-                }
-                default: {
-                    gotNonComment = true;
-                    next();
-                    continue;
-                }
-            }
-        }
-
-        if (gotNonComment) {
-            parseErrorAtRange(0, getIndex(), "A component preamble may only contain comments.");
-        }
-
-        if (match && ((match === "tag" && gotScriptComment) || (match === "script" && gotTagComment))) {
-            parseErrorAtRange(0, getIndex(), `A ${match} component preamble may only contain ${match}-style comments.`);
-        }
-        else if (!match) {
-            parseErrorAtRange(0, getIndex(), `A CFC file must contain a component definition.`);
-        }
-
-        return match;
-    }
-
-    function parse(cfFileType: CfFileType = sourceFile?.cfFileType || CfFileType.cfm) : Node[] {
-        switch (cfFileType) {
-            case CfFileType.cfm:
-                sourceFile.content = parseTags();
-                break;
-            case CfFileType.cfc: {
-                const componentType = parseComponentPreamble();
-                if (!componentType) {
-                    sourceFile.content = [];
-                    break;
-                }
-                else if (componentType === "tag") {
-                    sourceFile.content = parseTags();
-                    break;
-                }
-                else {
-                    sourceFile.content = parseScript();
-                    break;
-                }
-            }
-            case CfFileType.dCfm: {
-                sourceFile.content = parseTypeAnnotations(/*asDeclarationFile*/ true);
-                break;
-            }
-        }
-
-        return sourceFile.content;
-    }
-
-    function parseScript() : Node[] {
-        setScannerMode(ScannerMode.script);
-        return parseList(ParseContext.blockStatements, parseStatement);
-    }
-
-    function parseTags() : Node[] {
-        //
-        // tag treeifier
-        // after parsing tags, we end up with just a list of tags
-        // we need to go through a second time and turn them into a tree
-        // we convert text spans into interpolated text spans here if necessary
-        // as well as convert all tags into either blocks or statements;
-        // a tag with children becomes a block, a single tag (like a <cfset ...> or just a loose <cffile ...> ) becomes a statement
-        // this also gives us the opportunity to emit diagnostics for unbalanced start or end tags
-        //
-        function treeifyTagList(tagList: (CfTag|HashWrappedExpr)[]) : Node[] {
-            const openTagStack : string[] = [];
-            let tagIndex = 0;
-
-            function openTagStackFindMatchingStartTag(tagCanonicalName: string) : number | null {
-                for (let i = openTagStack.length-1; i >= 0; i--) {
-                    if (openTagStack[i] === tagCanonicalName) return i;
-                }
-                return null;
-            }
-
-            const enum ReductionScheme {
-                // follow the "default" code path, whatever that may be at the use-site that checks for the value
-                default,
-                // return to parent and perform a reduction
-                return,
-                // return to parent and do not perform a reduction
-                // this does automatically apply to nested blocks;
-                // currently we only need it for returning non-statement-wrapped <cfargument> tags in a <cffunction>
-                returnRawTags
-            }; 
-            interface ReductionInstruction {
-                onHitWhich: CfTag.Which | Symbol,
-                onHitName: string,
-                reduction: ReductionScheme;
-            }
-            const ERROR_REDUCTION = Symbol("onHitWhich:Error");
-            const reductionInstructions = {
-                cfif: <readonly ReductionInstruction[]>[
-                    { onHitWhich: CfTag.Which.start, onHitName: "elseif", reduction: ReductionScheme.return },
-                    { onHitWhich: CfTag.Which.start, onHitName: "else",   reduction: ReductionScheme.return },
-                    { onHitWhich: CfTag.Which.end,   onHitName: "if",     reduction: ReductionScheme.return }
-                ],
-                cfelseif: <readonly ReductionInstruction[]>[
-                    { onHitWhich: CfTag.Which.start, onHitName: "elseif", reduction: ReductionScheme.return },
-                    { onHitWhich: CfTag.Which.start, onHitName: "else",   reduction: ReductionScheme.return },
-                    { onHitWhich: CfTag.Which.end,   onHitName: "if",     reduction: ReductionScheme.return }
-                ],
-                cfelse: <readonly ReductionInstruction[]>[
-                    {onHitWhich: CfTag.Which.end, onHitName: "if", reduction: ReductionScheme.return }
-                ],
-                default: <readonly ReductionInstruction[]>[]
-            };
-
-            function stopAt(which: CfTag.Which, name: string, reduction: ReductionScheme) : ReductionInstruction; // overload 1
-            function stopAt(which: Symbol,                    reduction: ReductionScheme) : ReductionInstruction; // overload 2
-            function stopAt(which: CfTag.Which | Symbol, nameOrReduction: string | ReductionScheme, reduction?: ReductionScheme) : ReductionInstruction {
-                return {
-                    onHitWhich: which,
-                    onHitName: typeof nameOrReduction === "string" ? /*ol1*/ nameOrReduction : /*ol2*/ "",
-                    reduction: typeof nameOrReduction === "string" ? /*ol1*/ reduction! : /*ol2*/ nameOrReduction
-                };
-            }
-
-            function getReductionScheme(hit: CfTag | Symbol, instructions: readonly ReductionInstruction[]) : ReductionScheme {
-                function isTag(val: any) : val is CfTag {
-                    return typeof val !== "symbol";
-                }
-                for (const instr of instructions) {
-                    if (typeof instr.onHitWhich === "symbol") {
-                        if (instr.onHitWhich === hit) {
-                            return instr.reduction;
-                        }
-                    }
-                    else {
-                        if (isTag(hit) && instr.onHitWhich === hit.which && instr.onHitName === hit.canonicalName) {
-                            return instr.reduction;
-                        }
-                    }
-                }
-
-                return ReductionScheme.default;
-            }
-
-            function hasNextTag() : boolean {
-                return tagIndex < tagList.length;
-            }
-
-            // @ts-expect-error - unused
-            function next() : never { // shadow the outer next()
-                throw "use nextTag";
-            }
-            // @ts-expect-error - unused
-            function peek() : never { // shadow the outer peek()
-                throw "use peekTag";
-            }
-            
-            function nextTag() {
-                return tagList[tagIndex++];
-            }
-            function peekTag() {
-                return hasNextTag() ? tagList[tagIndex] : null;
-            }
-
-            function parseOptionalTag(which: CfTag.Which, canonicalName: string) : CfTag | null {
-                if (!hasNextTag()) return null;
-                const tag = peekTag()!;
-                if (tag.kind === NodeType.hashWrappedExpr) return null;
-
-                if (tag.which === which && tag.canonicalName === canonicalName) {
-                    nextTag();
-                    return tag;
-                }
-                else {
-                    return null;
-                }
-            }
-
-            function getTagErrorPos() {
-                if (hasNextTag()) {
-                    return peekTag()!.range.fromInclusive;
-                }
-                else {
-                    // if there is no next tag, we have already hit the final tag and consumed it;
-                    // so return the END of the last tag, because that is where our "cursor" is
-                    // unlike the scanner there is no magic EOF marker
-                    // generally, tags (and in-tag hash-wrapped exprs) do not consume trivia on their tagEnd terminal, because that is possible HTML content, not trivia
-
-                    const lastTag = tagList[tagList.length-1];
-
-                    // a <cfscript> tag as last tag means the script body consumed to EOF
-                    if (lastTag.kind === NodeType.tag && lastTag.tagType === CfTag.TagType.script) {
-                        return lastTag.scriptRange.toExclusive;
-                    }
-                    else {
-                        return lastTag.range.toExclusive;
-                    }
-                }
-            }
-
-            function parseExpectedTag(which: CfTag.Which, canonicalName: string, diagnosticEmitter?: () => void) : CfTag {
-                const tag = parseOptionalTag(which, canonicalName);
-                if (tag) {
-                    return tag;
-                }
-                else {
-                    if (diagnosticEmitter) {
-                        diagnosticEmitter();
-                    }
-                    else {
-                        const msg = `Expected a <${which === CfTag.Which.end ? "/" : ""}cf${canonicalName}> tag here`;
-                        let range = hasNextTag() ? peekTag()!.range : tagList[tagList.length-1].range;
-                        parseErrorAtRange(range, msg);
-                    }
-
-                    // create fake placeholder tag
-                    let missingTag : CfTag.Common;
-                    if (which === CfTag.Which.start) {
-                        const nilTerminal = NilTerminal(getTagErrorPos());
-                        missingTag = CfTag.Common(which, nilTerminal, nilTerminal, null, nilTerminal, canonicalName, [])
-                    }
-                    else {
-                        const nilTerminal = NilTerminal(getTagErrorPos());
-                        missingTag = CfTag.Common(which, nilTerminal, nilTerminal, null, nilTerminal, canonicalName)
-                    }
-                    createMissingNode(missingTag);
-                    return missingTag;
-                }
-            }
-
-            function treeifyTagConditional() {
-                const ifTag = parseExpectedTag(CfTag.Which.start, "if") as CfTag.ScriptLike;
-                openTagStack.push("if");
-                
-                //
-                // this is a kind-of RL approach, we'll scan and hold onto elseif/else tag/blocks (terminating after we see an else)
-                // after we match to the </cfif> we reduce to a single Tag.Conditional node
-                //
-                const rootConsequent = treeifyTags(...reductionInstructions.cfif);
-                const rootConsequentAsBlock = FromTag.looseStatementsBlock(rootConsequent);
-
-                let elseIfs : [CfTag.ScriptLike, Block][] = [];
-                let else_ : Conditional | null = null;
-
-                while (true) {
-                    const elseIfTag = parseOptionalTag(CfTag.Which.start, "elseif") as CfTag.ScriptLike;
-                    if (elseIfTag) {
-                        const consequent = treeifyTags(...reductionInstructions.cfelseif);
-                        const consequentAsBlock = FromTag.looseStatementsBlock(consequent);
-                        elseIfs.push([elseIfTag, consequentAsBlock]);
-                        continue;
-                    }
-                    const elseTag = parseOptionalTag(CfTag.Which.start, "else") as CfTag.Common;
-                    if (elseTag) {
-                        const consequent = treeifyTags(...reductionInstructions.cfelse);
-                        const consequentAsBlock = FromTag.looseStatementsBlock(consequent);
-                        else_ = Tag.Else(elseTag, consequentAsBlock);
-                    }
-                    break;
-                }
-
-                const endTag = parseExpectedTag(CfTag.Which.end, "if", () => parseErrorAtRange(ifTag.range, "Missing </cfif> tag.")) as CfTag.Common;
-
-                //
-                // reduce from </cfif> back to <cfif>
-                //
-                let root : Tag.Conditional | null = else_ || null;
-
-                for (let i = elseIfs.length-1; i >= 0; i--) {
-                    root = Tag.ElseIf(elseIfs[i][0], elseIfs[i][1], root);
-                }
-
-                root = Tag.If(ifTag, rootConsequentAsBlock, root, endTag);
-                openTagStack.pop();
-                return root;
-            }
-
-            function treeifyTagFunction(startTag: CfTag.Common, body: Node[], endTag: CfTag.Common) {
-                const params : Tag.FunctionParameter[] = [];
-
-                function getTriviaOwner() : Node[] {
-                    if (params.length === 0) {
-                        return startTag.tagEnd.trivia;
-                    }
-                    else {
-                        return params[params.length-1].tagOrigin.startTag!.tagEnd.trivia;
-                    }
-                }
-
-                let i = 0;
-                while (i < body.length) {
-                    const node = body[i];
-                    if (node.kind === NodeType.textSpan || node.kind === NodeType.comment) {
-                        getTriviaOwner().push(node);
-                        i++;
-                        continue;
-                    }
-                    if (node.kind === NodeType.tag && node.canonicalName === "argument") {
-                        const tagArgumentTypeAnnotation = getAttributeValue((<CfTag.Common>node).attrs, "type:");
-                        let type : Type | null = null;
-                        if (tagArgumentTypeAnnotation?.kind === NodeType.simpleStringLiteral) {
-                            type = parseType(tagArgumentTypeAnnotation.range.fromInclusive+1, tagArgumentTypeAnnotation.range.toExclusive-1);
-                        }
-                        params.push(Tag.FunctionParameter(node as CfTag.Common, type));
-                        i++;
-                        continue;
-                    }
-                    break;
-                }
-
-                body = body.splice(i);
-                for (const node of body) {
-                    if (node.kind === NodeType.tag && node.which === CfTag.Which.start && node.canonicalName === "argument") {
-                        parseErrorAtRange(node.range, "<cfargument> tags should precede any other tags within a <cffunction> body.");
-                    }
-                }
-                return Tag.FunctionDefinition(startTag, params, looseTagsToStatements(body), endTag);
-            }
-
-            function treeifyTagTry(startTag: CfTag.Common, body: Node[], endTag: CfTag.Common) {
-                const mainBody : Node[] = [];
-                const catchBlocks : Tag.Catch[] = [];
-                let finallyBlock : Tag.Finally | null = null;
-                
-                let gotCatch = false;
-                let gotFinally = false;
-
-                let index = 0;
-
-                while (index < body.length) {
-                    const node = body[index];
-                    if ((node.kind === NodeType.catch)) {
-                        gotCatch = true;
-                        break;
-                    }
-                    else if (node.kind === NodeType.finally) {
-                        gotFinally = true;
-                        break;
-                    }
-                    else {
-                        mainBody.push(node);
-                        index++;
-                    }
-                }
-
-                function getTriviaOwner() : Node[] {
-                    if (finallyBlock) {
-                        return finallyBlock.tagOrigin.endTag!.tagEnd.trivia;
-                    }
-                    else if (gotCatch) {
-                        return (catchBlocks[catchBlocks.length-1].tagOrigin.endTag?.tagEnd.trivia // if a <catch>...</catch> block, it has an end tag
-                            || catchBlocks[catchBlocks.length-1].tagOrigin.startTag?.tagEnd.trivia)!; // if a <catch /> statement, it is just a start tag
-                    }
-                    else {
-                        if (debugParseModule) throw "no trivia owner?";
-                        else return [];
-                    }
-                }
-
-                if (gotCatch) {
-                    while (index < body.length) {
-                        const node = body[index];
-                        if (node.kind === NodeType.finally) {
-                            gotFinally = true;
-                            break;
-                        }
-
-                        if (node.kind === NodeType.catch) {
-                            catchBlocks.push(node as Tag.Catch);
-                        }
-                        else if (node.kind !== NodeType.textSpan && node.kind !== NodeType.comment) {
-                            parseErrorAtRange(node.range, "Only comments and whitespace are valid between <cfcatch> and <cffinally> blocks.")
-                            node.flags |= NodeFlags.error; // maybe invalidTagPosition or similar? also maybe mark the whole try block an error?
-                            getTriviaOwner().push(node);
-                        }
-                        
-                        index++;
-                    }
-                }
-
-                if (gotFinally) {
-                    finallyBlock = body[index] as Tag.Finally;
-                    index++;
-                }
-
-                if (index !== body.length) {
-                    // after a series of possible <cfcatch> and <cffinally> there is still likely to be at least a text span or comments,
-                    // and a user might place tags in this position but they are all invalid
-                    // we will attach all of this to the trivia of the end tag of the final catch/finally block
-                    //
-                    // if there were no catch/finally blocks, we should not get here because all of the <ctry>...</cftry> content would have been consumed
-                    // as part of the <cftry> block
-
-                    while (index < body.length) {
-                        const node = body[index];
-                        if (node.kind !== NodeType.textSpan && node.kind !== NodeType.comment) {
-                            parseErrorAtRange(node.range, "Only comments and whitespace are valid between <cfcatch> and <cffinally> blocks.")
-                        }
-                        getTriviaOwner().push(node);
-                        index++;
-                    }
-                }
-
-                return Tag.Try(startTag, mainBody, catchBlocks, finallyBlock, endTag);
-            }
-
-            function treeifyTagSwitch(startTag: CfTag.Common, body: Node[], endTag: CfTag.Common) {
-                const cases : Tag.SwitchCase[] = [];
-
-                function getTriviaOwner() : Node[] {
-                    if (cases.length === 0) {
-                        return startTag.tagEnd.trivia;
-                    }
-                    else {
-                        return cases[cases.length-1].tagOrigin.endTag!.tagEnd.trivia;
-                    }
-                }
-
-                for (let i = 0; i < body.length; i++) {
-                    const node = body[i];
-                    if (node.kind === NodeType.switchCase) {
-                        cases.push(node as Tag.SwitchCase);
-                        continue;
-                    }
-                    else if (node.kind !== NodeType.textSpan && node.kind !== NodeType.comment) {
-                        parseErrorAtRange(node.range, "Only comments and whitespace are valid outside of <cfcase> & <cfdefaultcase> blocks inside a <cfswitch> block.");
-                    }
-                    // push non-case blocks as trivia
-                    getTriviaOwner().push(node);
-                }
-
-                return Tag.Switch(startTag, cases, endTag);
-            }
-
-            function looseTagsToStatements(nodeList: Node[]) {
-                for (let i = 0; i < nodeList.length; i++) {
-                    const node = nodeList[i];
-                    if (node.kind === NodeType.tag) {
-                        if (node.tagType !== CfTag.TagType.common) throw "should have been a common tag";
-                        nodeList[i] = FromTag.Statement(node);
-                    }
-                }
-                return nodeList;
-            }
-
-            function treeifyTags(...reductionInstructions: readonly ReductionInstruction[]) : Node[] {
-                const result : Node[] = [];
-
-                function localStackFindMatchingStartTag(tag: CfTag) : number | null {
-                    for (let i = result.length - 1; i >= 0; i--) {
-                        if (result[i].kind === NodeType.tag) {
-                            const stackTag = result[i] as CfTag;
-                            if (stackTag.which === CfTag.Which.start && stackTag.canonicalName === tag.canonicalName) {
-                                return i;
-                            }
-                        }
-                    }
-                    return null;
-                }
-
-                // handle a general tag block that requires a matching start/end tag pair
-                function tagBlockWorker(tag: CfTag) {
-                    openTagStack.push(tag.canonicalName);
-
-                    const startTag = tag;
-                    nextTag();
-                    const blockChildren = treeifyTags(stopAt(CfTag.Which.end, startTag.canonicalName, ReductionScheme.return));
-
-                    openTagStack.pop();
-
-                    const endTag = parseExpectedTag(CfTag.Which.end, startTag.canonicalName, () => parseErrorAtRange(startTag.range, "Missing </cf" + startTag.canonicalName + "> tag."));
-                    result.push(FromTag.Block(startTag, blockChildren, endTag));
-                }
-
-                while (hasNextTag()) {
-                    const tag = peekTag()!;
-
-                    // we can have tags | HashWrappedExpr in our tag list, since when doing our tag pre-parse, we've scanned
-                    // out all the text-spans and interpolated-text contexts (which may contain hash-wrapped expressions)
-                    if (tag.kind === NodeType.hashWrappedExpr) {
-                        result.push(tag);
-                        nextTag();
-                        continue;
-                    }
-
-                    // text tag placeholders get converted into TextSpans, which is conceptually lifting them out of Tag space
-                    if (tag.tagType === CfTag.TagType.text) {
-                        result.push(TextSpan(tag.range, scanner.getTextSlice(tag.range)));
-                        nextTag();
-                        continue;
-                    }
-                    // comments are lifted out of Tag space; this brings any associated typedefs along with it
-                    else if (tag.tagType === CfTag.TagType.comment) {
-                        const liftedTagComment = Comment(tag);
-                        result.push(liftedTagComment);
-                        nextTag();
-                        continue;
-                    }
-                    else if (tag.which === CfTag.Which.start) {
-                        const reductionScheme = getReductionScheme(tag, reductionInstructions);
-                        switch (reductionScheme) {
-                            case ReductionScheme.return:
-                                return looseTagsToStatements(result);
-                            case ReductionScheme.returnRawTags:
-                                return result;
-                            case ReductionScheme.default:
-                                // ok, no-op: the default reduction scheme for a start tag is to do nothing
-                                break;
-                        }
-
-                        switch (tag.canonicalName) {
-                            case "if": {
-                                result.push(treeifyTagConditional());
-                                continue;
-                            }
-                            case "set": {
-                                result.push(FromTag.CfSetExpressionWrapper(<CfTag.ScriptLike>tag));
-                                nextTag();
-                                continue;
-                            }
-                            case "return": {
-                                result.push(FromTag.ReturnStatement(<CfTag.ScriptLike>tag));
-                                nextTag();
-                                continue;
-                            }
-                            case "function": {
-                                openTagStack.push("function");
-                                const startTag = parseExpectedTag(CfTag.Which.start, "function");
-                                const body = treeifyTags(
-                                    stopAt(CfTag.Which.end, "function", ReductionScheme.returnRawTags),
-                                    stopAt(ERROR_REDUCTION, ReductionScheme.returnRawTags));
-                                const endTag = parseExpectedTag(CfTag.Which.end, "function", () => parseErrorAtRange(startTag.range, "Missing </cffunction> tag."))
-                                openTagStack.pop();
-                                result.push(treeifyTagFunction(startTag as CfTag.Common, body, endTag as CfTag.Common));
-                                continue;
-                            }
-                            case "try": {
-                                openTagStack.push("try");
-                                const startTag = parseExpectedTag(CfTag.Which.start, "try");
-                                const body = treeifyTags(stopAt(CfTag.Which.end, "try", ReductionScheme.return));
-                                const endTag = parseExpectedTag(CfTag.Which.end, "try", () => parseErrorAtRange(startTag.range, "Missing </cftry> tag."));
-                                openTagStack.pop();
-                                result.push(treeifyTagTry(startTag as CfTag.Common, body, endTag as CfTag.Common));
-                                continue;
-                            }
-                            case "catch": {
-                                if (tag.voidSlash) {
-                                    result.push(Tag.Catch(tag as CfTag.Common));
-                                    nextTag();
-                                    continue;
-                                }
-                                openTagStack.push("catch");
-                                const startTag = parseExpectedTag(CfTag.Which.start, "catch");
-                                const body = treeifyTags(stopAt(CfTag.Which.end, "catch", ReductionScheme.return));
-                                const endTag = parseExpectedTag(CfTag.Which.end, "catch", () => parseErrorAtRange(startTag.range, "Missing </cfcatch> tag."));
-                                openTagStack.pop();
-                                result.push(Tag.Catch(startTag as CfTag.Common, body, endTag as CfTag.Common));
-                                continue;
-                            }
-                            case "finally": {
-                                openTagStack.push("finally");
-                                const startTag = parseExpectedTag(CfTag.Which.start, "finally");
-                                const body = treeifyTags(stopAt(CfTag.Which.end, "finally", ReductionScheme.return));
-                                const endTag = parseExpectedTag(CfTag.Which.end, "finally", () => parseErrorAtRange(startTag.range, "Missing </cffinally> tag."));
-                                openTagStack.pop();
-                                result.push(Tag.Finally(startTag as CfTag.Common, body, endTag as CfTag.Common));
-                                continue;
-                            }
-                            case "switch": {
-                                openTagStack.push("switch");
-                                const startTag = parseExpectedTag(CfTag.Which.start, "switch");
-                                const body = treeifyTags(stopAt(CfTag.Which.end, "switch", ReductionScheme.return));
-                                const endTag = parseExpectedTag(CfTag.Which.end, "switch", () => parseErrorAtRange(startTag.range, "Missing </cfswitch> tag."));
-                                openTagStack.pop();
-                                result.push(treeifyTagSwitch(startTag as CfTag.Common, body, endTag as CfTag.Common));
-                                continue;
-                            }
-                            case "case": {
-                                openTagStack.push("case");
-                                const startTag = parseExpectedTag(CfTag.Which.start, "case");
-                                const body = treeifyTags(stopAt(CfTag.Which.end, "case", ReductionScheme.return));
-                                const endTag = parseExpectedTag(CfTag.Which.end, "case", () => parseErrorAtRange(startTag.range, "Missing </cfcase> tag."));
-                                openTagStack.pop();
-                                result.push(Tag.SwitchCase(startTag as CfTag.Common, body, endTag as CfTag.Common));
-                                continue;
-                            }
-                            case "defaultcase": {
-                                openTagStack.push("defaultcase");
-                                const startTag = parseExpectedTag(CfTag.Which.start, "defaultcase");
-                                const body = treeifyTags(stopAt(CfTag.Which.end, "defaultcase", ReductionScheme.return));
-                                const endTag = parseExpectedTag(CfTag.Which.end, "defaultcase", () => parseErrorAtRange(startTag.range, "Missing </cfdefaultcase> tag."));
-                                openTagStack.pop();
-                                result.push(Tag.SwitchDefault(startTag as CfTag.Common, body, endTag as CfTag.Common));
-                                continue;
-                            }
-                            case "script": {
-                                nextTag();
-                                const endTag = parseExpectedTag(CfTag.Which.end, "script", () => parseErrorAtRange(tag.range, "Missing </cfscript> tag."));
-                                result.push(
-                                    FromTag.Block(
-                                        tag,
-                                        (<CfTag.Script>tag).stmtList,
-                                        endTag));
-                                continue;
-                            }
-                            default: {
-                                if (requiresEndTag(tag)) {
-                                    tagBlockWorker(tag);
-                                }
-                                else {
-                                    // a single loose tag
-                                    // it will become a statement
-                                    // e.g., <cfhttp args (/)?> is essentially a call to a fictitious "cfhttp(args)" function, except it is a statement instead of a value producing expression
-                                    // but first we push it into the result as a tag, so that any possible matching end tags can walk up the local results list
-                                    // and find it 
-                                    result.push(tag);
-                                    nextTag();
-                                }
-                            }
-                        }
-                    }
-                    else if (tag.which === CfTag.Which.end) {
-                        const reductionScheme = getReductionScheme(tag, reductionInstructions);
-                        if (reductionScheme === ReductionScheme.return) {
-                            return looseTagsToStatements(result);
-                        }
-                        else if (reductionScheme === ReductionScheme.returnRawTags) {
-                            return result;
-                        }
-
-                        // if we can't find the target tag in our local result, this tag has no matching start tag
-                        // if this tag isn't allowed to have a block body, it's an error, and gets discarded
-                        if (!allowTagBody(tag)) {
-                            // fixme, unknown tags should allow tag bodies
-                            // parse error - end tag for tag type that does not support tag bodys (like cfargument)
-                            nextTag();
-                            continue;
-                        }
-
-                        const maybeMatchingStartTagIndex = localStackFindMatchingStartTag(tag);
-                        if (maybeMatchingStartTagIndex !== null) {
-                            const matchingStartTagIndex = maybeMatchingStartTagIndex;
-                            const matchingStartTag = result[matchingStartTagIndex] as CfTag;
-
-                            //
-                            // move (matching_tag + 0) to be the head of a new block
-                            // move everything from (matching_tag+1) into the new block as children
-                            // use current tag as end of tag block
-                            // once everything has been moved into their new homes, drop the original references
-                            // from our local results list
-                            //
-					        
-                            const blockChildren = result.slice(matchingStartTagIndex + 1);
-                            result.splice(matchingStartTagIndex)
-                            result.push(FromTag.Block(matchingStartTag, looseTagsToStatements(blockChildren), tag));
-                        }
-                        else {
-                            // this tag might be a mismatched tag,
-                            // in which case we return the current results, but do not consume the current tag
-                            // this will naturally result in an "unmatched tag" error in the caller
-                            const matchingOpenTagIndex = openTagStackFindMatchingStartTag(tag.canonicalName);
-                            if (matchingOpenTagIndex !== null) {
-                                const reductionScheme = getReductionScheme(ERROR_REDUCTION, reductionInstructions);
-                                if (reductionScheme === ReductionScheme.returnRawTags) {
-                                    return result;
-                                }
-                                else {
-                                    return looseTagsToStatements(result);
-                                }
-                            }
-                            else {
-                                parseErrorAtRange(tag.range, "End tag without a matching start tag (cf" + tag.canonicalName + ").")
-                            }
-                        }
-
-                        nextTag();
-                    }
-                    else {
-                        throw "non-exhaustive if arms";
-                    }
-                }
-
-                // if we got here we're out of tags; this is possibly an error, dependening on context
-                // caller can indicate that by setting an error reduction scheme
-                const reductionScheme = getReductionScheme(ERROR_REDUCTION, reductionInstructions);
-                if (reductionScheme === ReductionScheme.returnRawTags) {
-                    return result;
-                }
-                else {
-                    return looseTagsToStatements(result);
-                }
-            }
-
-            return treeifyTags(...reductionInstructions.default);
-        }
-
-        const savedMode = mode;
-        setScannerMode(ScannerMode.tag);
-
-        const tagContext = TagContext();
-        const result : (CfTag | HashWrappedExpr)[] = [];
-
-        while (lookahead() != TokenType.EOF) {
-            switch (lookahead()) {
-                case TokenType.CF_START_TAG_START: {
-                    const savedLastTypeAnnotation = lastTypeAnnotation;
-                    const tag = doInExtendedContext(ParseContext.insideCfTagAngles, parseCfStartTag);
-                    tagContext.update(tag);
-                    if (savedLastTypeAnnotation) {
-                        tag.typeAnnotation = savedLastTypeAnnotation;
-                    }
-                    result.push(tag);
-                    lastTypeAnnotation = null;
-                    continue;
-                }
-                case TokenType.CF_END_TAG_START: {
-                    const tag = doInExtendedContext(ParseContext.insideCfTagAngles, parseCfEndTag);
-                    tagContext.update(tag);
-                    result.push(tag);
-                    lastTypeAnnotation = null;
-                    continue;
-                }
-                case TokenType.CF_TAG_COMMENT_START: {
-                    result.push(parseTagComment());
-                    continue;
-                }
-                default: {
-                    if (tagContext.inTextInterpolationContext()) {
-                        const savedContext = updateParseContext(ParseContext.interpolatedText);
-                        const start = getIndex();
-
-                        while (true) {
-                            scanToNextToken([
-                                TokenType.HASH,
-                                TokenType.CF_START_TAG_START,
-                                TokenType.CF_END_TAG_START,
-                                TokenType.CF_TAG_COMMENT_START], /*endOnOrAfter*/ "on"); // scan to next will hit the next start of comment or EOF
-
-                            if (lookahead() === TokenType.HASH) {
-                                if (peek(1).type === TokenType.HASH) { // a doubled up hash is an escaped hash, just plain text; keep going
-                                    next(), next(); // skip past the current and next hash; calling scanToNext(T) when we are looking at a T would not move the scanner
-                                    continue;
-                                }
-                                else {
-                                    result.push(CfTag.Text(new SourceRange(start, getIndex())));
-                                    result.push(parseHashWrappedExpression());
-                                    break;
-                                }
-                            }
-                            else {
-                                result.push(CfTag.Text(new SourceRange(start, getIndex())));
-                                break;
-                            }
-                        }
-
-                        parseContext = savedContext;
-                    }
-                    else {
-                        const start = getIndex();
-                        scanToNextToken([
-                            TokenType.CF_START_TAG_START,
-                            TokenType.CF_END_TAG_START,
-                            TokenType.CF_TAG_COMMENT_START], /*endOnOrAfter*/ "on"); // scan to next will hit the next start of comment or EOF
-
-                        result.push(CfTag.Text(new SourceRange(start, getIndex())));
-                    }
-                }
-            }
-        }
-
-        setScannerMode(savedMode);
-
-        return treeifyTagList(result);
-    }
-
-    /**
-     * parse type annotations, 
-     */
-    function parseTypeAnnotations(asDeclarationFile: boolean) : Type[] {
-        setScannerMode(ScannerMode.allow_both);
-        const savedContext = updateParseContext(ParseContext.typeAnnotation);
-        const result : Type[] = []; // declarations (function | global)
-        while (lookahead() !== TokenType.EOF) {
-            if (asDeclarationFile) {
-                parseTrivia();
-            }
-            if (next().text === "@") {
-                const contextualKeyword = next();
-                if (contextualKeyword.text === "declare") {
-                    parseTrivia();
-                    const declarationSpecifier = peek();
-                    if (declarationSpecifier.text === "function") {
-                        const functionDecl = tryParseNamedFunctionDefinition(/*speculative*/false, /*asDeclaration*/true);
-                        if (!functionDecl.returnTypeAnnotation) {
-                            parseErrorAtRange(functionDecl.range, "A function declaration in a declaration file requires a return type.");
-                        }
-                        result.push(cfFunctionSignature(functionDecl.nameToken!.token.text, functionDecl.params, functionDecl.returnTypeAnnotation || cfNil()));
-                    }
-                    else if (declarationSpecifier.text === "global") {
-                        parseErrorAtRange(contextualKeyword.range, "Global declarations are not yet supported. This would be for the cgi and etc. scopes.");
-                        next();
-                    }
-                    else {
-                        parseErrorAtRange(contextualKeyword.range, "Invalid declaration specifier.");
-                        next();
-                    }
-                }
-                else if (contextualKeyword.text === "type") {
-                    parseTrivia();
-                    
-                    const nameIfIsTypeConstructor = SpeculationHelper.speculate(() => {
-                        const name = parseExpectedLexemeLikeTerminal(/*consumeOnFailure*/ false, /*allowNumeric*/ false);
-                        if (lookahead() === TokenType.EQUAL) {
-                            return name;
-                        }
-                        else return null;
-                    });
-                    
-                    // a type definition, valid for the current enclosing context
-                    // like @type foo = bar<baz>
-                    // `@type foo = number` is a type function from () -> number
-                    // in ts this would be `type foo = number;`
-                    // `@type foo = <T> => T` is the identity type function from T -> T
-                    // in ts this would be `type foo<T> = T`;
-                    // `@type foo = <T> => <U> => T` maps T to <U> => T, which is then a constant map from U to T
-                    // in ts this is not (easily?) expressible
-                    if (nameIfIsTypeConstructor) {
-                        parseExpectedTerminal(TokenType.EQUAL, ParseOptions.withTrivia);
-                        let type = parseType();
-                        /*
-                        // the type parser saw only a type; but from here, we know that we are defining a type constructor (giving a
-                        // name to something that will eventually resolve to become a term's type)
-                        // in this case, the type is already concrete; but we will say it is a 0 argument type constructor for uniformity
-                        if (type.typeKind !== TypeKind.typeConstructor) {
-                            type = cfTypeConstructor([], type);
-                        }*/
-                        type.name = nameIfIsTypeConstructor.token.text;
-                        result.push(type);
-                    }
-                    // a non-definition is a type-to-term assignment, it will be bound to the next non-trivia/non-type production
-                    // like 
-                    // <!--- @type Query<Schema> --->
-                    // <cfquery name="q"> <!--- q has type `Query<Schema>` --->
-                    //
-                    else {
-                        const type = parseType();
-                        if (type.typeKind === TypeKind.typeId) {
-                            // convert a loose type id into a zero-arg type constructor invocation
-                            result.push(cfTypeConstructorInvocation(type, []));
-                        }
-                        else {
-                            result.push(type);
-                        }
-                    }
-                }
-                else {
-                    // parse error ? if skipUnrecognized === false?
-                }
-            }
-        }
-        parseContext = savedContext;
-        return result;
-    }
-
-    function parseStringBody(quoteDelimiter: TokenType.QUOTE_SINGLE | TokenType.QUOTE_DOUBLE, allowInterpolations: boolean) : (TextSpan | HashWrappedExpr)[] {
-        // when we enter a new interpolation context, we can reset our hashWrappedExpr flag;
-        // hash wrapped expressions don't nest directly, but indirectly is ok; e.g,
-        // #someVal & "some-string-literal #nesting_here_is_ok#" & trying_to_nest_here_is_an_error #
-        const savedContext = updateParseContext(ParseContext.interpolatedText);
-        parseContext &= ~(1 << ParseContext.hashWrappedExpr);
-
-        const result : (TextSpan | HashWrappedExpr)[] = [];
-        let textSourceRange = SourceRange.Nil();
-
-        function startOrContinueTextRange() {
-            if (textSourceRange.isNil()) {
-                const index = scanner.getIndex();
-                textSourceRange = new SourceRange(index, index+1);
-            }
-            // continuing is a no-op; when we finish the text range, we'll update the "toExclusive"
-            // with the tokenizer's current index
-        }
-        function finishTextRange() {
-            // if we hadn't started a range yet, we're done
-            if (textSourceRange.isNil()) {
-                return;
-            }
-            textSourceRange.toExclusive = scanner.getIndex(); // current index is NOT included, so, no '+1'
-            result.push(TextSpan(textSourceRange, scanner.getTextSlice(textSourceRange)));
-            textSourceRange = SourceRange.Nil();
-        }
-
-        //
-        // there is no anchor to stop at other than EOF if the delimiter undefined
-        // we rely on the caller setting the tokenizer to have an artifical range limit, such that we
-        // eat only some pre-determined range of what we consider to be valid text
-        //
-        while (!endsParseInContext(ParseContext.none)) {
-            switch (lookahead()) {
-                case quoteDelimiter: { // doubled-up delimiter; meaning it is an escaped quote
-                    if (peek(1).type === quoteDelimiter) {
-                        startOrContinueTextRange();
-                        next(), next();
-                        continue;
-                    }
-                    else { // single delimiter; we're done, don't eat it because the caller will need it
-                        finishTextRange();
-                        parseContext = savedContext;
-                        return result;
-                    }
-                }
-                case TokenType.HASH: {
-                    if (peek(1).type === TokenType.HASH) { // doubled up hash, meaning it is an escaped hash symbol
-                        startOrContinueTextRange();
-                        next(), next();
-                        continue;
-                    }
-                    else { // single hash, meaning this is an interpolated string element
-                        if (allowInterpolations) {
-                            finishTextRange();
-                            result.push(parseHashWrappedExpression());
-                            continue;
-                        }
-                        else {
-                            parseErrorAtCurrentToken("Unexpected interpolation element.");
-                            startOrContinueTextRange();
-                            next();
-                        }
-                    }
-                }
-                default: {
-                    startOrContinueTextRange();
-                    scanToNextToken([quoteDelimiter, TokenType.HASH], "on");
-                }
-            }
-        }
-        
-        finishTextRange();
-        parseContext = savedContext;
-        return result;
-    }
-
-    function isAssignmentTarget(node: Node) : boolean {
-        // @fixme: in script mode, it may not be possible to assign to a string
-        switch (node.kind) {
-            case NodeType.indexedAccess:
-            case NodeType.identifier:
-            case NodeType.simpleStringLiteral:          // <cfset "x" = "y">
-            case NodeType.interpolatedStringLiteral:    // <cfset "#x#" = 42> <!--- same as <cfset y = 42>
-                return true;
-            case NodeType.hashWrappedExpr:
-                return isAssignmentTarget(node.expr);
-            default:
-                return false;
-        }
-    }
-
-    function parseAssignmentOrLower() : Node {
-        const savedLastTypeAnnotation = lastTypeAnnotation;
-        function isAssignmentOperator() : boolean {
-            switch (lookahead()) {
-                case TokenType.EQUAL:
-                case TokenType.AMPERSAND_EQUAL:
-                case TokenType.PLUS_EQUAL:
-                case TokenType.STAR_EQUAL:
-                case TokenType.MINUS_EQUAL:
-                case TokenType.FORWARD_SLASH_EQUAL:
-                case TokenType.PERCENT_EQUAL:
-                    return true;
-                default:
-                    return false;
-            }
-        }
-
-        const finalModifier = parseOptionalTerminal(TokenType.KW_FINAL, ParseOptions.withTrivia);
-        const varModifier = parseOptionalTerminal(TokenType.KW_VAR, ParseOptions.withTrivia);
-        const root = parseExpression();
-
-        if (!isAssignmentOperator()) {
-            // if we're in a `for` context, we just got the following:
-            // for (var x.y.z 
-            //      ^^^^^^^^^
-            // so we hope to see an `in` following this; otherwise, it *also* needs an initializer
-            // but we can flag that in the antecedent `for` parser
-            if (!isInSomeContext(ParseContext.for) && varModifier) {
-                parseErrorAtRange(root.range, "Variable declarations require initializers.");
-            }
-
-            if (root.kind === NodeType.identifier
-                || root.kind === NodeType.indexedAccess
-                && root.accessElements.every(e => e.accessType === IndexedAccessType.dot || e.accessType === IndexedAccessType.bracket)) {
-                // @todo - if the access type is not homogenous cf will error, at least at the top-most scope
-                // a["b"]["c"] = 0 declares and inits a = {b: {c: 0}};
-                // a["b"].c = 0 is an error ("a" is not defined)
-                
-                //const identifier = root;//root.kind === NodeType.identifier ? root : Identifier(root, getTriviallyComputableString(root));
-                if (isInSomeContext(ParseContext.for)) {
-                    return VariableDeclaration(finalModifier, varModifier, root);
-                }
-            }
-
-            return root;
-        }
-
-        if (varModifier) {
-            if (lookahead() !== TokenType.EQUAL) {
-                parseErrorAtRange(root.range, "A mutating assignment operator cannot be used to initialize a variable.");
-            }
-        }
-        if (!isAssignmentTarget(root)) {
-            parseErrorAtRange(root.range, "Left-hand side of assignment is not a valid assignment target.");
-        }
-
-        // we definitely have at least one <assignment-target><assignment-operator><expression> 
-        let operator = parseExpectedTerminal(lookahead(), ParseOptions.withTrivia);
-        let rhs = parseAnonymousFunctionDefinitionOrExpression();
-        let assignmentExpr = BinaryOperator(root, operator, rhs);
-
-        // parse out the rest of a possible chain, e.g,
-        // x += x -= x *= x /= x &= x;
-        // but note, that these are not value-producing expressions, e.g,
-        // `x = (x += x)` is invalid, as is `if (x -= y) {...}`
-        while (isAssignmentOperator() && isAssignmentTarget(rhs)) {
-            operator = parseExpectedTerminal(lookahead(), ParseOptions.withTrivia);
-            rhs = parseAnonymousFunctionDefinitionOrExpression();
-            assignmentExpr = BinaryOperator(root, operator, rhs);
-        }
-
-        if (finalModifier || varModifier) {
-            // check for missing var modifier in later pass; we might be using final on a valid scope
-            // `final local.foo = 42` is OK if we are not in a function
-            // `final local['foo'] = 42` is OK
-            // `final local[dynamic_key]` is illegal
-            // `final user_struct.foo = 42` is always illegal
-            // `final no_struct` is illegal
-
-            const declaration = VariableDeclaration(finalModifier, varModifier, assignmentExpr);
-            if (savedLastTypeAnnotation) {
-                declaration.typeAnnotation = savedLastTypeAnnotation;
-                lastTypeAnnotation = null;
-            }
-            return declaration;
-        }
-        else {
-            if (savedLastTypeAnnotation) {
-                assignmentExpr.typeAnnotation = savedLastTypeAnnotation;
-                lastTypeAnnotation = null;
-            }
-            return assignmentExpr;
-        }
-    }
-
-    function parseAnonymousFunctionDefinitionOrExpression() : Node {
-        if (lookahead() === TokenType.KW_FUNCTION) {
-            return parseAnonymousFunctionDefinition();
-        }
-
-        const maybeArrowFunction = SpeculationHelper.speculate(tryParseArrowFunctionDefinition);
-        if (maybeArrowFunction) {
-            return maybeArrowFunction;
-        }
-
-        return parseExpression();
-    }
-
-    function parseExpression(descendIntoOr = true) : Node { // todo: does this get the AND and OR precedences correct?
-        const savedParseErrorMsg = parseErrorMsg;
-        parseErrorMsg = "Expected an expression.";
-
-        let root = parseComparisonExpressionOrLower();
-
-        outer:
-        while (true) {
-            switch (lookahead()) {
-                case TokenType.DBL_PIPE:
-                case TokenType.LIT_OR:
-                case TokenType.LIT_XOR: {
-                    if (!descendIntoOr) break outer;
-                    const op = parseExpectedTerminal(lookahead(), ParseOptions.withTrivia);
-                    const expr = parseComparisonExpressionOrLower();
-                    root = BinaryOperator(root, op, expr);
-                    continue;
-                }
-                case TokenType.DBL_AMPERSAND:
-                case TokenType.LIT_AND: {
-                    const op = parseExpectedTerminal(lookahead(), ParseOptions.withTrivia);
-                    const expr = parseExpression(/*descendIntoOr*/ false);
-                    root = BinaryOperator(root, op, expr);
-                    continue;
-                }
-                case TokenType.QUESTION_MARK: {
-                    const questionMark = parseExpectedTerminal(lookahead(), ParseOptions.withTrivia);
-
-                    //
-                    // the null coalescing ("elvis") operator does not appear to actually be a token; the following is valid in cf2018+
-                    // `v ? /*comment*/ : 0`, which means the same as `v ?: 0`
-                    // and in tag mode `v ? <!------> : 0`
-                    // so if we matched a "?", followed by trivia, followed by ":", we got a null coalescing operator
-                    // otherwise, we got a ternary operator
-                    //
-
-                    if (lookahead() === TokenType.COLON) {
-                        const colon = parseExpectedTerminal(lookahead(), ParseOptions.withTrivia);
-                        if (questionMark.range.toExclusive !== colon.range.fromInclusive) {
-                            // @fixme: make this a warning
-                            parseErrorAtRange(questionMark.range.fromInclusive, colon.range.toExclusive, "Consider treating the null coalescing operator as a single token.");
-                        }
-
-                        const syntheticOp = Terminal(Token(TokenType.QUESTION_MARK_COLON, "?:", questionMark.range.fromInclusive, colon.range.toExclusive), colon.trivia);
-                        const right = parseExpression();
-                        root = BinaryOperator(root, syntheticOp, right);
-                    }
-                    else {
-                        const ternaryTrue = parseExpression();
-                        const colon = parseExpectedTerminal(TokenType.COLON, ParseOptions.withTrivia);
-                        const ternaryFalse = parseExpression();
-                        root = Ternary(root, questionMark, ternaryTrue, colon, ternaryFalse);
-                    }
-                    continue;
-                }
-            }
-            // if we didn't match any of the above operators, we're done
-            break;
-        }
-
-        parseErrorMsg = savedParseErrorMsg;
-        return root;
-    }
-
-    function parseComparisonExpressionOrLower() : Node {
-        let root = parseAddition();
-
-        while (true) {
-            if (tagMode() && (lookahead() === TokenType.LEFT_ANGLE || lookahead() === TokenType.RIGHT_ANGLE)) {
-                break;
-            }
-            switch (lookahead()) {
-                case TokenType.DBL_EQUAL:      		   // [[fallthrough]];
-                case TokenType.LIT_EQ:        		   // [[fallthrough]];
-                case TokenType.LIT_IS:                 // [[fallthrough]];
-                case TokenType.EXCLAMATION_EQUAL:	   // [[fallthrough]];
-                case TokenType.LIT_IS_NOT:             // [[fallthrough]];
-                case TokenType.LIT_NEQ:           	   // [[fallthrough]];
-                case TokenType.TRIPLE_EQUAL:           // [[fallthrough]]; // only valid on cf2021+
-                case TokenType.EXCLAMATION_DBL_EQUAL:  // [[fallthrough]]; // only valid on cf2021+
-    
-                case TokenType.LEFT_ANGLE:    		   // [[fallthrough]]; // invalid in tag mode, but we've already checked for it
-                case TokenType.LIT_LT:                 // [[fallthrough]];
-                case TokenType.LEFT_ANGLE_EQUAL: 	   // [[fallthrough]];
-                case TokenType.LIT_LTE:				   // [[fallthrough]];
-                case TokenType.LIT_LE:				   // [[fallthrough]];
-    
-                case TokenType.RIGHT_ANGLE:    		   // [[fallthrough]]; // invalid in tag mode, but we've already checked for it
-                case TokenType.LIT_GT:				   // [[fallthrough]];
-                case TokenType.RIGHT_ANGLE_EQUAL: 	   // [[fallthrough]];
-                case TokenType.LIT_GTE:				   // [[fallthrough]];
-                case TokenType.LIT_GE:                 // [[fallthrough]];
-                case TokenType.LIT_CONTAINS:           // [[fallthrough]];
-                case TokenType.LIT_DOES_NOT_CONTAIN:   // [[fallthrough]];
-                case TokenType.LIT_EQV:                // [[fallthrough]];
-                case TokenType.LIT_IMP: {              // [[fallthrough]];
-                    const op = parseExpectedTerminal(lookahead(), ParseOptions.withTrivia);
-                    const right = parseAddition();
-                    root = BinaryOperator(root, op, right);
-                    continue;
-                }
-            }
-
-            // if we didn't match any of the above tokens, we're done
-            break;
-        }
-
-        return root;
-    }
-
-    function parseAddition() {
-        let root = parseMultiplication();
-
-        while (true) {
-            switch (lookahead()) {
-                case TokenType.PLUS:
-                case TokenType.MINUS:
-                case TokenType.AMPERSAND: {
-                    const op = parseExpectedTerminal(lookahead(), ParseOptions.withTrivia);
-                    const expr = parseMultiplication();
-                    root = BinaryOperator(root, op, expr);
-                    continue;
-                }
-            }
-            // if we didn't match any of the above operators, we're done
-            break;
-        }
-
-        return root;
-    }
-
-    function parseMultiplication() : Node {
-        const stack : Node[] = [];
-
-        // bind "^" (exponentiation) right
-        function reduceRight() : void {
-            if (stack.length === 1) return;
-
-            // the stack should always have an odd number of elements,
-            // (expr (op expr (op expr ...) ...) ...)
-            while (stack.length > 1 && (stack[stack.length-2] as Terminal).token.type === TokenType.CARET) {
-                const reduced = BinaryOperator(
-                    stack[stack.length - 3],
-                    stack[stack.length - 2] as Terminal,
-                    stack[stack.length - 1]);
-                stack.splice(stack.length - 3, 3);
-                stack.push(reduced);
-            }
-        }
-
-        stack.push(parseParentheticalOrUnaryPrefix());
-
-        outer:
-        while (true) {
-            switch (lookahead()) {
-                case TokenType.FORWARD_SLASH: {
-                    // if we're awaiting a void slash, check to see if there is no expression following the slash
-                    // if no expression follows this, we found the void slash we were looking for
-                    if (isInSomeContext(ParseContext.awaitingVoidSlash)) {
-                        const slashIsNotFollowedByExpression = SpeculationHelper.lookahead(function() {
-                            return next(), parseTrivia(), !isStartOfExpression();
-                        });
-                        if (slashIsNotFollowedByExpression) {
-                            reduceRight();
-                            break outer;
-                        }
-                    }
-                    // fallthrough
-                }
-                case TokenType.STAR:
-                case TokenType.PERCENT:
-                case TokenType.LIT_MOD: {
-                    reduceRight();
-                    const op = parseExpectedTerminal(lookahead(), ParseOptions.withTrivia);
-                    const expr = parseParentheticalOrUnaryPrefix();
-                    stack.push(op, expr);
-                    continue;
-                }
-                case TokenType.CARET: {
-                    const op = parseExpectedTerminal(lookahead(), ParseOptions.withTrivia);
-                    const expr = parseParentheticalOrUnaryPrefix();
-                    stack.push(op, expr);
-                    continue;
-                }
-            }
-            break;
-        }
-
-        if (stack.length % 2 !== 1) {
-            throw "stack should be odd-sized";
-        }
-
-        if (stack.length === 1) {
-            return stack[0];
-        }
-        else {
-            let result = BinaryOperator(stack[0], stack[1] as Terminal, stack[2]);
-            for (let i = 3; i < stack.length; i += 2) {
-                result = BinaryOperator(result, stack[i] as Terminal, stack[i+1]);
-                i += 2;
-            }
-            return result;
-        }
-    }
-
-    function parseParentheticalOrUnaryPrefix(allowUnary = true) : Node {
-        switch (lookahead()) {
-            case TokenType.LEFT_PAREN: {
-                const leftParen = parseExpectedTerminal(TokenType.LEFT_PAREN, ParseOptions.withTrivia);
-                const expr = parseAnonymousFunctionDefinitionOrExpression();
-                const rightParen = parseExpectedTerminal(TokenType.RIGHT_PAREN, ParseOptions.withTrivia);
-                let root : Node = Parenthetical(leftParen, expr, rightParen);
-
-                //
-                // this message could be better especially at a use site like a concise arrow function:
-                // `() => ({x:1})` is illegal, but the message could be "Consider an explicit return"
-                // anyway, at least its flagged
-                //
-                switch (stripOuterParens(root).kind) {
-                    case NodeType.arrayLiteral:
-                        parseErrorAtRange(root.range, "Parenthesized array literals are illegal. Consider removing the parentheses.");
-                        break;
-                    case NodeType.structLiteral:
-                        parseErrorAtRange(root.range, "Parenthesized struct literals are illegal. Consider removing the parentheses.");
-                        break;
-                }
-
-                root = parseCallExpressionOrLowerRest(root);
-
-                // (function() {})()      valid cf2021+
-                // (() => value)()        valid cf2021+
-                // (function() {}).v()    invalid
-                // ([1,2,3])[1]           invalid
-                // ({x:1}).x              invalid
-                // ({x:1})["x"]           invalid
-                //
-                if ((root.kind === NodeType.indexedAccess) ||
-                    (root.kind === NodeType.unaryOperator && root.expr.kind === NodeType.indexedAccess) ||
-                    (root.kind === NodeType.callExpression && root.left.kind === NodeType.indexedAccess)) {
-                    parseErrorAtRange(root.range, "Illegal indexed access expression; consider removing the parentheses from the left-most expression.");
-                }
-                return root;
-            }
-            case TokenType.LIT_NOT: // [[fallthrough]];
-            case TokenType.EXCLAMATION: {
-                if (allowUnary) {
-                    const op = parseExpectedTerminal(lookahead(), ParseOptions.withTrivia);
-                    const expr = parseParentheticalOrUnaryPrefix(); // for unary NOT operator, recurse to support !!x and similar
-                    return UnaryOperator(op, expr);
-                }
-                // else fallthrough
-            }
-            case TokenType.MINUS:
-            case TokenType.PLUS:
-            case TokenType.DBL_MINUS: // [[fallthrough]];
-            case TokenType.DBL_PLUS: {
-                if (allowUnary) {
-                    const op = parseExpectedTerminal(lookahead(), ParseOptions.withTrivia);
-                    const expr = parseParentheticalOrUnaryPrefix(/*allowUnary*/ false);
-                    return UnaryOperator(op, expr);
-                }
-                // else fallthrough
-            }
-            default: {
-                return parseCallExpressionOrLower();
-            }
-        }
-    }
-
-    function parseHashWrappedExpression() {
-        if (isInSomeContext(ParseContext.hashWrappedExpr)) throw "parseHashWrappedExpr cannot be nested";
-
-        const savedContext = updateParseContext(ParseContext.hashWrappedExpr);
-        const leftHash = parseExpectedTerminal(TokenType.HASH, ParseOptions.withTrivia);
-        const expr = parseExpression();
-        const rightHash = parseExpectedTerminal(
-            TokenType.HASH,
-            isInSomeContext(ParseContext.interpolatedText) ? ParseOptions.noTrivia : ParseOptions.withTrivia, // if inside interpolated text, the 'trivia' outside the right-hash should be interpreted as raw text
-            "Unterminated hash-wrapped expression.");
-
-        parseContext = savedContext;
-        return HashWrappedExpr(leftHash, expr, rightHash);
-    }
-
-    function parseCallExpressionOrLower() : Node {
-        switch(lookahead()) {
-            case TokenType.DOT:
-            case TokenType.NUMBER:
-                return parseNumericLiteral();
-            case TokenType.QUOTE_DOUBLE: // [[fallthrough]];
-            case TokenType.QUOTE_SINGLE:
-                return parseStringLiteral();
-            case TokenType.KW_TRUE:
-                return BooleanLiteral(parseExpectedTerminal(lookahead(), ParseOptions.withTrivia), true);
-            case TokenType.KW_FALSE:
-                return BooleanLiteral(parseExpectedTerminal(lookahead(), ParseOptions.withTrivia), false);
-            case TokenType.LEFT_BRACE:
-                return parseCallExpressionOrLowerRest(
-                    parseStructLiteral());
-            case TokenType.LEFT_BRACKET:
-                return parseCallExpressionOrLowerRest(
-                    parseArrayLiteralOrOrderedStructLiteral());
-            case TokenType.HASH:
-                if (!isInSomeContext(ParseContext.hashWrappedExpr)) {
-                    // do this outside of an interpolated text context;
-                    // inside an interpolated text context, a hash wrapped expression can be any expression
-                    // but in a call-expr-or-lower hash wrapped expression, only a non-composite call-expr-or-lower is valid
-                    // however, hash-wrapped exprs can appear in expressions inside of interpolated text hash-wrapped expressions, e.g,
-                    // <cfoutput>
-                    //      #someMethod(#x#)#
-                    // </cfoutput>
-                    // and we would like `x` in the above to adhere to the call-expr-or-lower requirements
-                    return doOutsideOfContext(ParseContext.interpolatedText, parseHashWrappedExpression);
-                }
-                else {
-                    break;
-                }
-            case TokenType.KW_NEW:
-                return parseNewExpression();
-            default:
-                break;
-        }
-
-        let root : Node = parseIdentifier();
-        root = parseCallExpressionOrLowerRest(root);
-        return root;
-    }
-
-    /**
-     * given some root, parse a chain of dot/bracket | call expression accesses, and a postfix ++/-- operator
-     * something like `a.b["c"]().d["e"]++`
-     */
-    function parseCallExpressionOrLowerRest<T extends Node>(root: T) : T | IndexedAccess | CallExpression | UnaryOperator {
-        (root as Node) = parseCallAndIndexedAccessChain(root);
-
-        switch (lookahead()) {
-            case TokenType.DBL_PLUS:
-            case TokenType.DBL_MINUS:
-                const unaryOp = parseExpectedTerminal(lookahead(), ParseOptions.withTrivia);
-                (root as Node) = UnaryOperator(root, unaryOp);
-        }
-
-        return root;
-    }
-
-    function nextNonTriviaIsDot() : boolean {
-        next();
-        parseTrivia();
-        return lookahead() === TokenType.DOT;
-    }
-
-    /**
-     * accept a Node, and if it is an IndexedAccess node, push an access element into it
-     * if it is not already an IndexedAccess node, convert it to one, and then push the access element into it
-     */
-    function transformingPushAccessElement(root: Node, accessElement: IndexedAccessChainElement) : IndexedAccess {
-        if (root.kind !== NodeType.indexedAccess) {
-            root = IndexedAccess(root);
-        }
-        pushAccessElement(root, accessElement);
-        return root;
-    }
-
-    function parseCallAndIndexedAccessChain<T extends Node>(root: T) : T | IndexedAccess | CallExpression {
-        outer:
-        while (true) {
-            switch (lookahead()) {
-                case TokenType.LEFT_PAREN: {
-                    root = parseCallExpression(root) as T;
-                    continue;
-                }
-                case TokenType.QUESTION_MARK: {
-                    if (SpeculationHelper.lookahead(nextNonTriviaIsDot)) {
-                        const questionMark = parseExpectedTerminal(TokenType.QUESTION_MARK, ParseOptions.withTrivia);
-                        const dot          = parseExpectedTerminal(TokenType.DOT, ParseOptions.withTrivia);
-                        if (questionMark.range.toExclusive !== dot.range.fromInclusive) {
-                            parseErrorAtRange(questionMark.range.fromInclusive, dot.range.toExclusive, "Consider treating the optional-access operator as a single token.");
-                        }
-                        if (lookahead() === TokenType.LEFT_BRACKET) {
-                            const leftBracket           = parseExpectedTerminal(TokenType.LEFT_BRACKET, ParseOptions.withTrivia);
-                            const expr                  = parseArrayIndexOrSliceExpression();
-                            const rightBracket          = parseExpectedTerminal(TokenType.RIGHT_BRACKET, ParseOptions.withTrivia);
-                            const optionalBracketAccess = OptionalBracketAccess(questionMark, dot, leftBracket, expr, rightBracket);
-                            root                        = transformingPushAccessElement(root, optionalBracketAccess) as T;
-                            parseErrorAtRange(questionMark.range.fromInclusive, rightBracket.range.toExclusive, "CF does not support optional bracket access expressions.");
-                            continue;
-                        }
-                        else if (lookahead() === TokenType.LEFT_PAREN) {
-                            root = transformingPushAccessElement(root, OptionalCall(questionMark, dot)) as T;
-                            root = parseCallExpression(root) as T;
-                            parseErrorAtRange(questionMark.range.fromInclusive, (<CallExpression>root).rightParen.range.toExclusive, "CF does not support optional call expressions.");
-                            continue;
-                        }
-                        else {
-                            const propertyName = parseExpectedLexemeLikeTerminal(/*consumeOnFailure*/ false, /*allowNumeric*/ true);
-                            root = transformingPushAccessElement(root, OptionalDotAccess(questionMark, dot, propertyName)) as T;
-                            // todo -- parseError if first char of propertyName is an ascii digit
-                            continue;
-                        }
-                    }
-                    else {
-                        break outer;
-                    }
-                }
-                case TokenType.LEFT_BRACKET: {
-                    const leftBracket = parseExpectedTerminal(TokenType.LEFT_BRACKET, ParseOptions.withTrivia);
-                    const expr = parseArrayIndexOrSliceExpression();
-                    const rightBracket = parseExpectedTerminal(TokenType.RIGHT_BRACKET, ParseOptions.withTrivia);
-
-                    root = transformingPushAccessElement(root, BracketAccess(leftBracket, expr, rightBracket)) as T;
-                    continue;
-                }
-                case TokenType.DOT: {
-                    const dot = parseExpectedTerminal(TokenType.DOT, ParseOptions.withTrivia);
-                    // allow numeric lexeme-likes, to support:
-                    // foo = {4: 42};
-                    // bar = foo.4; -- ok, bar == 42;
-                    const propertyName = parseExpectedLexemeLikeTerminal(/*consumeOnFailure*/ true, /*allowNumeric*/ true);
-
-                    // `x. y`  is illegal
-                    // `x . y` is ok
-                    // `x .y`  is ok
-                    if (previousElementIsIdentifier() && previousElement()!.range.toExclusive === dot.range.fromInclusive && dot.trivia.length > 0) {
-                        parseErrorAtRange(dot.rangeWithTrivia, "Expected a property name.");
-                    }
-
-                    root = transformingPushAccessElement(root, DotAccess(dot, propertyName)) as T;
-                    continue;
-                }
-            }
-            break;
-        }
-
-        return root;
-
-        function parseArrayIndexOrSliceExpression() {
-            const first = isStartOfExpression()
-                ? parseExpression()
-                : lookahead() === TokenType.COLON
-                ? parseExpectedTerminal(TokenType.COLON, ParseOptions.withTrivia)
-                : (parseErrorAtCurrentToken("Expression expected."), createMissingNode(Identifier(NilTerminal(pos()), "")));
-            
-            // we got an expression and the next token is not a colon -- so this is just a basic index expression
-            // like `x[e]`
-            if (first.kind !== NodeType.terminal && lookahead() !== TokenType.COLON) {
-                return first;
-            }
-
-            // otherwise, we got a slice expression
-            let from : Node | null = first.kind === NodeType.terminal ? null : first;
-            let colon1: Terminal = first.kind === NodeType.terminal ? first : parseExpectedTerminal(TokenType.COLON, ParseOptions.withTrivia);
-            let to : Node | null = isStartOfExpression() ? parseExpression() : null;
-            let colon2: Terminal = parseExpectedTerminal(TokenType.COLON, ParseOptions.withTrivia);
-            let stride : Node | null = isStartOfExpression() ? parseExpression() : null;
-            return SliceExpression(from, colon1, to, colon2, stride);
-        }
-
-        function previousElement() : T | IndexedAccessChainElement {
-            if (root.kind !== NodeType.indexedAccess) {
-                return root;
-            }
-            else {
-                const element = (root as IndexedAccess).accessElements[(root as IndexedAccess).accessElements.length-1];
-                return element;
-            }
-        }
-
-        function previousElementIsIdentifier() {
-            if (root.kind !== NodeType.indexedAccess) {
-                return root.kind === NodeType.identifier;
-            }
-
-            // if root is an IndexedAccess node, it is because there is at least one contained access element
-            const element = (root as IndexedAccess).accessElements[(root as IndexedAccess).accessElements.length-1];
-            return element.accessType === IndexedAccessType.dot
-        }
-    }
-
-    function parseNewExpression() {
-        const newToken       = parseExpectedTerminal(TokenType.KW_NEW, ParseOptions.withTrivia);
-        const className      = parseDottedPathTypename();
-        const callExpression = parseCallExpression(className);
-        const newExpression  = New(newToken, callExpression);
-        return parseCallExpressionOrLowerRest(newExpression); // is new foo()["some property"] ok ?
-    }
-
-    function isStartOfStatement() : boolean {
-        switch (lookahead()) {
-            case TokenType.KW_BREAK:
-            case TokenType.KW_CONTINUE:
-            case TokenType.KW_DO:
-            case TokenType.KW_FOR:
-            case TokenType.KW_IF:
-            case TokenType.KW_IMPORT:
-            case TokenType.KW_RETURN:
-            case TokenType.KW_SWITCH:
-            case TokenType.KW_TRY:
-            case TokenType.KW_VAR:
-            case TokenType.KW_WHILE:
-            case TokenType.SEMICOLON:
-                return true;
-            default:
-                return (isSugaredTagName(peek().text.toLowerCase()))
-                    || isStartOfExpression();
-        }
-    }
-    isStartOfStatement;
-
-    function isStartOfExpression() : boolean {
-        switch (lookahead()) {
-            case TokenType.EOF:
-                return false;
-            case TokenType.HASH:
-                return !isInSomeContext(ParseContext.hashWrappedExpr);
-            case TokenType.DOT_DOT_DOT:
-                return isInSomeContext(ParseContext.arrayLiteralBody)
-                    || isInSomeContext(ParseContext.structLiteralBody)
-                    || isInSomeContext(ParseContext.argOrParamList);
-            case TokenType.LEFT_PAREN:
-            case TokenType.LEFT_BRACE:
-            case TokenType.LEFT_BRACKET:
-            case TokenType.NUMBER:
-            case TokenType.DBL_MINUS:
-            case TokenType.DBL_PLUS:
-            case TokenType.EXCLAMATION:
-            case TokenType.LIT_NOT:
-            case TokenType.PLUS:
-            case TokenType.MINUS:
-            case TokenType.QUOTE_SINGLE:
-            case TokenType.QUOTE_DOUBLE:
-            case TokenType.KW_TRUE:
-            case TokenType.KW_FALSE:
-            case TokenType.KW_FUNCTION:
-            case TokenType.KW_NEW:
-                return true;
-            default:
-                return isIdentifier();
-        }
-    }
-
-    /**
-     * 1. (e)          argument
-     * 2. (x=e)        named argument
-     * 3. (...e)       spread argument
-     * 4. (x=...e)     named spread argument
-     */
-    function parseArgument() : CallArgument {
-        if (lookahead() === TokenType.DOT_DOT_DOT) {
-            const dotDotDot = parseExpectedTerminal(TokenType.DOT_DOT_DOT, ParseOptions.withTrivia);
-            const expr = parseExpression();
-            const comma = parseOptionalTerminal(TokenType.COMMA, ParseOptions.withTrivia);
-            if (!comma && isStartOfExpression()) {
-                parseErrorAtRange(expr.range.toExclusive, expr.range.toExclusive + 1, "Expected ','");
-            }
-
-            // (#3): spread argument
-            return CallArgument(null, null, dotDotDot, expr, comma);
-        }
-
-        const exprOrArgName = parseAnonymousFunctionDefinitionOrExpression();
-
-        // if we got an identifier, peek ahead to see if there is an equals or colon token
-        // if so, this is a named argument, like foo(bar=baz, qux:42)
-        // like within a struct literals, `=` and `:` share the same meaning
-        // we don't know from our current position if all of the args are named,
-        // we can check that later; if one is, all of them must be
-        if (exprOrArgName.kind === NodeType.identifier) {
-            let equalOrComma : Terminal | null;
-            if (equalOrComma =
-                    (parseOptionalTerminal(TokenType.EQUAL, ParseOptions.withTrivia) ??
-                    (parseOptionalTerminal(TokenType.COLON, ParseOptions.withTrivia)))) {
-                const name = exprOrArgName;
-                let dotDotDot : Terminal | null = null;
-                let expr : Node;
-
-                if (lookahead() === TokenType.DOT_DOT_DOT) {
-                    dotDotDot = parseExpectedTerminal(TokenType.DOT_DOT_DOT, ParseOptions.withTrivia);
-                    expr = parseExpression();
-                }
-                else {
-                    expr = parseAnonymousFunctionDefinitionOrExpression();
-                }
-
-                const comma = parseOptionalTerminal(TokenType.COMMA, ParseOptions.withTrivia);
-
-                if (!comma && isStartOfExpression()) {
-                    parseErrorAtRange(expr.range.toExclusive, expr.range.toExclusive + 1, "Expected ','");
-                }
-
-                // (#2 / #4): named / named spread
-                return CallArgument(name, equalOrComma, dotDotDot, expr, comma);
-            }
-        }
-
-        // there was no '=' or ':' after the expression,
-        // so we have an unnamed arguments, like foo(x, y, z);
-        const comma = parseOptionalTerminal(TokenType.COMMA, ParseOptions.withTrivia);
-
-        if (!comma && isStartOfExpression()) {
-            parseErrorAtRange(exprOrArgName.range.toExclusive, exprOrArgName.range.toExclusive + 1, "Expected ','");
-        }
-
-        return CallArgument(null, null, null, exprOrArgName, comma);
-    }
-
-    function parseCallExpression(root: Node) : CallExpression {
-        const leftParen = parseExpectedTerminal(TokenType.LEFT_PAREN, ParseOptions.withTrivia);
-        const args = parseList(ParseContext.argOrParamList, parseArgument);
-
-        if (args.length > 0) {
-            if (args[args.length-1].comma) {
-                parseErrorAtRange(args[args.length-1].comma!.range, "Illegal trailing comma.");
-            }
-        }
-        
-        const rightParen = parseExpectedTerminal(TokenType.RIGHT_PAREN, ParseOptions.withTrivia);
-        return CallExpression(root, leftParen, args, rightParen);
-    }
-
-    function startsParseInContext(what: ParseContext) : boolean {
-        switch (what) {
-            case ParseContext.arrayLiteralBody:
-            case ParseContext.structLiteralBody:
-            case ParseContext.argOrParamList:
-            case ParseContext.typeStruct:
-            case ParseContext.typeTupleOrArrayElement:
-            case ParseContext.typeParamList:
-                return isStartOfExpression();
-            case ParseContext.cfScriptTagBody:
-            case ParseContext.blockStatements:
-            case ParseContext.switchClause:
-            case ParseContext.blockStatements:
-                return isStartOfStatement();
-            default:
-                return false; // ? yeah ?
-        }
-    }
-
-    function endsParseInContext(what: ParseContext) : boolean {
-        if (lookahead() === TokenType.EOF) return true;
-
-        switch (what) {
-            case ParseContext.argOrParamList:
-                return lookahead() === TokenType.RIGHT_PAREN;
-            case ParseContext.arrayLiteralBody:
-            case ParseContext.typeTupleOrArrayElement:
-            case ParseContext.awaitingRightBracket:
-                return lookahead() === TokenType.RIGHT_BRACKET;
-            case ParseContext.typeParamList:
-                return lookahead() === TokenType.RIGHT_ANGLE;
-            case ParseContext.structLiteralBody:
-            case ParseContext.typeStruct:
-            case ParseContext.blockStatements:
-                return lookahead() === TokenType.RIGHT_BRACE;
-            case ParseContext.switchClause:
-                return lookahead() === TokenType.KW_CASE
-                    || lookahead() === TokenType.KW_DEFAULT;
-            case ParseContext.cfScriptTagBody:
-                return lookahead() === TokenType.CF_END_TAG_START;
-            case ParseContext.interpolatedText:
-            case ParseContext.hashWrappedExpr:
-                return lookahead() === TokenType.HASH;
-            case ParseContext.insideCfTagAngles:
-                return lookahead() === TokenType.RIGHT_ANGLE;
-            default:
-                return false;
-        }
-    }
-
-    function canMatchLookaheadWithOuterContext() : boolean {
-        for (let someContext = 0; someContext  < ParseContext.END; someContext++) {
-            if (parseContext & (1 << someContext )) {
-                if (startsParseInContext(someContext) || endsParseInContext(someContext)) {
-                    return true;
-                }
-            }
-        }
-        return false;
-    }
-
-    //
-    // @todo - the rules around what is and isn't a valid struct key need to be made more clear
-    //
-    function parseStructLiteralInitializerKey() : Node {
-        const maybeLexemeLikeKey = scanLexemeLikeStructKey();
-        if (maybeLexemeLikeKey) {
-            return Terminal(maybeLexemeLikeKey, parseTrivia());
-        }
-
-        let result = parseExpression();
-        switch (result.kind) {
-            case NodeType.hashWrappedExpr:
-            case NodeType.simpleStringLiteral:
-            case NodeType.interpolatedStringLiteral:
-                return result;
-            default: {
-                parseErrorAtRange(result.range, "Invalid struct initializer key.");
-                return result;
-            }
-        }
-    }
-
-    function parseStructLiteralInitializerMember(terminator: TokenType.RIGHT_BRACE | TokenType.RIGHT_BRACKET) : StructLiteralInitializerMember {
-        // move comma checks into checker, then we can put error range where TS does:
-        // {abc: foo def: bar},
-        //           ^^^ expected ','
-        //
-        if (lookahead() === TokenType.DOT_DOT_DOT) {
-            const dotdotdot = parseExpectedTerminal(TokenType.DOT_DOT_DOT, ParseOptions.withTrivia);
-            const expr = parseExpression();
-            const maybeComma = parseOptionalTerminal(TokenType.COMMA, ParseOptions.withTrivia);
-
-            if (!maybeComma && lookahead() !== terminator) {
-                parseErrorAtRange(expr.range.toExclusive - 1, expr.range.toExclusive + 1, "Expected ','");
-            }
-            if (maybeComma && lookahead() === terminator) {
-                parseErrorAtRange(maybeComma.range, "Illegal trailing comma.");
-            }
-            return SpreadStructLiteralInitializerMember(dotdotdot, expr, maybeComma);
-        }
-        else {
-            const key = parseStructLiteralInitializerKey();
-            const colonOrEqual = lookahead() === TokenType.EQUAL
-                ? parseExpectedTerminal(TokenType.EQUAL, ParseOptions.withTrivia)
-                : parseExpectedTerminal(TokenType.COLON, ParseOptions.withTrivia);
-            const value = parseAnonymousFunctionDefinitionOrExpression();
-            const maybeComma = parseOptionalTerminal(TokenType.COMMA, ParseOptions.withTrivia);
-    
-            if (!maybeComma && lookahead() !== terminator) {
-                parseErrorAtRange(value.range.toExclusive - 1, value.range.toExclusive + 1, "Expected ','");
-            }
-            if (maybeComma && lookahead() === terminator) {
-                parseErrorAtRange(maybeComma.range, "Illegal trailing comma.");
-            }
-            return KeyedStructLiteralInitializerMember(key, colonOrEqual, value, maybeComma);
-        }
-    }
-
-    function parseStructLiteral() : Node {
-        const leftBrace = parseExpectedTerminal(TokenType.LEFT_BRACE, ParseOptions.withTrivia);
-        const kvPairs = parseList(ParseContext.structLiteralBody, parseStructLiteralInitializerMember, TokenType.RIGHT_BRACE);
-        const rightBrace = parseExpectedTerminal(TokenType.RIGHT_BRACE, ParseOptions.withTrivia);
-        return parseCallExpressionOrLowerRest(
-            StructLiteral(leftBrace, kvPairs, rightBrace));
-    }
-
-    /**
-     * supports 3 productions:
-     * [a,b,c]      --> array literal
-     * [a: 1, b: 2] --> ordered struct literal
-     * [:]          --> emptry ordered struct literal
-     * @returns 
-     */
-    function parseArrayLiteralOrOrderedStructLiteral() : ArrayLiteral | StructLiteral {
-        const leftBracket = parseExpectedTerminal(TokenType.LEFT_BRACKET, ParseOptions.withTrivia);
-
-        if (lookahead() === TokenType.COLON) {
-            const colon = parseExpectedTerminal(TokenType.COLON, ParseOptions.withTrivia);
-            const rightBracket = parseExpectedTerminal(TokenType.RIGHT_BRACKET, ParseOptions.withTrivia);
-            return EmptyOrderedStructLiteral(leftBracket, colon, rightBracket);
-        }        
-
-        function isExpressionThenColon() {
-            parseExpression();
-            return lookahead() === TokenType.COLON;
-        }
-
-        if (SpeculationHelper.lookahead(isExpressionThenColon)) {
-            const useArrayBodyListTerminator = ParseContext.arrayLiteralBody;
-            const structMembers = parseList(useArrayBodyListTerminator, parseStructLiteralInitializerMember, TokenType.RIGHT_BRACKET);
-            const rightBracket = parseExpectedTerminal(TokenType.RIGHT_BRACKET, ParseOptions.withTrivia);
-            return OrderedStructLiteral(leftBracket, structMembers, rightBracket);
-        }
-        else {
-            const savedContext = updateParseContext(ParseContext.arrayLiteralBody);
-            const elements : ArrayLiteralInitializerMember[] = [];
-            while (isStartOfExpression()) {
-                if (lookahead() === TokenType.DOT_DOT_DOT) {
-                    const dotDotDot = parseExpectedTerminal(TokenType.DOT_DOT_DOT, ParseOptions.withTrivia);
-                    const expr = parseExpression();
-                    const maybeComma = parseOptionalTerminal(TokenType.COMMA, ParseOptions.withTrivia);
-                    if (!maybeComma && lookahead() !== TokenType.RIGHT_BRACKET) {
-                        parseErrorAtRange(expr.range.toExclusive-1, expr.range.toExclusive, "Expected ','");
-                    }
-                    if (maybeComma && lookahead() === TokenType.RIGHT_BRACKET) {
-                        parseErrorAtRange(maybeComma.range, "Illegal trailing comma.");
-                    }
-                    elements.push(SpreadArrayLiteralInitializerMember(dotDotDot, expr, maybeComma));
-                }
-                else {
-                    const expr = parseExpression();
-                    const maybeComma = parseOptionalTerminal(TokenType.COMMA, ParseOptions.withTrivia);
-
-                    if (!maybeComma && lookahead() !== TokenType.RIGHT_BRACKET) {
-                        parseErrorAtRange(expr.range.toExclusive-1, expr.range.toExclusive, "Expected ','");
-                    }
-                    if (maybeComma && lookahead() === TokenType.RIGHT_BRACKET) {
-                        parseErrorAtRange(maybeComma.range, "Illegal trailing comma.");
-                    }
-
-                    elements.push(SimpleArrayLiteralInitializerMember(expr, maybeComma))
-                }
-            }
-            const rightBracket = parseExpectedTerminal(TokenType.RIGHT_BRACKET, ParseOptions.withTrivia);
-
-            parseContext = savedContext;
-            
-            return ArrayLiteral(leftBracket, elements, rightBracket);
-        }
-    }
-
-    function isIllegalKeywordTokenAsIdentifier(tokenType: TokenType) {
-        // maybe have some versioning here; 2018+ makes final an illegal identifier? ok in 2016 or below ?
-        return tokenType > TokenType._FIRST_KW
-            && tokenType < TokenType._LAST_KW
-            && tokenType !== TokenType.KW_VAR; // `var` is a valid identifier, so `var var = expr` is OK
-    }
-
-    // withTrivia is to support instances where the caller may want to manually consume trivia,
-    // in order to grab type annotations that are inside comments
-    function parseIdentifier(withTrivia = true) : Identifier {
-        let terminal : Terminal;
-        let canonicalName : string;
-
-        if (!isIdentifier()) {
-            parseErrorAtPos(lastNonTriviaToken.range.toExclusive, parseErrorMsg ?? "Expected an identifier.");
-
-            terminal = NilTerminal(pos());
-            canonicalName = "";
-        }
-        else {
-            if (isIllegalKeywordTokenAsIdentifier(lookahead())) {
-                parseErrorAtCurrentToken(`Reserved keyword \`${peek().text.toLowerCase()}\` cannot be used as a variable name.`);
-            }
-
-            terminal = Terminal(scanIdentifier()!, withTrivia ? parseTrivia() : []);
-            canonicalName = terminal.token.text.toLowerCase();
-        }
-
-        // @fixme: need to mark node with error flags if there was an error
-        return Identifier(terminal, canonicalName);
-    }
-
-    function parseStringLiteral(allowInterpolations = true) : SimpleStringLiteral | InterpolatedStringLiteral {
-        const quoteType = lookahead();
-        if (quoteType !== TokenType.QUOTE_SINGLE && quoteType !== TokenType.QUOTE_DOUBLE) {
-            // will a lookahead or speculate ever trigger this ... ?
-            throw "AssertionFailure: parseStringLiteral called on input without valid string delimiter";
-        }
-
-        const leftQuote = parseExpectedTerminal(quoteType, ParseOptions.noTrivia);
-        const stringElements = parseStringBody(quoteType, allowInterpolations);
-        const rightQuote = parseExpectedTerminal(quoteType, ParseOptions.withTrivia);
-
-        if (stringElements.length === 1) {
-            const onlyElement = stringElements[0];
-            if (onlyElement.kind === NodeType.textSpan) {
-                return SimpleStringLiteral(leftQuote, onlyElement, rightQuote);
-            }
-        }
-
-        return InterpolatedStringLiteral(quoteType, leftQuote, stringElements, rightQuote);
-    }
-
-    function parseNumericLiteral() {
-        if (lookahead() === TokenType.DOT) {
-            const dot = parseExpectedTerminal(TokenType.DOT, ParseOptions.withTrivia);
-            const number = parseExpectedTerminal(TokenType.NUMBER, ParseOptions.withTrivia);
-            // @fixme: if we're in debug mode, manually creating a Token here will miss out on any __debug info a factory would have otherwise attached to it
-            const combinedToken = Token(TokenType.NUMBER, "." + number.token.text, dot.range.fromInclusive, number.range.toExclusive);
-            return NumericLiteral(Terminal(combinedToken));
-        }
-        return NumericLiteral(parseExpectedTerminal(TokenType.NUMBER, ParseOptions.withTrivia));
-    }  
-
-    function isJavaLikeTypename() {
-        if (!isLexemeLikeToken(peek())) {
-            return false;
-        }
-
-        next();
-
-        while (lookahead() === TokenType.DOT) {
-            next();
-            if (isLexemeLikeToken(peek())) next();
-            else return false;    
-        }
-
-        // @fixme - handle the case of a trailing dot here ?
-        // `x.y.z.`
-        //       ^ this is probably OK in this predicate; parser has to handle it though
-
-        return true;
-    }
-
-    function isJavaLikeTypenameThenName() : boolean {
-        if (!isJavaLikeTypename()) return false;
-        parseTrivia();
-        return isLexemeLikeToken(peek());
-    }
-
-    function isJavaLikeTypenameThenFunction() : boolean {
-        if (!isJavaLikeTypename()) return false;
-        parseTrivia();
-        return lookahead() === TokenType.KW_FUNCTION;
-    }
-
-    function isIdentifierThenFatArrow() : boolean {
-        if (!isIdentifier()) return false;
-        parseIdentifier();
-        return lookahead() === TokenType.EQUAL_RIGHT_ANGLE;
-    }
-
-    function isAccessModifier() : boolean {
-        const peekedText = peek().text;
-        const accessModifiers = ["public", "private", "package", "remote"];
-        for (const accessModifier of accessModifiers) {
-            if (peekedText === accessModifier) return true;
-        }
-        return false;
-    }
-
-    /**
-     * allowTrailingGlob is for import statements like `import foo.bar.*;`
-     */
-    function parseDottedPathTypename(allowTrailingGlob = false) : DottedPath<Terminal> {
-        const result = DottedPath<Terminal>(parseExpectedTerminal(TokenType.LEXEME, ParseOptions.withTrivia));
-        while (lookahead() === TokenType.DOT) {
-            const dot = parseExpectedTerminal(TokenType.DOT, ParseOptions.withTrivia);
-            
-            if (allowTrailingGlob && lookahead() === TokenType.STAR) {
-                const glob = parseNextToken();
-                const trivia = parseTrivia();
-                const key = Terminal(glob, trivia);
-                result.rest.push({dot, key});
-                break;
-            }
-            else {
-                const key = parseExpectedTerminal(TokenType.LEXEME, ParseOptions.withTrivia)
-                result.rest.push({dot, key});
-            }
-        }
-        return result;
-    }
-
-    // speculative overload is last in overload set so speculation-forwarder can see it
-    // this might not be maintainable in the long run ? the alternative is to not overload, and
-    // use definite! syntax at non-speculative call-
-    // the speculative mode is to support disambiguating arrow-function calls, which often look like other valid expressions
-    // until we get a full parameter definition parse followed by `) <trivia>? =>`
-    function tryParseFunctionDefinitionParameters(speculative: false, asDeclaration: boolean) : Script.FunctionParameter[];
-    function tryParseFunctionDefinitionParameters(speculative: true) : Script.FunctionParameter[] | null;
-    function tryParseFunctionDefinitionParameters(speculative: boolean, asDeclaration = false) : Script.FunctionParameter[] | null {
-        const savedContext = updateParseContext(ParseContext.argOrParamList);
-        const result : Script.FunctionParameter[] = [];
-        // might have to handle 'required' specially in "isIdentifier"
-        // we could set a flag saying we're in a functionParameterList to help out
-        while (isStartOfExpression()) {
-            let requiredTerminal : Terminal | null = null;
-            let javaLikeTypename : DottedPath<Terminal> | null = null;
-            let dotDotDot : Terminal | null = null;
-            let name : Identifier;
-            let equal : Terminal | null = null;
-            let defaultValue : Node | null = null;
-            let comma : Terminal | null = null;
-            let type : Type | null = null;
-
-            //
-            // required is a contextual keyword when in left-most parameter definition position
-            //
-            // function foo(required (type(.name)*)? name (= defaultExpr)?) {  }
-            //              ^^^^^^^^
-            if (peek().text.toLowerCase() === "required") {
-                requiredTerminal = parseOptionalTerminal(TokenType.LEXEME, ParseOptions.withTrivia);
-            }
-
-            //
-            // function foo((required)? ...name) {  }
-            //
-            if (lookahead() === TokenType.DOT_DOT_DOT) {
-                dotDotDot = parseExpectedTerminal(TokenType.DOT_DOT_DOT, ParseOptions.withTrivia);
-                name = parseIdentifier();
-                // todo: parse type annotation
-            }
-            else {
-                // function foo((required)? type(.name)* name (= defaultExpr)?) { ... }
-                //                          ^^^^^^^^^^^^^
-                if (SpeculationHelper.lookahead(isJavaLikeTypenameThenName)) {
-                    javaLikeTypename = parseDottedPathTypename();
-                    name = parseIdentifier();
-                    // todo - parse type annotation
-                }
-                // function foo((required)? name (= defaultExpr)?) { ... }
-                //                          ^^^^
-                else if (isLexemeLikeToken(peek())) {
-                    if (asDeclaration) {
-                        // we're already in a triva-based type annotation, e.g,
-                        // function foo(x /*: (name: type) => void*/)
-                        //                   ^^^^^^^^^^^^^^^^^^^^^
-                        // in which case we can just parse types without comment-delimiters
-                        if (isInSomeContext(ParseContext.typeAnnotation)) {
-                            name = parseIdentifier(/*withTrivia*/ true);
-                            parseExpectedTerminal(TokenType.COLON, ParseOptions.withTrivia);
-                            type = parseType();
-                        }
-                        else {
-                            name = parseIdentifier(/*withTrivia*/ false);
-                            const triviaAndType = parseScriptTriviaWithPossibleTypeAnnotation((<Terminal>name.source).token.text);
-                            if (!triviaAndType.type) {
-                                parseErrorAtRange(name.range, "Expected a type annotation.");
-                            }
-                            (<Terminal>name.source).trivia = triviaAndType.trivia;
-                            type = triviaAndType.type;
-                        }
-                    }
-                    else {
-                        name = parseIdentifier(/*withTrivia*/ true);
-                    }
-                }
-                else {
-                    if (speculative) {
-                        return null;
-                    }
-                    else {
-                        next();
-                        parseTrivia();
-                        name = createMissingNode(Identifier(NilTerminal(pos()), ""));
-                    }
-                }
-
-                if (lookahead() === TokenType.LEXEME) {
-                    const discardedLexemesStartPos = scanner.getIndex();
-                    do {
-                        next();
-                    } while (lookahead() === TokenType.LEXEME);
-                    
-                    // @fixme: should be a warning
-                    parseErrorAtRange(discardedLexemesStartPos, scanner.getIndex(), "Names in this position will be discarded at runtime; are you missing a comma?")
-                }
-            }
-
-            // function foo((required)? ((... name) | (type(.name)* name)) (= defaultExpr)?) {  }
-            //                                                              ^^^^^^^^^^^^^
-            equal = parseOptionalTerminal(TokenType.EQUAL, ParseOptions.withTrivia);
-            if (equal) {
-                defaultValue = parseExpression();
-            }
-
-            comma = parseOptionalTerminal(TokenType.COMMA, ParseOptions.withTrivia);
-
-            if (type && !requiredTerminal) {
-                type.typeFlags |= TypeFlags.optional;
-            }
-
-            result.push(Script.FunctionParameter(requiredTerminal, javaLikeTypename, dotDotDot, name, equal, defaultValue, comma, type));
-        }
-
-        if (result.length > 0 && result[result.length-1].comma) {
-            parseErrorAtRange(result[result.length-1].comma!.range, "Illegal trailing comma.");
-        }
-
-        parseContext = savedContext;
-
-        return result;
-    }
-
-    function tryParseArrowFunctionDefinition() : ArrowFunctionDefinition | null {
-        let leftParen : Terminal | null = null;
-        let params : FunctionParameter[];
-        let rightParen : Terminal | null = null;
-
-        if (SpeculationHelper.lookahead(isIdentifierThenFatArrow)) {
-            params = [
-                Script.FunctionParameter(
-                    null,
-                    null,
-                    null,
-                    parseIdentifier(),
-                    null,
-                    null,
-                    null,
-                    null)
-            ];
-        }
-        else if (lookahead() === TokenType.LEFT_PAREN) {
-            leftParen = parseExpectedTerminal(TokenType.LEFT_PAREN, ParseOptions.withTrivia);
-            const maybeParams = SpeculationHelper.speculate(tryParseFunctionDefinitionParameters, /*speculative*/ true);
-            if (!maybeParams) {
-                return null;
-            }
-            params = maybeParams;
-            rightParen = parseExpectedTerminal(TokenType.RIGHT_PAREN, ParseOptions.withTrivia);
-        }
-        else {
-            return null;
-        }
-
-        //
-        // we're in a position where the caller determined the production can descend into an arrow function
-        // we got a valid parameters list; but a fat arrow here is what completes the deal
-        // e.g,
-        // <cfset x = (y)>
-        // is a valid assignment of `(y)` to `x`; but it also looks like the start of an arrow function
-        //
-
-        const fatArrow = parseOptionalTerminal(TokenType.EQUAL_RIGHT_ANGLE, ParseOptions.withTrivia);
-        if (!fatArrow) {
-            return null;
-        }
-
-        //
-        // we enter script mode IF we are entering a braced-block;
-        // otherwise, we don't change modes;
-        // <cfset identity_lambda = x => <!--- still in tag mode ---> x>
-        // <cfset identity_lambda = x => { /* entered script mode */ return x; }>
-        //
-        if (lookahead() === TokenType.LEFT_BRACE) {
-            const block = parseBracedBlock(ScannerMode.script);
-            return ArrowFunctionDefinition(leftParen, params, rightParen, fatArrow, block);
-        }
-        else {
-            // having matched a params list with a fat arrow, we're definitely in an arrow function, 
-            // but the expression may not have been written yet;
-            // speculative or not, we return an arrow function
-            if (!isStartOfExpression()) {
-                parseErrorAtRange(fatArrow.range.toExclusive, fatArrow.range.toExclusive+1, "Expression expected.");
-                return ArrowFunctionDefinition(leftParen, params, rightParen, fatArrow, createMissingNode(NilTerminal(pos())));
-            }
-            else {
-                return ArrowFunctionDefinition(leftParen, params, rightParen, fatArrow, parseAnonymousFunctionDefinitionOrExpression());
-            }
-        }
-
-    }
-
-    function stripOuterParens(node: Node) {
-        while (node.kind === NodeType.parenthetical) {
-            node = node.expr;
-        }
-        return node;
-    }
-
-    function parseSwitch() {
-        const switchToken = parseExpectedTerminal(TokenType.KW_SWITCH, ParseOptions.withTrivia);
-        const leftParen = parseExpectedTerminal(TokenType.LEFT_PAREN, ParseOptions.withTrivia);
-        const expr = parseExpression();
-        const rightParen = parseExpectedTerminal(TokenType.RIGHT_PAREN, ParseOptions.withTrivia);
-        const leftBrace = parseExpectedTerminal(TokenType.LEFT_BRACE, ParseOptions.withTrivia);
-
-        const cases : Script.SwitchCase[] = [];
-        const savedContext = updateParseContext(ParseContext.blockStatements);
-        parseContext &= ~(1 << ParseContext.switchClause); // we may be in a nested switch clause, clear the outer flag
-
-        while (!endsParseInContext(ParseContext.blockStatements)) {
-            if (lookahead() === TokenType.KW_CASE) {
-                const caseToken = parseExpectedTerminal(TokenType.KW_CASE, ParseOptions.withTrivia);
-                const caseExpr = parseExpression();
-                const colon = parseExpectedTerminal(TokenType.COLON, ParseOptions.withTrivia);
-                const body = parseList(ParseContext.switchClause, parseStatement);
-                cases.push(Script.SwitchCase(caseToken, caseExpr, colon, body));
-            }
-            else if (lookahead() === TokenType.KW_DEFAULT) {
-                const defaultToken = parseExpectedTerminal(TokenType.KW_DEFAULT, ParseOptions.withTrivia);
-                const colon = parseExpectedTerminal(TokenType.COLON, ParseOptions.withTrivia);
-                const body = parseList(ParseContext.switchClause, parseStatement);
-                cases.push(Script.SwitchDefault(defaultToken, colon, body));
-            }
-            else {
-                parseErrorAtCurrentToken("Expected a switch case or default.");
-                break;
-            }
-        }
-
-        parseContext = savedContext;
-        const rightBrace = parseExpectedTerminal(TokenType.RIGHT_BRACE, ParseOptions.withTrivia);
-        return Script.Switch(switchToken, leftParen, expr, rightParen, leftBrace, cases, rightBrace);
-    }
-
-    function parseIf() : Script.Conditional {
-        const ifToken = parseExpectedTerminal(TokenType.KW_IF, ParseOptions.withTrivia);
-        const leftParen = parseExpectedTerminal(TokenType.LEFT_PAREN, ParseOptions.withTrivia);
-        const expr = parseExpression();
-        const rightParen = parseExpectedTerminal(TokenType.RIGHT_PAREN, ParseOptions.withTrivia);
-        const stmt = parseStatement();
-
-        const root = Script.If(ifToken, leftParen, expr, rightParen, stmt);
-        let workingRoot = root;
-
-        while (lookahead() === TokenType.KW_ELSE) {
-            const elseToken = parseExpectedTerminal(TokenType.KW_ELSE, ParseOptions.withTrivia);
-            const maybeIfToken = parseOptionalTerminal(TokenType.KW_IF, ParseOptions.withTrivia);
-            if (maybeIfToken) {
-                const leftParen = parseExpectedTerminal(TokenType.LEFT_PAREN, ParseOptions.withTrivia);
-                const expr = parseExpression();
-                const rightParen = parseExpectedTerminal(TokenType.RIGHT_PAREN, ParseOptions.withTrivia);
-                const stmt = parseStatement();
-                workingRoot.alternative = Script.ElseIf(elseToken, maybeIfToken, leftParen, expr, rightParen, stmt);
-                workingRoot = workingRoot.alternative!;
-            }
-            else {
-                workingRoot.alternative = Script.Else(elseToken, parseStatement());
-                break;
-            }
-        }
-
-        return root;
-    }
-
-    function parseAnonymousFunctionDefinition() {
-        let accessModifier = null;
-        let returnType     = null;
-        let functionToken  : Terminal;
-        let nameToken      = null;
-        let leftParen      : Terminal;
-        let params         : Script.FunctionParameter[];
-        let rightParen     : Terminal;
-        let attrs          : TagAttribute[];
-        let body           : Block;
-        
-        functionToken = parseExpectedTerminal(TokenType.KW_FUNCTION, ParseOptions.withTrivia);
-
-        // try to be helpful in this case:
-        // <cfset f = function a_name_here_is_an_error() { ... }
-        //                     ~~~~~~~~~~~~~~~~~~~~~~~
-        if (isLexemeLikeToken(peek())) {
-            parseErrorAtCurrentToken("An anonymous function definition cannot have a name.");
-            next();
-            parseTrivia();
-        }
-
-        leftParen  = parseExpectedTerminal(TokenType.LEFT_PAREN, ParseOptions.withTrivia);
-        params     = tryParseFunctionDefinitionParameters(/*speculative*/ false, /*asDeclaration*/ false);
-        rightParen = parseExpectedTerminal(TokenType.RIGHT_PAREN, ParseOptions.withTrivia);
-        attrs      = parseTagAttributes();
-        body       = parseBracedBlock(ScannerMode.script);
-
-        return Script.FunctionDefinition(accessModifier, returnType, functionToken, nameToken, leftParen, params, rightParen, attrs, body, null);
-    }
-
-    function tryParseNamedFunctionDefinition(speculative: false, asDeclaration: boolean) : Script.FunctionDefinition;
-    function tryParseNamedFunctionDefinition(speculative: true) : Script.FunctionDefinition | null;
-    function tryParseNamedFunctionDefinition(speculative: boolean, asDeclaration = false) : Script.FunctionDefinition | null {
-        let accessModifier: Terminal | null = null;
-        let returnType    : DottedPath<Terminal> | null = null;
-        let functionToken : Terminal | null;
-        let nameToken     : Terminal;
-        let leftParen     : Terminal;
-        let params        : Script.FunctionParameter[];
-        let rightParen    : Terminal;
-        let attrs         : TagAttribute[];
-        let body          : Block;
-        let returnTypeAnnotation : Type | null = null;
-        
-        if (SpeculationHelper.lookahead(isAccessModifier)) {
-            accessModifier = parseExpectedLexemeLikeTerminal(/*consumeOnFailure*/ true, /*allowNumeric*/ false);
-        }
-        if (SpeculationHelper.lookahead(isJavaLikeTypenameThenFunction)) {
-            returnType = parseDottedPathTypename();
-        }
-
-        if (speculative) {
-            functionToken = parseOptionalTerminal(TokenType.KW_FUNCTION, ParseOptions.withTrivia);
-            if (!functionToken) {
-                return null;
-            }
-        }
-        else {
-            functionToken = parseExpectedTerminal(TokenType.KW_FUNCTION, ParseOptions.withTrivia);
-        }
-
-        nameToken     = parseExpectedLexemeLikeTerminal(/*consumeOnFailure*/ false, /*allowNumeric*/ false);
-        leftParen     = parseExpectedTerminal(TokenType.LEFT_PAREN, ParseOptions.withTrivia);
-        params        = tryParseFunctionDefinitionParameters(/*speculative*/ false, asDeclaration);
-        
-        if (asDeclaration) {
-            rightParen = parseExpectedTerminal(TokenType.RIGHT_PAREN, ParseOptions.noTrivia);
-            const triviaAndType = parseScriptTriviaWithPossibleTypeAnnotation();
-            if (triviaAndType.type) {
-                returnTypeAnnotation = triviaAndType.type;
-            }
-            rightParen.trivia = triviaAndType.trivia;
-            attrs = [];
-            body = Block(null, [], null);
-            body.range = new SourceRange(pos(), pos());
-        }
-        else {
-            rightParen    = parseExpectedTerminal(TokenType.RIGHT_PAREN, ParseOptions.withTrivia);
-            attrs         = parseTagAttributes();
-            body          = parseBracedBlock(ScannerMode.script);
-        }
-
-        return Script.FunctionDefinition(accessModifier, returnType, functionToken, nameToken, leftParen, params, rightParen, attrs, body, returnTypeAnnotation);
-    }
-
-    function parseDo() : Do {
-        const doToken = parseExpectedTerminal(TokenType.KW_DO, ParseOptions.withTrivia);
-        const body = parseStatement();
-        const whileToken = parseExpectedTerminal(TokenType.KW_WHILE, ParseOptions.withTrivia);
-        const leftParen = parseExpectedTerminal(TokenType.LEFT_PAREN, ParseOptions.withTrivia);
-        const expr = parseExpression();
-        const rightParen = parseExpectedTerminal(TokenType.RIGHT_PAREN, ParseOptions.withTrivia);
-        return Do(doToken, body, whileToken, leftParen, expr, rightParen);
-    }
-
-    function parseWhile() : While {
-        const whileToken = parseExpectedTerminal(TokenType.KW_WHILE, ParseOptions.withTrivia);
-        const leftParen = parseExpectedTerminal(TokenType.LEFT_PAREN, ParseOptions.withTrivia);
-        const expr = parseExpression();
-        const rightParen = parseExpectedTerminal(TokenType.RIGHT_PAREN, ParseOptions.withTrivia);
-        const body = parseStatement();
-        return While(whileToken, leftParen, expr, rightParen, body);
-    }
-
-    function parseFor() : For {
-        const savedContext = updateParseContext(ParseContext.for);
-
-        const forToken = parseExpectedTerminal(TokenType.KW_FOR, ParseOptions.withTrivia);
-        const leftParen = parseExpectedTerminal(TokenType.LEFT_PAREN, ParseOptions.withTrivia);
-        let init = isStartOfExpression()
-            ? parseAssignmentOrLower()
-            : null;
-
-        if (peek().text.toLowerCase() === "in") {
-            if (!init || init.kind !== NodeType.variableDeclaration) {
-                init = createMissingNode(Identifier(NilTerminal(pos()), ""));
-                parseErrorAtRange(leftParen.range.fromInclusive+1, leftParen.range.toExclusive+1, "Declaration expected.");
-            }
-            const inToken = Terminal(parseNextToken(), parseTrivia());
-            const expr = parseExpression();
-            const rightParen = parseExpectedTerminal(TokenType.RIGHT_PAREN, ParseOptions.withTrivia);
-            const body = parseStatement();
-
-            parseContext = savedContext;
-            return For.ForIn(forToken, leftParen, init, inToken, expr, rightParen, body);
-        }
-        else {
-            const semi1 = parseExpectedTerminal(TokenType.SEMICOLON, ParseOptions.withTrivia);
-            const condition = isStartOfExpression() ? parseExpression() : null;
-            const semi2 = parseExpectedTerminal(TokenType.SEMICOLON, ParseOptions.withTrivia);
-            const incrementExpr = isStartOfExpression() ? parseAssignmentOrLower() : null;
-            const rightParen = parseExpectedTerminal(TokenType.RIGHT_PAREN, ParseOptions.withTrivia);
-            const body = parseStatement();
-
-            parseContext = savedContext;
-            return For.For(forToken, leftParen, init, semi1, condition, semi2, incrementExpr, rightParen, body);
-        }
-    }
-
-    function parseTry() : Script.Try {
-        const tryToken   = parseExpectedTerminal(TokenType.KW_TRY, ParseOptions.withTrivia);
-        const leftBrace  = parseExpectedTerminal(TokenType.LEFT_BRACE, ParseOptions.withTrivia);
-        const body       = parseList(ParseContext.blockStatements, parseStatement);
-        const rightBrace = parseExpectedTerminal(TokenType.RIGHT_BRACE, ParseOptions.withTrivia);
-        
-        const catchBlocks : Script.Catch[] = [];
-        while (lookahead() === TokenType.KW_CATCH) {
-            const catchToken       = parseExpectedTerminal(TokenType.KW_CATCH, ParseOptions.withTrivia);
-            const leftParen        = parseExpectedTerminal(TokenType.LEFT_PAREN, ParseOptions.withTrivia);
-            const exceptionType    = parseDottedPathTypename();
-            const exceptionBinding = parseIdentifier();
-            const rightParen       = parseExpectedTerminal(TokenType.RIGHT_PAREN, ParseOptions.withTrivia);
-            const leftBrace        = parseExpectedTerminal(TokenType.LEFT_BRACE, ParseOptions.withTrivia);
-            const catchBody        = parseList(ParseContext.blockStatements, parseStatement);
-            const rightBrace       = (leftBrace.flags & NodeFlags.missing) ? createMissingNode(NilTerminal(pos())) : parseExpectedTerminal(TokenType.RIGHT_BRACE, ParseOptions.withTrivia);
-            catchBlocks.push(
-                Script.Catch(catchToken, leftParen, exceptionType, exceptionBinding, rightParen, leftBrace, catchBody, rightBrace));
-        }
-
-        let finallyBlock : Script.Finally | null = null;
-        if (lookahead() === TokenType.KW_FINALLY) {
-            const finallyToken = parseExpectedTerminal(TokenType.KW_FINALLY, ParseOptions.withTrivia);
-            const leftBrace = parseExpectedTerminal(TokenType.LEFT_BRACE, ParseOptions.withTrivia);
-            const body = parseList(ParseContext.blockStatements, parseStatement);
-            const rightBrace = parseExpectedTerminal(TokenType.RIGHT_BRACE, ParseOptions.withTrivia);
-            finallyBlock = Script.Finally(finallyToken, leftBrace, body, rightBrace);
-        }
-
-        return Script.Try(tryToken, leftBrace, body, rightBrace, catchBlocks, finallyBlock);
-    }
-
-    function parseList<
-        F extends (...v: any) => any,
-        Args extends Parameters<F> = Parameters<F>,
-        R extends ReturnType<F> = ReturnType<F>>(thisContext: ParseContext, parser: F, ...args: Args) : R[] {
-        const result : R[] = [];
-        const savedContext = updateParseContext(thisContext);
-
-        while (!endsParseInContext(thisContext)) {
-            if (startsParseInContext(thisContext)) {
-                result.push(parser(...args as [...Args]) as R);
-                continue;
-            }
-
-            // no match; can we match with an outer context ?
-            // if so, bail
-            // otherwise, we're stuck here; so discard the current token and move onto the next
-            if (canMatchLookaheadWithOuterContext()) {
-                break;
-            }
-            else {
-                parseErrorBasedOnContext(thisContext);
-                next(), parseTrivia();
-            }
-        }
-
-        parseContext = savedContext;
-        return result as unknown as R[];
-    }
-
-    function parseErrorBasedOnContext(context: ParseContext) {
-        switch (context) {
-<<<<<<< HEAD
-            case ParseContext.typeStruct:
-                parseErrorAtCurrentToken("Type-level struct member definition expected.");
-=======
-            case ParseContext.argOrParamList:
-                parseErrorAtPos(lastNonTriviaToken.range.toExclusive, "Expression expected.");
-                return;
-            case ParseContext.structLiteralBody:
-                parseErrorAtPos(pos(), "Struct literal key expected.");
->>>>>>> f2cc0641
-                return;
-            case ParseContext.cfScriptTagBody:
-            case ParseContext.blockStatements:
-                parseErrorAtRange(pos(), pos(), "Declaration or statement expected.");
-                return;
-        }
-    }
-
-    function parseBracedBlock(parseBlockInMode: ScannerMode = mode) {
-        const savedMode = mode;
-        setScannerMode(parseBlockInMode);
-        const leftBrace = parseExpectedTerminal(TokenType.LEFT_BRACE, ParseOptions.withTrivia);
-        const body = parseList(ParseContext.blockStatements, parseStatement);
-
-        // if left brace was missing we don't eat right brace
-        const rightBrace = (leftBrace.flags & NodeFlags.missing)
-            ? createMissingNode(NilTerminal(pos()))
-            : parseExpectedTerminal(TokenType.RIGHT_BRACE, ParseOptions.withTrivia);
-
-        setScannerMode(savedMode);
-        return Block(leftBrace, body, rightBrace);
-    }
-
-    function parseStatement() : Node {
-        outer:
-        while (lookahead() !== TokenType.EOF) {
-            switch (lookahead()) {
-                case TokenType.WHITESPACE: {
-                    // @fixme: attach this to a node somehow to get a beter round-trip
-                    // do we ever get here ? ... should be just in error, otherwise we would have appropriately eaten any trivia by now
-                    next();
-                    continue;
-                }
-                case TokenType.KW_NEW:
-                case TokenType.KW_FINAL:
-                case TokenType.KW_VAR: {
-                    return parseAssignmentOrLower();
-                }
-                case TokenType.LEFT_BRACE: {
-                    // will we *ever* parse a block in tag mode ... ?
-                    // anyway, just forward current mode; which is assumed to be script mode, if we're parsing a statement
-                    return parseBracedBlock(mode);
-                }
-                case TokenType.LEFT_BRACKET: {
-                    const expr = parseArrayLiteralOrOrderedStructLiteral();
-                    const semi = scriptMode() ? parseOptionalTerminal(TokenType.SEMICOLON, ParseOptions.withTrivia) : null;
-                    return Statement(expr, semi);
-                }
-                case TokenType.LEFT_PAREN: {
-                    const expr = parseParentheticalOrUnaryPrefix();
-                    const semicolon = scriptMode() ? parseOptionalTerminal(TokenType.SEMICOLON, ParseOptions.withTrivia) : null;
-                    return Statement(expr, semicolon);
-                }
-                case TokenType.NUMBER: {
-                    const expr = parseExpression();
-                    const semicolon = scriptMode() ? parseOptionalTerminal(TokenType.SEMICOLON, ParseOptions.withTrivia) : null;
-                    return Statement(expr, semicolon);
-                }
-                case TokenType.KW_SWITCH: {
-                    return parseSwitch();
-                }
-                case TokenType.KW_BREAK: {
-                    const breakToken = parseExpectedTerminal(TokenType.KW_BREAK, ParseOptions.withTrivia);
-                    // are we ever in tag mode here ? i don't think so
-                    const semi = parseOptionalTerminal(TokenType.SEMICOLON, ParseOptions.withTrivia);
-                    return BreakStatement(breakToken, semi);
-                }
-                case TokenType.KW_CONTINUE: {
-                    const breakToken = parseExpectedTerminal(TokenType.KW_CONTINUE, ParseOptions.withTrivia);
-                    // are we ever in tag mode here ? i don't think so
-                    const semi = parseOptionalTerminal(TokenType.SEMICOLON, ParseOptions.withTrivia);
-                    return ContinueStatement(breakToken, semi);
-                }
-                case TokenType.KW_IMPORT: {
-                    const importToken = parseExpectedTerminal(TokenType.KW_IMPORT, ParseOptions.withTrivia);
-                    const path = parseDottedPathTypename(/*allowTrailingGlob*/ true);
-                    const semi = parseOptionalTerminal(TokenType.SEMICOLON, ParseOptions.withTrivia);
-                    return ImportStatement(importToken, path, semi);
-                }
-                case TokenType.KW_IF: {
-                    return parseIf();
-                }
-                case TokenType.KW_FUNCTION: {
-                    return tryParseNamedFunctionDefinition(/*speculative*/ false, /*asDeclaration*/false);
-                }
-                case TokenType.KW_FOR: {
-                    return parseFor();
-                }
-                case TokenType.KW_DO: {
-                    return parseDo();
-                }
-                case TokenType.KW_WHILE: {
-                    return parseWhile();
-                }
-                case TokenType.SEMICOLON: {
-                    // lone semicolons are valid, they are simply null statements
-                    return Statement(null, parseExpectedTerminal(TokenType.SEMICOLON, ParseOptions.withTrivia));
-                }
-                case TokenType.KW_TRY: {
-                    return parseTry();
-                }
-                case TokenType.CF_END_TAG_START: {
-                    if (isInSomeContext(ParseContext.cfScriptTagBody)) {
-                        break outer;
-                    }
-                    else {
-                        parseErrorAtCurrentToken("Unexpected </cf token in a statement context.");
-                        next();
-                        continue;
-                    }
-                }
-                case TokenType.KW_RETURN: {
-                    const returnToken = parseExpectedTerminal(TokenType.KW_RETURN, ParseOptions.withTrivia);
-                    const expr = isStartOfExpression() ? parseAnonymousFunctionDefinitionOrExpression() : null;
-                    // if we've got a return statement we should be in a script context;
-                    // but a user may not be heeding that rule
-                    const semi = scriptMode() ? parseOptionalTerminal(TokenType.SEMICOLON, ParseOptions.withTrivia) : null;
-                    return ReturnStatement(returnToken, expr, semi);
-                }
-                default: {
-                    const peeked = peek();
-                    const peekedText = peeked.text.toLowerCase();
-
-                    // special case for sugared `abort`
-                    if (peekedText === "abort" && !isInSomeContext(ParseContext.sugaredAbort)) {
-                        const terminal = Terminal(parseNextToken(), parseTrivia());
-                        if (lookahead() === TokenType.SEMICOLON) {
-                            return ScriptSugaredTagCallStatement(terminal, [], parseExpectedTerminal(TokenType.SEMICOLON, ParseOptions.withTrivia));
-                        }
-                        //
-                        // so `function foo() { abort }` is ok, since `}` is not a quote but does not start a statement
-                        // whereas `function foo() { abort v + 1 }` is invalid because (v+1) is not a string literal
-                        // 
-                        else if (isStartOfStatement()) {
-                            const statement = doInExtendedContext(ParseContext.sugaredAbort, parseStatement);
-                            // we parsed a statement, so any string literal will be wrapped in it
-                            // if we got a trivial string value, we are OK
-                            // otherwise, emit a diagnostic
-                            if (statement.kind === NodeType.statement
-                                && (statement.expr!.kind === NodeType.simpleStringLiteral || statement.expr!.kind === NodeType.interpolatedStringLiteral)) {
-                                    if (getTriviallyComputableString(statement.expr) !== undefined) {
-                                        return ScriptSugaredTagCallStatement(
-                                            terminal,
-                                            [TagAttribute(Terminal(peek()), "showerror", NilTerminal(pos()), statement.expr!)], // synthesize the "showerror" attribute
-                                            parseOptionalTerminal(TokenType.SEMICOLON, ParseOptions.withTrivia));
-                                    }
-                            }
-
-                            parseErrorAtRange(mergeRanges(terminal, statement), "A sugared abort statement must be followed by a constant string value or a semicolon.");
-                            return ScriptSugaredTagCallStatement(
-                                /* name */ terminal,
-                                /* attrs */ [],
-                                /* semicolon */ parseOptionalTerminal(TokenType.SEMICOLON, ParseOptions.withTrivia));
-                        }
-                        else {
-                            return ScriptSugaredTagCallStatement(
-                                /* name */ terminal,
-                                /* attrs */ [],
-                                /* semicolon */ parseOptionalTerminal(TokenType.SEMICOLON, ParseOptions.withTrivia));
-                        }
-                    }
-
-                    if (isLexemeLikeToken(peeked)) {
-                        const maybeFunction = SpeculationHelper.speculate(tryParseNamedFunctionDefinition, /*speculative*/ true);
-                        if (maybeFunction) {
-                            return maybeFunction;
-                        }
-                    }
-                    
-                    if (isSugaredTagName(peekedText)) {
-                        const quickPeek = SpeculationHelper.speculate(() => {
-                            const sugaredTagNameToken = parseExpectedLexemeLikeTerminal(/*consumeOnFailure*/false, /*allowNumeric*/false);
-                            return lookahead() === TokenType.LEFT_BRACE
-                                ? sugaredTagNameToken
-                                : SpeculationHelper.lookahead(() => !!scanTagAttributeName())
-                                ? [sugaredTagNameToken, parseTagAttributes()] as const
-                                : null;
-                        });
-
-                        if (quickPeek) {
-                            // if we got an array then we got [terminal, TagAttributes[]]
-                            if (Array.isArray(quickPeek)) {
-                                if (lookahead() === TokenType.LEFT_BRACE) {
-                                    const block = parseBracedBlock();
-                                    return ScriptSugaredTagCallBlock(/*name*/quickPeek[0], /*attrs*/[], /*block*/block);
-                                }
-                                else {
-                                    return ScriptSugaredTagCallStatement(quickPeek[0], quickPeek[1], parseExpectedTerminal(TokenType.SEMICOLON, ParseOptions.withTrivia))
-                                }
-                            }
-                            // otherwise we just got a terminal
-                            else {
-                                const block = parseBracedBlock();
-                                return ScriptSugaredTagCallBlock(/*name*/quickPeek as Terminal, /*attrs*/[], /*block*/block);
-                            }
-                        }
-                    }
-
-                    // if the name matches the "cf..." pattern, and the next non trivia is a left paren, this is a TagLikeCall(Statement|Block)
-                    // cfSomeTag(attr1=foo, attr2=bar) { ... } (taglikecall block)
-                    // cfSomeTag(); (taglikecall statement)
-                    if (peekedText.length > 2 && /^cf/i.test(peekedText)) {
-                        const nameTerminalIfIsCall = SpeculationHelper.speculate(function() {
-                            const name = parseExpectedLexemeLikeTerminal(/*consumeOnFailure*/ true, /*allowNumeric*/ false);
-                            return lookahead() === TokenType.LEFT_PAREN
-                                ? name
-                                : null;
-                        });
-
-                        if (nameTerminalIfIsCall) {
-                            const leftParen = parseExpectedTerminal(TokenType.LEFT_PAREN, ParseOptions.withTrivia);
-                            const args = parseList(ParseContext.argOrParamList, parseArgument);
-                            const rightParen = parseExpectedTerminal(TokenType.RIGHT_PAREN, ParseOptions.withTrivia);
-                            for (let i = 0; i < args.length; i++) {
-                                if (!args[i].equals) {
-                                    parseErrorAtRange(args[i].expr.range, "Taglike function call arguments must be named.");
-                                }
-                            }
-
-                            if (lookahead() !== TokenType.LEFT_BRACE) {
-                                const semicolon = parseOptionalTerminal(TokenType.SEMICOLON, ParseOptions.withTrivia);
-                                return ScriptTagCallStatement(nameTerminalIfIsCall, leftParen, args, rightParen, semicolon);
-                            }
-                            else {
-                                const block = parseBracedBlock(mode);
-                                return ScriptTagCallBlock(nameTerminalIfIsCall, leftParen, args, rightParen, block);
-                            }
-                        }
-                    }
-
-                    if (isStartOfExpression()) {
-                        const result = parseAssignmentOrLower();
-                        const semi = scriptMode() ? parseOptionalTerminal(TokenType.SEMICOLON, ParseOptions.withTrivia) : null;
-                        return Statement(result, semi);
-                    }
-                    else {
-                        parseErrorAtRange(peeked.range, "NEVER");
-                        next();
-                        parseTrivia();
-                        //throw "never";
-                    }
-                }
-            }
-        }
-
-        //
-        // hit EOF
-        // something like `if (x y z <EOF>`, y and z are discarded as not being recognized, and we keep advancing looking
-        // for a recognizable statement; then we hit EOF
-        // return nil statement
-        //
-        const nilStatement = Statement(null, null);
-        nilStatement.range = scanner.currentToken().range;
-        return nilStatement;
-    }
-
-    function parseType() : Type;
-    function parseType(fromInclusive: number, toExclusive: number, name?: string) : Type;
-    function parseType(fromInclusive?: number, toExclusive?: number, name?: string) : Type {
-        function lexemeToType(lexeme: Token) {
-            switch (lexeme.text) {
-                case "number":
-                    return cfNumber(Terminal(lexeme));
-                case "string":
-                    return cfString(Terminal(lexeme));
-                case "any":
-                    return cfAny(Terminal(lexeme));
-                case "nil":
-                    return cfNil();
-                case "boolean":
-                    return cfBoolean(Terminal(lexeme));
-                case "true":
-                    return cfBoolean(BooleanLiteral(Terminal(lexeme), true));
-                case "false":
-                    return cfBoolean(BooleanLiteral(Terminal(lexeme), false));
-                case "void":
-                    return cfVoid(Terminal(lexeme));
-                default:
-                    return cfTypeId(Terminal(lexeme));
-            }
-        }
-
-        function parseTypeParam() : cfTypeConstructorParam {
-            const name = parseExpectedLexemeLikeTerminal(/*consumeOnFailure*/false, /*allowNumeric*/false);
-            let extendsToken : Terminal | null = null;
-            let extendsType : Type | null = null;
-
-            if (peek().text === "extends") {
-                extendsToken = parseExpectedLexemeLikeTerminal(/*consumeOnFailure*/false, /*allowNumeric*/false);
-                extendsType = parseType();
-            }
-
-            const comma = parseOptionalTerminal(TokenType.COMMA, ParseOptions.withTrivia);
-
-            return cfTypeConstructorParam(name.token.text, extendsToken, extendsType, comma);
-        }
-
-        function parseTypeConstructorInvocation(left: Type) : Type {
-            parseExpectedTerminal(TokenType.LEFT_ANGLE, ParseOptions.withTrivia);
-            const args = parseList(ParseContext.typeParamList, parseTypeElement);
-            parseExpectedTerminal(TokenType.RIGHT_ANGLE, ParseOptions.withTrivia)
-            return cfTypeConstructorInvocation(left, args)
-        }
-
-        function maybeParseArrayModifier(type: Type) : Type {
-            outer:
-            while (true) {
-                switch (lookahead()) {
-                    case TokenType.LEFT_BRACKET:
-                        parseExpectedTerminal(TokenType.LEFT_BRACKET, ParseOptions.withTrivia);
-                        parseExpectedTerminal(TokenType.RIGHT_BRACKET, ParseOptions.withTrivia);
-                        type = cfArray(type);
-                        continue outer;
-                    default:
-                        break;
-                }
-                break;
-            }
-            return type;
-        }
-
-        function parseTypeElement() : Type {
-            const type = parseType();
-            parseOptionalTerminal(TokenType.COMMA, ParseOptions.withTrivia);
-            return type;
-        }
-
-        function parseTypeAttribute() : TypeAttribute {
-            const hash         = parseExpectedTerminal(TokenType.HASH, ParseOptions.withTrivia);
-            const exclamation  = parseExpectedTerminal(TokenType.EXCLAMATION, ParseOptions.withTrivia);
-            const leftBracket  = parseExpectedTerminal(TokenType.LEFT_BRACKET, ParseOptions.withTrivia);
-            const name         = parseExpectedLexemeLikeTerminal(/*consumeOnFailure*/ false, /*allowNumeric*/ false);
-            const rightBracket = parseExpectedTerminal(TokenType.RIGHT_BRACKET, ParseOptions.withTrivia);
-            return TypeAttribute(hash, exclamation, leftBracket, name, rightBracket);
-        }
-
-        function parseTypeStructMemberElement() : cfStructMember {
-            // @fixme!: lexemeLikeStructKey accepts `a.b` but we don't want the dots
-            const key = scanLexemeLikeStructKey();
-            if (!key) {
-                parseErrorAtCurrentToken("Expected a struct key.");
-            }
-
-            let name : Terminal;
-            if (key) {
-                name = Terminal(key, parseTrivia());
-            }
-            else {
-                name = NilTerminal(pos());
-                parseTrivia();
-            }
-
-            const attrs : TypeAttribute[] = [];
-            if (lookahead() === TokenType.HASH) {
-                while (lookahead() !== TokenType.EOF && lookahead() === TokenType.HASH) {
-                    attrs.push(parseTypeAttribute());
-                }
-            }
-
-            const colon = parseExpectedTerminal(TokenType.COLON, ParseOptions.withTrivia);
-            const type = parseType();
-            const comma = parseOptionalTerminal(TokenType.COMMA, ParseOptions.withTrivia);
-            return cfStructMember(name, colon, type, comma, attrs);
-        }
-
-        let savedScannerState : ScannerState | null = null;
-        if (fromInclusive) {
-            savedScannerState = getScannerState();
-            restoreScannerState({
-                index: fromInclusive,
-                mode: mode,
-                artificialEndLimit: toExclusive
-            })
-        }
-
-        parseTrivia(); // only necessary if we just updated scanner state? caller can maybe guarantee that the target scanner state begins on non-trivial input?
-
-        function localParseType() : Type {
-
-            let result : Type = cfNil();
-
-            switch (lookahead()) {
-                case TokenType.LEFT_BRACKET: {
-                    parseExpectedTerminal(TokenType.LEFT_BRACKET, ParseOptions.withTrivia);
-                    const tupleTypes = parseList(ParseContext.typeTupleOrArrayElement, parseTypeElement);
-                    parseExpectedTerminal(TokenType.RIGHT_BRACKET, ParseOptions.withTrivia);
-                    result = maybeParseArrayModifier(cfTuple(tupleTypes));
-                    break;
-                }
-                case TokenType.LEXEME: {
-                    result = lexemeToType(next());
-                    while (lookahead() === TokenType.LEFT_ANGLE) {
-                        result = parseTypeConstructorInvocation(result);
-                    }
-
-                    break;
-                }
-                case TokenType.LEFT_PAREN: {
-                    parseExpectedTerminal(TokenType.LEFT_PAREN, ParseOptions.withTrivia);
-                    
-                    if (lookahead() === TokenType.LEFT_PAREN) {
-                        return parseType();
-                    }
-
-                    const parenthesizedType = SpeculationHelper.speculate(() => {
-                        const lexeme = next();
-                        parseTrivia();
-                        if (lookahead() === TokenType.COLON) {
-                            // this is a non-type name, used to give a name to an inline function type signature parameter,
-                            // i.e, (foo : any) => any
-                            //       ^^^^^
-                            return null;
-                        }
-                        else if (lexeme.text === "required") {
-                            next();
-                            parseTrivia();
-                            if (lookahead() === TokenType.COLON) {
-                                return null;
-                            }
-                        }
-
-                        return lexemeToType(lexeme);
-                    })
-
-                    if (parenthesizedType) {
-                        parseExpectedTerminal(TokenType.RIGHT_PAREN, ParseOptions.withTrivia);
-                        result = maybeParseArrayModifier(parenthesizedType);
-                        break;
-                    }
-                    else {
-                        const params = tryParseFunctionDefinitionParameters(/*speculative*/false, /*asDeclaration*/ true);
-                        parseExpectedTerminal(TokenType.RIGHT_PAREN, ParseOptions.withTrivia);
-                        parseExpectedTerminal(TokenType.EQUAL_RIGHT_ANGLE, ParseOptions.withTrivia);
-                        const returnType = parseType();
-                        result = maybeParseArrayModifier(cfFunctionSignature("", params, returnType));
-                        break;
-                    }
-                }
-                case TokenType.LEFT_BRACE: {
-                    const leftBrace = parseExpectedTerminal(TokenType.LEFT_BRACE, ParseOptions.withTrivia);
-                    const kvPairs = parseList(ParseContext.typeStruct, parseTypeStructMemberElement);
-                    const rightBrace = parseExpectedTerminal(TokenType.RIGHT_BRACE, ParseOptions.withTrivia);
-
-                    const computedMembers = new Map<string, Type>();
-                    const caselessMembers = new Map<string, Type>();
-                    for (const member of kvPairs) {
-                        let noCase = false;
-                        for (const attr of member.attributes) {
-                            if (attr.name.token.text === "noCase") {
-                                noCase = true;
-                            }
-                            else {
-                                parseErrorAtRange(attr.range, "Unsupported attribute.");
-                            }
-                        }
-                        
-                        if (noCase) {
-                            // "caseless" members get set to all lowercase, generally to support later comparisons with "canonicalized"
-                            // cf case-insensitive identifiers
-                            caselessMembers.set(member.propertyName.token.text.toLowerCase(), member.type);
-                        }
-                        else {
-                            computedMembers.set(member.propertyName.token.text, member.type);
-                        }
-                    }
-
-                    result = cfStruct(leftBrace, kvPairs, computedMembers, caselessMembers, rightBrace);
-                    result = maybeParseArrayModifier(result);
-
-                    break;
-                }
-                case TokenType.LEFT_ANGLE: {
-                    parseExpectedTerminal(TokenType.LEFT_ANGLE, ParseOptions.withTrivia);
-                    const typeParams = parseList(ParseContext.typeParamList, parseTypeParam);
-                    parseExpectedTerminal(TokenType.RIGHT_ANGLE, ParseOptions.withTrivia);
-                    parseExpectedTerminal(TokenType.EQUAL_RIGHT_ANGLE, ParseOptions.withTrivia);
-                    const body = parseType();
-                    result = cfTypeConstructor(typeParams, body);
-                    return result; // don't do intersections or unions with type functions
-                }
-                case TokenType.QUOTE_SINGLE:
-                case TokenType.QUOTE_DOUBLE: {
-                    const s = parseStringLiteral(/*allowInterpolations*/false);
-                    if (s.kind === NodeType.simpleStringLiteral) {
-                        result = cfString(s);
-                    }
-                    else {
-                        result = SyntheticType.string; // should never happen, parseStringLiteral(false) should always return a simpleStringLiteral
-                    }
-                }
-            }
-
-            return result;
-        }
-
-        let result = localParseType();
-
-        intersectionsAndUnions:
-        while (true) {
-            switch (lookahead()) {
-                case TokenType.AMPERSAND:
-                    next(), parseTrivia(); // eat ampersand and trivia; if we get the type system kinda working we can save this on the type node
-                    result = cfIntersection(result, localParseType());
-                    continue intersectionsAndUnions;
-                case TokenType.PIPE:
-                    next(), parseTrivia();
-                    result = cfUnion(result, localParseType());
-                    continue intersectionsAndUnions;
-                default:
-                    break intersectionsAndUnions;
-            }
-        }
-
-        if (savedScannerState) {
-            restoreScannerState(savedScannerState);
-        }
-
-        if (name) {
-            result.name = name;
-        }
-
-        return result;
-    }
-
-    function parseScriptTriviaWithPossibleTypeAnnotation(name?: string) : {trivia: Node[], type: Type | null} {
-        const trivia : Node[] = [];
-        let type : Type | null = null;
-
-        const savedContext = updateParseContext(ParseContext.trivia);
-
-        while (lookahead() !== TokenType.EOF) {
-            if (lookahead() === TokenType.WHITESPACE) {
-                trivia.push(TextSpan(next().range, ""));
-            }
-            else if (lookahead() === TokenType.FORWARD_SLASH_STAR) {
-                if (peek(1).type === TokenType.COLON) {
-                    if (type !== null) {
-                        parseErrorAtCurrentToken("A comment containing a type annotation must contain exactly one type annotation.");
-                        trivia.push(...parseTrivia());
-                    }
-                    else {
-                        const commentStart = pos();
-                        scanToNextToken([TokenType.STAR_FORWARD_SLASH], /*endOnOrAfter*/ "after");
-                        const commentEnd = pos();
-
-                        type = parseType(commentStart+3, commentEnd-2, name);
-
-                        trivia.push(Comment(CommentType.scriptMultiLine, new SourceRange(commentStart, commentEnd)));
-                    }
-                }
-            }
-            else { 
-                break;
-            }
-        }
-
-        parseContext = savedContext;
-
-        return {trivia, type};
-    }
-
-    function getDiagnostics() : Diagnostic[] {
-        return diagnostics;
-    }
-}
+import {
+    setDebug as setNodeFactoryDebug,
+    CfTag, Node, NodeType, TagAttribute, NodeFlags, Terminal, Comment, TextSpan, NilTerminal,
+    Conditional, FunctionParameter, FromTag, CommentType,
+    HashWrappedExpr, BinaryOperator, Parenthetical, UnaryOperator, BooleanLiteral,
+    CallExpression, IndexedAccess, pushAccessElement, CallArgument, Identifier, SimpleStringLiteral, InterpolatedStringLiteral,
+    NumericLiteral, DottedPath, ArrowFunctionDefinition, Statement, Block, 
+    Do,
+    While,
+    Ternary,
+    For,
+    KeyedStructLiteralInitializerMember,
+    StructLiteral,
+    ArrayLiteralInitializerMember,
+    ArrayLiteral,
+    EmptyOrderedStructLiteral,
+    OrderedStructLiteral,
+    ReturnStatement,
+    BreakStatement,
+    ContinueStatement,
+    mergeRanges,
+    VariableDeclaration,
+    ImportStatement,
+    New,
+    DotAccess, BracketAccess, OptionalDotAccess, OptionalCall, IndexedAccessChainElement, OptionalBracketAccess, IndexedAccessType,
+    ScriptSugaredTagCallBlock, ScriptTagCallBlock,
+    ScriptSugaredTagCallStatement, ScriptTagCallStatement, SourceFile, Script, Tag, SpreadStructLiteralInitializerMember, StructLiteralInitializerMember, SimpleArrayLiteralInitializerMember, SpreadArrayLiteralInitializerMember, SliceExpression } from "./node";
+import { SourceRange, Token, TokenType, ScannerMode, Scanner, TokenTypeUiString, CfFileType, setScannerDebug } from "./scanner";
+import { allowTagBody, isLexemeLikeToken, requiresEndTag, getTriviallyComputableString, isSugaredTagName, getAttributeValue } from "./utils";
+import { cfBoolean, cfAny, cfArray, cfNil, cfNumber, cfString, cfStruct, cfTuple, Type, TypeFlags, cfFunctionSignature, cfTypeConstructorInvocation, cfVoid, cfTypeConstructorParam, cfTypeConstructor, cfIntersection, cfTypeId, TypeKind, cfUnion, cfStructMember, SyntheticType, TypeAttribute } from "./types";
+
+let debugParseModule = false;
+let parseTypes = false;
+
+const enum ParseOptions {
+    none     = 0,
+    noTrivia = 0,
+    withTrivia        = 0x00000001,
+    allowHashWrapped  = 0x00000002,
+};
+
+const enum ParseContext {
+    none = 0,
+    insideCfTagAngles,  // somewhere inside <cf ... > or </cf ... >
+    hashWrappedExpr,    // in #...# in an expression context, like `a + #b#`
+    cfScriptTagBody,    // in a <cfscript> block; similar to blockstatements, but </cfscript> can terminate it, and a stray `}` does not
+    blockStatements,    // inside a { ... }; a stray `}` will terminate this
+    for,                // in a for (...) expression
+    interpolatedText,   // in <cfoutput>#...#</cfoutput> or "#...#"
+    awaitingVoidSlash,  // <cfset foo = bar /> is just `foo=bar`, with a trailing tag-void-slash, not `foo=bar/` with a missing rhs to the `/` operator
+    argOrParamList,     // someCallWithArgs(...)
+    switchClause,       // in a switch statement
+    trivia,             // comments, whitespace
+    structLiteralBody,
+    arrayLiteralBody,
+    sugaredAbort,       // inside an `abort ...;` statement
+    typeTupleOrArrayElement,
+    typeParamList,
+    typeStruct,
+    awaitingRightBracket,
+    typeAnnotation,
+    END                 // sentinel for looping over ParseContexts
+}
+
+function TagContext() {
+    const depth = {
+        output: 0,
+        mail: 0,
+        query: 0
+    };
+    
+    function inTextInterpolationContext() {
+        return depth.output > 0
+            || depth.mail > 0
+            || depth.query > 0;
+    };
+
+    function update(tag: CfTag) {
+        let bumpDir = tag.which === CfTag.Which.start ? 1 : -1;
+        switch (tag.canonicalName) {
+            case "output":
+            case "mail":
+            case "query": {
+                depth[tag.canonicalName] += bumpDir;
+            }
+        }
+    }
+
+    return {
+        inTextInterpolationContext,
+        update
+    }
+}
+
+type TagContext = ReturnType<typeof TagContext>;
+
+interface ScannerState {
+    mode : ScannerMode;
+    index: number;
+    artificialEndLimit: number | undefined;
+}
+
+export interface Diagnostic {
+    fromInclusive: number;
+    toExclusive: number;
+    msg: string;
+    __debug_from_line?: number,
+    __debug_from_col?: number,
+    __debug_to_line?: number,
+    __debug_to_col?: number,
+}
+
+
+
+export function Parser() {
+    function getScanner() {
+        return scanner;
+    }
+
+    function setSourceFile(sourceFile_: SourceFile) {
+        sourceFile = sourceFile_;
+        scanner = Scanner(sourceFile.source);
+        parseContext = ParseContext.none;
+        diagnostics = [];
+        return self_;
+    }
+
+    function primeLookahead() {
+        lookahead_ = peek().type;
+    }
+
+    function setScannerMode(mode_: ScannerMode) {
+        mode = mode_;
+        primeLookahead();
+        return self_;
+    }
+
+    function setDebug(isDebug: boolean) {
+        setNodeFactoryDebug(isDebug);
+        setScannerDebug(isDebug);
+        debugParseModule = isDebug;
+        return self_;
+    }
+
+    function setParseTypes(b: boolean) {
+        parseTypes = b;
+        return self_;
+    }
+
+    let scanner : Scanner;
+    let sourceFile: SourceFile;
+    let mode: ScannerMode;
+    let parseContext : ParseContext;
+    let lookahead_ : TokenType;
+    let lastNonTriviaToken : Token;
+    let diagnostics : Diagnostic[] = [];
+
+    let lastTypeAnnotation : Type | null = null;
+    
+    let parseErrorMsg : string | null = null;
+
+    const SpeculationHelper = (function() {
+        //
+        // run a boolean returning worker, and always rollback changes to parser state when done
+        //
+        function lookahead(lookaheadWorker: () => boolean) {
+            const saveTokenizerState = getScannerState();
+            const diagnosticsLimit = diagnostics.length;
+            const savedLastNonTriviaToken = lastNonTriviaToken;
+            const savedLastTypeAnnotation = lastTypeAnnotation;
+
+            const result = lookaheadWorker();
+
+            diagnostics.splice(diagnosticsLimit); // drop any diagnostics that were added
+            restoreScannerState(saveTokenizerState);
+            lastNonTriviaToken = savedLastNonTriviaToken;
+            lastTypeAnnotation = savedLastTypeAnnotation;
+            return result;
+        }
+        //
+        // if speculationWorker returns a truthy `T`, we return that;
+        // otherwise, rollback any changes to parser state made by the speculation worker and return null
+        //
+        function speculate<
+            F extends (...args: any) => any,
+            Args extends Parameters<F> = Parameters<F>>(speculationWorker: F, ...args: Args) : ReturnType<F> | null {
+            const saveTokenizerState = getScannerState();
+            const savedParseErrorMsg = parseErrorMsg;
+            const diagnosticsLimit = diagnostics.length;
+            const savedLastNonTriviaToken = lastNonTriviaToken;
+            const savedLastTypeAnnotation = lastTypeAnnotation;
+
+            const result = speculationWorker(...args as [...Args]);
+
+            if (result) {
+                return result;
+            }
+            else {
+                restoreScannerState(saveTokenizerState);
+                parseErrorMsg = savedParseErrorMsg;
+                diagnostics.splice(diagnosticsLimit); // drop any diagnostics that were added
+                lastNonTriviaToken = savedLastNonTriviaToken;
+                lastTypeAnnotation = savedLastTypeAnnotation;
+                return null;
+            }
+        }
+        return {
+            lookahead,
+            speculate
+        }
+    })();
+
+    const self_ = {
+        setScannerMode,
+        getScanner,
+        setSourceFile,
+
+        setDebug,
+        setParseTypes,
+
+        getDiagnostics,
+        parseTags,
+        parseScript,
+        parse,
+    };
+
+    return self_;
+
+    /*********************************
+    /* impl
+    /********************************/
+    function peek(jump: number = 0) : Token {
+        return scanner.peek(jump, mode);
+    }
+
+    function lookahead() : TokenType {
+        return lookahead_;
+    }
+
+    function pos() {
+        return scanner.getIndex();
+    }
+
+    /**
+     * just move the scanner forward and update lookahead
+     * @returns 
+     */
+    function next() : Token {
+        const result = scanner.next(mode);
+        lookahead_ = peek().type;
+        return result;
+    }
+
+    /**
+     * move the scanner forward, update lookahead, run appropriate state updates
+     */
+    function parseNextToken() : Token {
+        const token = next();
+        if (!isInSomeContext(ParseContext.trivia)) {
+            lastNonTriviaToken = token;
+        }
+        return token;
+    }
+
+    function scanToNextToken(token: TokenType[], endOnOrAfter: "on" | "after" = "on") : void {
+        scanner.scanToNext(token, mode);
+        if (endOnOrAfter === "after") {
+            scanner.next(mode);
+        }
+        primeLookahead();
+    }
+
+    function scanToNextChar(char: string, endOnOrAfter: "on" | "after" = "on") : void {
+        scanner.scanToNext(char);
+        if (endOnOrAfter === "after") {
+            scanner.advance();
+        }
+        primeLookahead();
+    }
+
+    function scanTagName() {
+        const result = scanner.scanTagName();
+        if (result && !isInSomeContext(ParseContext.trivia)) lastNonTriviaToken = result;
+        primeLookahead();
+        return result;
+    }
+
+    function scanTagAttributeName() {
+        const result = scanner.scanTagAttributeName();
+        if (result && !isInSomeContext(ParseContext.trivia)) lastNonTriviaToken = result;
+        primeLookahead();
+        return result;
+    }
+
+    function scanToNextTagCommentToken() {
+        scanner.scanToNextTagCommentToken();
+        primeLookahead();
+    }
+
+    function scanLexemeLikeStructKey() : Token | null {
+        const result = scanner.scanLexemeLikeStructKey();
+        if (result && !isInSomeContext(ParseContext.trivia)) lastNonTriviaToken = result;
+        primeLookahead();
+        return result;
+    }
+
+    function isIdentifier() : boolean {
+        return scanner.isIdentifier();
+    }
+
+    function scanIdentifier() : Token | null {
+        const result = scanner.scanIdentifier();
+        if (result && !isInSomeContext(ParseContext.trivia)) lastNonTriviaToken = result;
+        primeLookahead();
+        return result;
+    }
+
+    function getIndex() {
+        return scanner.getIndex();
+    }
+
+    function getScannerState() : ScannerState {
+        // can maybe put lastNonTriviaToken in here ? and lookahead_ 
+        return {
+            index: scanner.getIndex(),
+            mode: mode,
+            artificialEndLimit: scanner.getArtificalEndLimit()
+        }
+    }
+
+    /**
+     * if `state.artificialEndLimit` is undefined, we clear any artifical end limit
+     */
+    function restoreScannerState(state: ScannerState) {
+        scanner.restoreIndex(state.index);
+        mode = state.mode;
+        if (state.artificialEndLimit) {
+            scanner.setArtificialEndLimit(state.artificialEndLimit);
+        }
+        else {
+            scanner.clearArtificalEndLimit();
+        }
+        primeLookahead();
+    }
+
+    function tagMode() : boolean {
+        return mode === ScannerMode.tag || mode === ScannerMode.allow_both;
+    }
+    function scriptMode() : boolean {
+        return mode === ScannerMode.script || mode === ScannerMode.allow_both;
+    }
+    function isInSomeContext(context: ParseContext) : boolean {
+        return !!(parseContext & (1 << context));
+    }
+
+    // same as do in context except we don't stomp on the original flags, just set the new ones
+    function doInExtendedContext<T>(context: ParseContext, f: (() => T)) : T {
+        const savedContext = updateParseContext(context);
+        const result = f();
+        parseContext = savedContext;
+        return result;
+    }
+
+    function doOutsideOfContext<T>(context: ParseContext, f: (() => T)) : T {
+        const savedContext = parseContext;
+        parseContext &= ~(1 << context);
+        const result = f();
+        parseContext = savedContext;
+        return result;
+    }
+
+    /**
+     * updates the context to be extended with a new context, and returns the previous context,
+     * so it can be restored
+     */
+    function updateParseContext(newContext: ParseContext) {
+        const savedContext = parseContext;
+        parseContext |= (1 << newContext);
+        return savedContext;
+    }
+
+    function parseErrorAtPos(pos: number, msg: string) {
+        parseErrorAtRange(pos, pos+1, msg);
+    }
+
+    function parseErrorAtRange(range: SourceRange, msg: string) : void;
+    function parseErrorAtRange(fromInclusive: number, toExclusive: number, msg: string) : void;
+    function parseErrorAtRange(fromInclusiveOrRange: number | SourceRange, toExclusiveOrMsg: number | string, msg?: string) : void {
+        let from : number;
+        let to : number;
+        if (typeof fromInclusiveOrRange === "number") {
+            from = fromInclusiveOrRange;
+            to = toExclusiveOrMsg as number;
+        }
+        else {
+            from = fromInclusiveOrRange.fromInclusive;
+            to = fromInclusiveOrRange.toExclusive;
+        }
+
+        const lastDiagnostic = diagnostics.length > 0 ? diagnostics[diagnostics.length-1] : undefined;
+        const freshDiagnostic : Diagnostic = {
+            fromInclusive: from,
+            toExclusive: to,
+            msg: msg ?? (toExclusiveOrMsg as string)
+        };
+
+        if (debugParseModule) {
+            const debugFrom = scanner.getAnnotatedChar(freshDiagnostic.fromInclusive);
+            const debugTo = scanner.getAnnotatedChar(freshDiagnostic.toExclusive);
+            // bump 0-offsetted info to editor-centric 1-offset
+            freshDiagnostic.__debug_from_line = debugFrom.line+1;
+            freshDiagnostic.__debug_from_col = debugFrom.col+1;
+            freshDiagnostic.__debug_to_line = debugTo.line+1;
+            freshDiagnostic.__debug_to_col = debugTo.col+1;
+        }
+
+        // this will break with current speculation logic
+        // where during speculation we continue to emit diagnostics,
+        // and if the speculation fails we drop any new diagnostics
+        // if all we did was overwrite an old diagnostic, it won't get dropped
+        if (lastDiagnostic) {
+            if (lastDiagnostic.fromInclusive === from) {
+                // last diagnostic started where this one starts, and is exactly as long or longer
+                if (lastDiagnostic.toExclusive >= to) {
+                    // no-op
+                    return;
+                }
+                else {
+                    // the new diagnostic starts where the last one starts, but is longer
+                    // overwrite the older diagnostic
+                    diagnostics[diagnostics.length-1] = freshDiagnostic;
+                    return;
+                }
+            }
+        }
+
+        // default behavior, just push the new diagnostic
+        diagnostics.push(freshDiagnostic);
+        return;
+    }
+
+    function parseErrorAtCurrentToken(msg: string) : void {
+        parseErrorAtRange(scanner.currentToken().range, msg);
+    }
+
+    function createMissingNode<T extends Node>(node: T) {
+        node.flags |= NodeFlags.error | NodeFlags.missing;
+        return node;
+    }
+
+    function parseOptionalTerminal(type: TokenType, parseOptions: ParseOptions) : Terminal | null {
+        if (lookahead() === type) {
+            const token = next();
+            if (!isInSomeContext(ParseContext.trivia)) {
+                lastNonTriviaToken = token;
+            }
+            if (parseOptions & ParseOptions.withTrivia) {
+                return Terminal(token, parseTrivia());
+            }
+            else {
+                return Terminal(token);
+            }
+        }
+        else {
+            return null;
+        }
+    }
+
+    function parseExpectedTerminal(type: TokenType, parseOptions: ParseOptions, errorMsg?: string) : Terminal {
+        const maybeTerminal = parseOptionalTerminal(type, parseOptions);
+        if (maybeTerminal) {
+            return maybeTerminal;
+        }
+        else {
+            const actualError = errorMsg ?? "Expected '" + TokenTypeUiString[type] + "'";
+            parseErrorAtPos(lastNonTriviaToken.range.toExclusive, actualError);
+
+            const pos = scanner.currentToken().range.fromInclusive;
+            const emptyRange = new SourceRange(pos, pos);
+            const phonyToken : Token = Token(type, "", emptyRange);
+            return createMissingNode(Terminal(phonyToken));
+        }
+    }
+
+    function parseExpectedTagName() {
+        const tagName = scanTagName();
+
+        if (!tagName) {
+            parseErrorAtCurrentToken("Expected a tag name.");
+            return createMissingNode(Terminal(parseNextToken()));
+        }
+
+        lastNonTriviaToken = tagName;
+        return Terminal(tagName, parseTrivia());
+    }
+
+    function parseExpectedLexemeLikeTerminal(consumeOnFailure: boolean, allowNumeric: boolean, errorMsg?: string) : Terminal {
+        const labelLike = peek();
+        let trivia : Node[] = [];
+        if (!isLexemeLikeToken(labelLike, allowNumeric)) {
+            if (errorMsg) {
+                parseErrorAtRange(labelLike.range, errorMsg);
+            }
+            else {
+                parseErrorAtRange(labelLike.range, "Expected a lexeme-like token here.");
+            }
+            
+            if (consumeOnFailure) {
+                // consume on failure --- we'll eat trivia if there's trivia where we wanted a lexeme; otherwise, 
+                // we don't actually consume anything
+                trivia = parseTrivia();
+                const forcedLexemeToken = Token(TokenType.LEXEME, "", labelLike.range.fromInclusive, labelLike.range.fromInclusive);
+                return Terminal(forcedLexemeToken, trivia);
+            }
+            else {
+                // this "error" lexeme has 0 range
+                const forcedLexemeToken = Token(TokenType.LEXEME, labelLike.text, labelLike.range.fromInclusive, labelLike.range.fromInclusive);
+                return Terminal(forcedLexemeToken, []);
+            }
+        }
+        else {
+            next();
+            trivia = parseTrivia();
+        }
+
+        if (!isInSomeContext(ParseContext.trivia)) {
+            lastNonTriviaToken = labelLike;
+        }
+
+        const forcedLexemeToken = Token(TokenType.LEXEME, labelLike.text, labelLike.range.fromInclusive, labelLike.range.toExclusive);
+        return Terminal(forcedLexemeToken, trivia);
+    }
+
+    function parseTagComment() : CfTag.Comment {
+        const commentStart = parseExpectedTerminal(TokenType.CF_TAG_COMMENT_START, ParseOptions.noTrivia);
+        const nestedComments : CfTag.Comment[] = [];
+        while (true) {
+            scanToNextTagCommentToken();
+            if (lookahead() === TokenType.CF_TAG_COMMENT_START) {
+                nestedComments.push(parseTagComment());
+                continue;
+            }
+            else {
+                break;
+            }
+        }
+        
+        let result : CfTag.Comment;
+        if (lookahead() !== TokenType.CF_TAG_COMMENT_END) {
+            if (nestedComments.length > 0) parseErrorAtRange(commentStart.range.fromInclusive, nestedComments[0].range.fromInclusive, "Unterminated tag comment.");
+            else parseErrorAtRange(commentStart.range.fromInclusive, scanner.getIndex(), "Unterminated tag comment.");
+            const commentEnd = createMissingNode(Terminal(parseNextToken()));
+            result = CfTag.Comment(commentStart, nestedComments, commentEnd);
+        }
+        else {
+            const commentEnd = parseExpectedTerminal(TokenType.CF_TAG_COMMENT_END, ParseOptions.noTrivia);
+            result = CfTag.Comment(commentStart, nestedComments, commentEnd);
+        }
+
+        if (parseTypes) {
+            parseTypeAnnotationsFromPreParsedTrivia(result);
+        }
+
+        return result;
+    }
+
+    function parseScriptSingleLineComment() : Comment {
+        const start = parseExpectedTerminal(TokenType.DBL_FORWARD_SLASH, ParseOptions.noTrivia);
+        scanToNextChar("\n", /*endOnOrAfter*/"after");
+        return Comment(CommentType.scriptSingleLine, new SourceRange(start.range.fromInclusive, scanner.getIndex()));
+    }
+
+    function parseScriptMultiLineComment() : Comment {
+        const startToken = parseExpectedTerminal(TokenType.FORWARD_SLASH_STAR, ParseOptions.noTrivia);
+        scanToNextToken([TokenType.STAR_FORWARD_SLASH]);
+        const endToken = parseExpectedTerminal(TokenType.STAR_FORWARD_SLASH, ParseOptions.noTrivia, "Unterminated multiline script comment.");
+        return Comment(CommentType.scriptMultiLine, new SourceRange(startToken.range.fromInclusive, endToken.range.toExclusive));
+    }
+
+    /**
+     * parse triva - comments and whitespace
+     * what type of comments are parsed depends on current scanner mode (tag | script)
+     * we need to consider the case where we are parsing types, do we parse both tag and script comments?
+     */
+    function parseTrivia() : Node[] {
+        let result : Node[];
+
+        const savedContext = updateParseContext(ParseContext.trivia);
+
+        if (tagMode()) {
+            result = [];
+            while (true) {
+                switch (lookahead()) {
+                    case TokenType.CF_TAG_COMMENT_START: {
+                        result.push(parseTagComment());
+                        continue;
+                    }
+                    case TokenType.WHITESPACE: {
+                        result.push(CfTag.Text(next().range));
+                        continue;
+                    }
+                }
+                // if we didn't match tag comment start or whitespace, we're done
+                break;
+            }
+
+            //
+            // if we're in a tag or a hash-wrapped expr in tag mode, we want to parse tag trivia,
+            // but immediately convert it to script-like trivia
+            // this way, the tag treeifier doesn't need to concern itself with descending into hash-wrapped exprs to perform these transformations
+            // (where it is otherwise responsible for transforming all tags into some common script syntax tree)
+            // all other trivia during tag-treeification is loose
+            // @fixme: does this only handle "top-level" comments, i.e., we need to handle `#1 + <!--- foo ---> 2#`
+            // also the same logic applies to something like <cfset x = {x: "tag comment in struct" <!--- tag comment here --->}
+            // which is maybe just on script-like tags
+            //
+            if (isInSomeContext(ParseContext.hashWrappedExpr) || isInSomeContext(ParseContext.insideCfTagAngles)) {
+                result = (result as CfTag[]).map((v) => {
+                    if (v.tagType === CfTag.TagType.comment) {
+                        return Comment(v);
+                    }
+                    else {
+                        if (debugParseModule) {
+                            return TextSpan(v.range, scanner.getTextSlice(v.range));
+                        }
+                        else {
+                            return TextSpan(v.range, "");
+                        }
+                    }
+                })
+            }
+        }
+        else {
+            result = [];
+            while (true) {
+                switch (lookahead()) {
+                    case TokenType.DBL_FORWARD_SLASH:
+                        result.push(parseScriptSingleLineComment());
+                        continue;
+                    case TokenType.FORWARD_SLASH_STAR:
+                        result.push(parseScriptMultiLineComment());
+                        continue;
+                    case TokenType.WHITESPACE:
+                        if (debugParseModule) {
+                            const nextToken = next();
+                            result.push(TextSpan(nextToken.range, scanner.getTextSlice(nextToken.range)));
+                        }
+                        else {
+                            result.push(TextSpan(next().range, ""));
+                        }
+                        continue;
+                }
+                break;
+            }
+
+            // parse types if necessary; in script mode we do this here;
+            // in tag mode the tagComment parser handles it
+            if (parseTypes) {
+                parseTypeAnnotationsFromPreParsedTrivia(result);
+            }
+        }
+
+        parseContext = savedContext; // clear trivia context; parsing types inside comments is not considered trivia
+
+        return result;
+    }
+
+    /**
+     * every call to this method clears the last known trivia-bound type annotation,
+     * and sets it to the final type annotation of the current trivia collection, if it exists
+     */
+    function parseTypeAnnotationsFromPreParsedTrivia(trivia: Node | Node[]) : void {
+        lastTypeAnnotation = null;
+
+        if (!Array.isArray(trivia)) trivia = [trivia];
+
+        if (trivia.length === 0) {
+            return;
+        }
+
+        const savedScannerState = getScannerState();
+
+        for (const node of trivia) {
+            if (node.kind === NodeType.comment || (node.kind === NodeType.tag && node.tagType === CfTag.TagType.comment)) {
+                restoreScannerState({
+                    index: node.range.fromInclusive,
+                    artificialEndLimit: node.range.toExclusive,
+                    mode: ScannerMode.allow_both, // make this optional? it is set in parseTypeAnnotations, too; so we only set it because it is required here
+                })
+
+                const types = parseTypeAnnotations(/*asDeclarationFile*/ false);
+                
+                const typedefs = types.filter(type => type.name !== undefined);
+                if (typedefs.length > 0) {
+                    node.typedefs = typedefs; // store the parsed type functions on the trivia node
+                }
+
+                const typeAnnotations = types.filter(type => type.name === undefined);
+                if (typeAnnotations.length > 1) {
+                    // we need to get the type's ranges and terminals and etc.
+                    parseErrorAtRange(node.range, "Only one @type annotation is permitted per comment.");
+                }
+
+                // <whitespace><comment><whitespace><comment>
+                // only the last final comment's type annotation will be considered for the next non-trivial production
+                lastTypeAnnotation = typeAnnotations.length === 1 ? typeAnnotations[0] : null;
+            }
+        }
+
+        restoreScannerState(savedScannerState);
+    }
+
+    function parseCfStartTag() {
+        const tagStart = parseExpectedTerminal(TokenType.CF_START_TAG_START, ParseOptions.noTrivia);
+        const tagName = parseExpectedTagName();
+        const canonicalName = tagName.token.text.toLowerCase();
+
+        switch (canonicalName) {
+            case "if":
+            case "elseif": {
+                const expr = parseExpression();
+                const rightAngle = parseExpectedTerminal(TokenType.RIGHT_ANGLE, ParseOptions.noTrivia);
+                return CfTag.ScriptLike(CfTag.Which.start, tagStart, tagName, null, rightAngle, canonicalName, expr);
+            }
+            case "set": {
+                const expr = doInExtendedContext(ParseContext.awaitingVoidSlash, parseAssignmentOrLower);
+                const maybeVoidSlash = parseOptionalTerminal(TokenType.FORWARD_SLASH, ParseOptions.withTrivia);
+                const rightAngle = parseExpectedTerminal(TokenType.RIGHT_ANGLE, ParseOptions.noTrivia);
+                return CfTag.ScriptLike(CfTag.Which.start, tagStart, tagName, maybeVoidSlash, rightAngle, canonicalName, expr);
+            }
+            case "return": {
+                if (lookahead() === TokenType.FORWARD_SLASH || lookahead() === TokenType.RIGHT_ANGLE) {
+                    const maybeVoidSlash = parseOptionalTerminal(TokenType.FORWARD_SLASH, ParseOptions.withTrivia);
+                    const rightAngle = parseExpectedTerminal(TokenType.RIGHT_ANGLE, ParseOptions.noTrivia);
+                    return CfTag.ScriptLike(CfTag.Which.start, tagStart, tagName, maybeVoidSlash, rightAngle, canonicalName, null);
+                }
+                else {
+                    const expr = doInExtendedContext(ParseContext.awaitingVoidSlash, parseAnonymousFunctionDefinitionOrExpression);
+                    const maybeVoidSlash = parseOptionalTerminal(TokenType.FORWARD_SLASH, ParseOptions.withTrivia);
+                    const rightAngle = parseExpectedTerminal(TokenType.RIGHT_ANGLE, ParseOptions.noTrivia);
+                    return CfTag.ScriptLike(CfTag.Which.start, tagStart, tagName, maybeVoidSlash, rightAngle, canonicalName, expr);
+                }
+            }
+            default: {
+                const tagAttrs = parseTagAttributes();
+                const maybeVoidSlash = parseOptionalTerminal(TokenType.FORWARD_SLASH, ParseOptions.withTrivia);
+                const rightAngle = parseExpectedTerminal(TokenType.RIGHT_ANGLE, ParseOptions.noTrivia);
+                if (canonicalName === "script") {
+                    if (tagAttrs.length > 0) {
+                        parseErrorAtRange(mergeRanges(tagAttrs), "A <cfscript> tag cannot contain attributes.");
+                    }
+                    
+                    const savedMode = mode;
+                    setScannerMode(ScannerMode.script);
+
+                    // capture the full range of the script body, which is hard to figure out after the fact,
+                    // for example, an unterminated script comment will eat any remaining tags, and just be parsed as trivia,
+                    // and so if we use "range" (as we usually do) rather than "range with trivia", we'll get an incorrect result
+                    // this has implications in the tag treeifier, where we use the "last tag position" to compute missing tag zero-length positions
+                    // if the last tag is a <cfscript> tag and the cfscript ate to EOF, the "last tag position" of the <cfscript>'s right angle is incorrect
+
+                    const startPos = pos();            // start pos is before any possible trivia
+                    rightAngle.trivia = parseTrivia(); // <cfscript> is a tag but it gets script-based trivia (so it can have script comments attached to it)
+                    const stmtList = parseList(ParseContext.cfScriptTagBody, parseStatement);
+                    const endPos = pos();
+
+                    setScannerMode(savedMode);
+                    return CfTag.Script(tagStart, tagName, maybeVoidSlash, rightAngle, canonicalName, stmtList, new SourceRange(startPos, endPos));
+                }
+                else {
+                    return CfTag.Common(CfTag.Which.start, tagStart, tagName, maybeVoidSlash, rightAngle, canonicalName, tagAttrs);
+                }
+            }
+        }
+    }
+
+    function parseCfEndTag() {
+        const tagStart = parseExpectedTerminal(TokenType.CF_END_TAG_START, ParseOptions.noTrivia);
+        const tagName = parseExpectedTagName();
+        const rightAngle = parseExpectedTerminal(TokenType.RIGHT_ANGLE, ParseOptions.noTrivia);
+
+        let canonicalName = "";
+        if (!(tagName.flags & NodeFlags.missing)) {
+            canonicalName = scanner.getTokenText(tagName.token).toLowerCase();
+        }
+        return CfTag.Common(CfTag.Which.end, tagStart, tagName, null, rightAngle, canonicalName);
+    }
+
+    function parseTagAttributes() : TagAttribute[] {
+        const result : TagAttribute[] = [];
+
+        let attrNameLexeme;
+        while (attrNameLexeme = scanTagAttributeName()) {
+            const attrName = Terminal(attrNameLexeme, parseTrivia());
+            if (lookahead() === TokenType.EQUAL) {
+                const equal = parseExpectedTerminal(TokenType.EQUAL, ParseOptions.withTrivia);
+                let value : Node;
+
+                if (tagMode()) {
+                    if (isLexemeLikeToken(peek(), /*allowNumeric*/ true)) {
+                        value = parseExpectedLexemeLikeTerminal(/*consumeOnFailure*/ false, /*allowNumeric*/ true);
+                    }
+                    else if (lookahead() === TokenType.QUOTE_SINGLE || lookahead() === TokenType.QUOTE_DOUBLE) {
+                        value = parseStringLiteral();
+                    }
+                    else if (lookahead() === TokenType.HASH) {
+                        value = parseHashWrappedExpression();
+                    }
+                    else {
+                        parseErrorAtCurrentToken("Expected a tag-attribute value here.");
+                        value = createMissingNode(NilTerminal(pos()));
+                    }
+                }
+                else /* scriptMode */ {
+                    value = parseExpression();
+                }
+
+                result.push(TagAttribute(attrName, attrName.token.text.toLowerCase(), equal, value));
+            }
+            else {
+                result.push(TagAttribute(attrName, attrName.token.text.toLowerCase()));
+            }
+        }
+
+        return result;
+    }
+
+    function parseComponentPreamble() : "script" | "tag" | null {
+        setScannerMode(ScannerMode.allow_both);
+        const preamble : Node[] = [];
+
+        //
+        // speculationhelper will cleanup scannermode changes
+        //
+        function isTagComponentOrInterfaceBlock() {
+            setScannerMode(ScannerMode.tag);
+            if (lookahead() !== TokenType.CF_START_TAG_START) {
+                return false;
+            }
+            const tag = parseCfStartTag();
+            return tag.canonicalName === "component" || tag.canonicalName === "interface";
+        }
+
+        function isScriptComponentOrInterfaceBlock() {
+            setScannerMode(ScannerMode.script);
+            const peekedText = peek().text.toLowerCase();
+            if (peekedText !== "component" && peekedText !== "interface") {
+                return false;
+            }
+            next();
+            parseTrivia();
+            parseTagAttributes();
+            return peek().type === TokenType.LEFT_BRACE;
+        }
+
+        let gotNonComment = false;
+        let gotTagComment = false;
+        let gotScriptComment = false;
+        let match : "script" | "tag" | null = null;
+        outer:
+        while (lookahead() !== TokenType.EOF) {
+            switch (lookahead()) {
+                case TokenType.CF_TAG_COMMENT_START: {
+                    preamble.push(parseTagComment());
+                    gotTagComment = true;
+                    continue;
+                }
+                case TokenType.DBL_FORWARD_SLASH: {
+                    preamble.push(parseScriptSingleLineComment());
+                    gotScriptComment = true;
+                    continue;
+                }
+                case TokenType.FORWARD_SLASH_STAR: {
+                    preamble.push(parseScriptMultiLineComment());
+                    gotScriptComment = true;
+                    continue;
+                }
+                case TokenType.LEXEME: {
+                    if (SpeculationHelper.lookahead(isScriptComponentOrInterfaceBlock)) {
+                        match = "script";
+                        break outer;
+                    }
+                    gotNonComment = true;
+                    next();
+                    continue;
+                }
+                case TokenType.CF_START_TAG_START: {
+                    if (SpeculationHelper.lookahead(isTagComponentOrInterfaceBlock)) {
+                        match = "tag";
+                        break outer;
+                    }
+                    gotNonComment = true;
+                    next();
+                    continue;
+                }
+                case TokenType.WHITESPACE: {
+                    next();
+                    continue;
+                }
+                default: {
+                    gotNonComment = true;
+                    next();
+                    continue;
+                }
+            }
+        }
+
+        if (gotNonComment) {
+            parseErrorAtRange(0, getIndex(), "A component preamble may only contain comments.");
+        }
+
+        if (match && ((match === "tag" && gotScriptComment) || (match === "script" && gotTagComment))) {
+            parseErrorAtRange(0, getIndex(), `A ${match} component preamble may only contain ${match}-style comments.`);
+        }
+        else if (!match) {
+            parseErrorAtRange(0, getIndex(), `A CFC file must contain a component definition.`);
+        }
+
+        return match;
+    }
+
+    function parse(cfFileType: CfFileType = sourceFile?.cfFileType || CfFileType.cfm) : Node[] {
+        switch (cfFileType) {
+            case CfFileType.cfm:
+                sourceFile.content = parseTags();
+                break;
+            case CfFileType.cfc: {
+                const componentType = parseComponentPreamble();
+                if (!componentType) {
+                    sourceFile.content = [];
+                    break;
+                }
+                else if (componentType === "tag") {
+                    sourceFile.content = parseTags();
+                    break;
+                }
+                else {
+                    sourceFile.content = parseScript();
+                    break;
+                }
+            }
+            case CfFileType.dCfm: {
+                sourceFile.content = parseTypeAnnotations(/*asDeclarationFile*/ true);
+                break;
+            }
+        }
+
+        return sourceFile.content;
+    }
+
+    function parseScript() : Node[] {
+        setScannerMode(ScannerMode.script);
+        return parseList(ParseContext.blockStatements, parseStatement);
+    }
+
+    function parseTags() : Node[] {
+        //
+        // tag treeifier
+        // after parsing tags, we end up with just a list of tags
+        // we need to go through a second time and turn them into a tree
+        // we convert text spans into interpolated text spans here if necessary
+        // as well as convert all tags into either blocks or statements;
+        // a tag with children becomes a block, a single tag (like a <cfset ...> or just a loose <cffile ...> ) becomes a statement
+        // this also gives us the opportunity to emit diagnostics for unbalanced start or end tags
+        //
+        function treeifyTagList(tagList: (CfTag|HashWrappedExpr)[]) : Node[] {
+            const openTagStack : string[] = [];
+            let tagIndex = 0;
+
+            function openTagStackFindMatchingStartTag(tagCanonicalName: string) : number | null {
+                for (let i = openTagStack.length-1; i >= 0; i--) {
+                    if (openTagStack[i] === tagCanonicalName) return i;
+                }
+                return null;
+            }
+
+            const enum ReductionScheme {
+                // follow the "default" code path, whatever that may be at the use-site that checks for the value
+                default,
+                // return to parent and perform a reduction
+                return,
+                // return to parent and do not perform a reduction
+                // this does automatically apply to nested blocks;
+                // currently we only need it for returning non-statement-wrapped <cfargument> tags in a <cffunction>
+                returnRawTags
+            }; 
+            interface ReductionInstruction {
+                onHitWhich: CfTag.Which | Symbol,
+                onHitName: string,
+                reduction: ReductionScheme;
+            }
+            const ERROR_REDUCTION = Symbol("onHitWhich:Error");
+            const reductionInstructions = {
+                cfif: <readonly ReductionInstruction[]>[
+                    { onHitWhich: CfTag.Which.start, onHitName: "elseif", reduction: ReductionScheme.return },
+                    { onHitWhich: CfTag.Which.start, onHitName: "else",   reduction: ReductionScheme.return },
+                    { onHitWhich: CfTag.Which.end,   onHitName: "if",     reduction: ReductionScheme.return }
+                ],
+                cfelseif: <readonly ReductionInstruction[]>[
+                    { onHitWhich: CfTag.Which.start, onHitName: "elseif", reduction: ReductionScheme.return },
+                    { onHitWhich: CfTag.Which.start, onHitName: "else",   reduction: ReductionScheme.return },
+                    { onHitWhich: CfTag.Which.end,   onHitName: "if",     reduction: ReductionScheme.return }
+                ],
+                cfelse: <readonly ReductionInstruction[]>[
+                    {onHitWhich: CfTag.Which.end, onHitName: "if", reduction: ReductionScheme.return }
+                ],
+                default: <readonly ReductionInstruction[]>[]
+            };
+
+            function stopAt(which: CfTag.Which, name: string, reduction: ReductionScheme) : ReductionInstruction; // overload 1
+            function stopAt(which: Symbol,                    reduction: ReductionScheme) : ReductionInstruction; // overload 2
+            function stopAt(which: CfTag.Which | Symbol, nameOrReduction: string | ReductionScheme, reduction?: ReductionScheme) : ReductionInstruction {
+                return {
+                    onHitWhich: which,
+                    onHitName: typeof nameOrReduction === "string" ? /*ol1*/ nameOrReduction : /*ol2*/ "",
+                    reduction: typeof nameOrReduction === "string" ? /*ol1*/ reduction! : /*ol2*/ nameOrReduction
+                };
+            }
+
+            function getReductionScheme(hit: CfTag | Symbol, instructions: readonly ReductionInstruction[]) : ReductionScheme {
+                function isTag(val: any) : val is CfTag {
+                    return typeof val !== "symbol";
+                }
+                for (const instr of instructions) {
+                    if (typeof instr.onHitWhich === "symbol") {
+                        if (instr.onHitWhich === hit) {
+                            return instr.reduction;
+                        }
+                    }
+                    else {
+                        if (isTag(hit) && instr.onHitWhich === hit.which && instr.onHitName === hit.canonicalName) {
+                            return instr.reduction;
+                        }
+                    }
+                }
+
+                return ReductionScheme.default;
+            }
+
+            function hasNextTag() : boolean {
+                return tagIndex < tagList.length;
+            }
+
+            // @ts-expect-error - unused
+            function next() : never { // shadow the outer next()
+                throw "use nextTag";
+            }
+            // @ts-expect-error - unused
+            function peek() : never { // shadow the outer peek()
+                throw "use peekTag";
+            }
+            
+            function nextTag() {
+                return tagList[tagIndex++];
+            }
+            function peekTag() {
+                return hasNextTag() ? tagList[tagIndex] : null;
+            }
+
+            function parseOptionalTag(which: CfTag.Which, canonicalName: string) : CfTag | null {
+                if (!hasNextTag()) return null;
+                const tag = peekTag()!;
+                if (tag.kind === NodeType.hashWrappedExpr) return null;
+
+                if (tag.which === which && tag.canonicalName === canonicalName) {
+                    nextTag();
+                    return tag;
+                }
+                else {
+                    return null;
+                }
+            }
+
+            function getTagErrorPos() {
+                if (hasNextTag()) {
+                    return peekTag()!.range.fromInclusive;
+                }
+                else {
+                    // if there is no next tag, we have already hit the final tag and consumed it;
+                    // so return the END of the last tag, because that is where our "cursor" is
+                    // unlike the scanner there is no magic EOF marker
+                    // generally, tags (and in-tag hash-wrapped exprs) do not consume trivia on their tagEnd terminal, because that is possible HTML content, not trivia
+
+                    const lastTag = tagList[tagList.length-1];
+
+                    // a <cfscript> tag as last tag means the script body consumed to EOF
+                    if (lastTag.kind === NodeType.tag && lastTag.tagType === CfTag.TagType.script) {
+                        return lastTag.scriptRange.toExclusive;
+                    }
+                    else {
+                        return lastTag.range.toExclusive;
+                    }
+                }
+            }
+
+            function parseExpectedTag(which: CfTag.Which, canonicalName: string, diagnosticEmitter?: () => void) : CfTag {
+                const tag = parseOptionalTag(which, canonicalName);
+                if (tag) {
+                    return tag;
+                }
+                else {
+                    if (diagnosticEmitter) {
+                        diagnosticEmitter();
+                    }
+                    else {
+                        const msg = `Expected a <${which === CfTag.Which.end ? "/" : ""}cf${canonicalName}> tag here`;
+                        let range = hasNextTag() ? peekTag()!.range : tagList[tagList.length-1].range;
+                        parseErrorAtRange(range, msg);
+                    }
+
+                    // create fake placeholder tag
+                    let missingTag : CfTag.Common;
+                    if (which === CfTag.Which.start) {
+                        const nilTerminal = NilTerminal(getTagErrorPos());
+                        missingTag = CfTag.Common(which, nilTerminal, nilTerminal, null, nilTerminal, canonicalName, [])
+                    }
+                    else {
+                        const nilTerminal = NilTerminal(getTagErrorPos());
+                        missingTag = CfTag.Common(which, nilTerminal, nilTerminal, null, nilTerminal, canonicalName)
+                    }
+                    createMissingNode(missingTag);
+                    return missingTag;
+                }
+            }
+
+            function treeifyTagConditional() {
+                const ifTag = parseExpectedTag(CfTag.Which.start, "if") as CfTag.ScriptLike;
+                openTagStack.push("if");
+                
+                //
+                // this is a kind-of RL approach, we'll scan and hold onto elseif/else tag/blocks (terminating after we see an else)
+                // after we match to the </cfif> we reduce to a single Tag.Conditional node
+                //
+                const rootConsequent = treeifyTags(...reductionInstructions.cfif);
+                const rootConsequentAsBlock = FromTag.looseStatementsBlock(rootConsequent);
+
+                let elseIfs : [CfTag.ScriptLike, Block][] = [];
+                let else_ : Conditional | null = null;
+
+                while (true) {
+                    const elseIfTag = parseOptionalTag(CfTag.Which.start, "elseif") as CfTag.ScriptLike;
+                    if (elseIfTag) {
+                        const consequent = treeifyTags(...reductionInstructions.cfelseif);
+                        const consequentAsBlock = FromTag.looseStatementsBlock(consequent);
+                        elseIfs.push([elseIfTag, consequentAsBlock]);
+                        continue;
+                    }
+                    const elseTag = parseOptionalTag(CfTag.Which.start, "else") as CfTag.Common;
+                    if (elseTag) {
+                        const consequent = treeifyTags(...reductionInstructions.cfelse);
+                        const consequentAsBlock = FromTag.looseStatementsBlock(consequent);
+                        else_ = Tag.Else(elseTag, consequentAsBlock);
+                    }
+                    break;
+                }
+
+                const endTag = parseExpectedTag(CfTag.Which.end, "if", () => parseErrorAtRange(ifTag.range, "Missing </cfif> tag.")) as CfTag.Common;
+
+                //
+                // reduce from </cfif> back to <cfif>
+                //
+                let root : Tag.Conditional | null = else_ || null;
+
+                for (let i = elseIfs.length-1; i >= 0; i--) {
+                    root = Tag.ElseIf(elseIfs[i][0], elseIfs[i][1], root);
+                }
+
+                root = Tag.If(ifTag, rootConsequentAsBlock, root, endTag);
+                openTagStack.pop();
+                return root;
+            }
+
+            function treeifyTagFunction(startTag: CfTag.Common, body: Node[], endTag: CfTag.Common) {
+                const params : Tag.FunctionParameter[] = [];
+
+                function getTriviaOwner() : Node[] {
+                    if (params.length === 0) {
+                        return startTag.tagEnd.trivia;
+                    }
+                    else {
+                        return params[params.length-1].tagOrigin.startTag!.tagEnd.trivia;
+                    }
+                }
+
+                let i = 0;
+                while (i < body.length) {
+                    const node = body[i];
+                    if (node.kind === NodeType.textSpan || node.kind === NodeType.comment) {
+                        getTriviaOwner().push(node);
+                        i++;
+                        continue;
+                    }
+                    if (node.kind === NodeType.tag && node.canonicalName === "argument") {
+                        const tagArgumentTypeAnnotation = getAttributeValue((<CfTag.Common>node).attrs, "type:");
+                        let type : Type | null = null;
+                        if (tagArgumentTypeAnnotation?.kind === NodeType.simpleStringLiteral) {
+                            type = parseType(tagArgumentTypeAnnotation.range.fromInclusive+1, tagArgumentTypeAnnotation.range.toExclusive-1);
+                        }
+                        params.push(Tag.FunctionParameter(node as CfTag.Common, type));
+                        i++;
+                        continue;
+                    }
+                    break;
+                }
+
+                body = body.splice(i);
+                for (const node of body) {
+                    if (node.kind === NodeType.tag && node.which === CfTag.Which.start && node.canonicalName === "argument") {
+                        parseErrorAtRange(node.range, "<cfargument> tags should precede any other tags within a <cffunction> body.");
+                    }
+                }
+                return Tag.FunctionDefinition(startTag, params, looseTagsToStatements(body), endTag);
+            }
+
+            function treeifyTagTry(startTag: CfTag.Common, body: Node[], endTag: CfTag.Common) {
+                const mainBody : Node[] = [];
+                const catchBlocks : Tag.Catch[] = [];
+                let finallyBlock : Tag.Finally | null = null;
+                
+                let gotCatch = false;
+                let gotFinally = false;
+
+                let index = 0;
+
+                while (index < body.length) {
+                    const node = body[index];
+                    if ((node.kind === NodeType.catch)) {
+                        gotCatch = true;
+                        break;
+                    }
+                    else if (node.kind === NodeType.finally) {
+                        gotFinally = true;
+                        break;
+                    }
+                    else {
+                        mainBody.push(node);
+                        index++;
+                    }
+                }
+
+                function getTriviaOwner() : Node[] {
+                    if (finallyBlock) {
+                        return finallyBlock.tagOrigin.endTag!.tagEnd.trivia;
+                    }
+                    else if (gotCatch) {
+                        return (catchBlocks[catchBlocks.length-1].tagOrigin.endTag?.tagEnd.trivia // if a <catch>...</catch> block, it has an end tag
+                            || catchBlocks[catchBlocks.length-1].tagOrigin.startTag?.tagEnd.trivia)!; // if a <catch /> statement, it is just a start tag
+                    }
+                    else {
+                        if (debugParseModule) throw "no trivia owner?";
+                        else return [];
+                    }
+                }
+
+                if (gotCatch) {
+                    while (index < body.length) {
+                        const node = body[index];
+                        if (node.kind === NodeType.finally) {
+                            gotFinally = true;
+                            break;
+                        }
+
+                        if (node.kind === NodeType.catch) {
+                            catchBlocks.push(node as Tag.Catch);
+                        }
+                        else if (node.kind !== NodeType.textSpan && node.kind !== NodeType.comment) {
+                            parseErrorAtRange(node.range, "Only comments and whitespace are valid between <cfcatch> and <cffinally> blocks.")
+                            node.flags |= NodeFlags.error; // maybe invalidTagPosition or similar? also maybe mark the whole try block an error?
+                            getTriviaOwner().push(node);
+                        }
+                        
+                        index++;
+                    }
+                }
+
+                if (gotFinally) {
+                    finallyBlock = body[index] as Tag.Finally;
+                    index++;
+                }
+
+                if (index !== body.length) {
+                    // after a series of possible <cfcatch> and <cffinally> there is still likely to be at least a text span or comments,
+                    // and a user might place tags in this position but they are all invalid
+                    // we will attach all of this to the trivia of the end tag of the final catch/finally block
+                    //
+                    // if there were no catch/finally blocks, we should not get here because all of the <ctry>...</cftry> content would have been consumed
+                    // as part of the <cftry> block
+
+                    while (index < body.length) {
+                        const node = body[index];
+                        if (node.kind !== NodeType.textSpan && node.kind !== NodeType.comment) {
+                            parseErrorAtRange(node.range, "Only comments and whitespace are valid between <cfcatch> and <cffinally> blocks.")
+                        }
+                        getTriviaOwner().push(node);
+                        index++;
+                    }
+                }
+
+                return Tag.Try(startTag, mainBody, catchBlocks, finallyBlock, endTag);
+            }
+
+            function treeifyTagSwitch(startTag: CfTag.Common, body: Node[], endTag: CfTag.Common) {
+                const cases : Tag.SwitchCase[] = [];
+
+                function getTriviaOwner() : Node[] {
+                    if (cases.length === 0) {
+                        return startTag.tagEnd.trivia;
+                    }
+                    else {
+                        return cases[cases.length-1].tagOrigin.endTag!.tagEnd.trivia;
+                    }
+                }
+
+                for (let i = 0; i < body.length; i++) {
+                    const node = body[i];
+                    if (node.kind === NodeType.switchCase) {
+                        cases.push(node as Tag.SwitchCase);
+                        continue;
+                    }
+                    else if (node.kind !== NodeType.textSpan && node.kind !== NodeType.comment) {
+                        parseErrorAtRange(node.range, "Only comments and whitespace are valid outside of <cfcase> & <cfdefaultcase> blocks inside a <cfswitch> block.");
+                    }
+                    // push non-case blocks as trivia
+                    getTriviaOwner().push(node);
+                }
+
+                return Tag.Switch(startTag, cases, endTag);
+            }
+
+            function looseTagsToStatements(nodeList: Node[]) {
+                for (let i = 0; i < nodeList.length; i++) {
+                    const node = nodeList[i];
+                    if (node.kind === NodeType.tag) {
+                        if (node.tagType !== CfTag.TagType.common) throw "should have been a common tag";
+                        nodeList[i] = FromTag.Statement(node);
+                    }
+                }
+                return nodeList;
+            }
+
+            function treeifyTags(...reductionInstructions: readonly ReductionInstruction[]) : Node[] {
+                const result : Node[] = [];
+
+                function localStackFindMatchingStartTag(tag: CfTag) : number | null {
+                    for (let i = result.length - 1; i >= 0; i--) {
+                        if (result[i].kind === NodeType.tag) {
+                            const stackTag = result[i] as CfTag;
+                            if (stackTag.which === CfTag.Which.start && stackTag.canonicalName === tag.canonicalName) {
+                                return i;
+                            }
+                        }
+                    }
+                    return null;
+                }
+
+                // handle a general tag block that requires a matching start/end tag pair
+                function tagBlockWorker(tag: CfTag) {
+                    openTagStack.push(tag.canonicalName);
+
+                    const startTag = tag;
+                    nextTag();
+                    const blockChildren = treeifyTags(stopAt(CfTag.Which.end, startTag.canonicalName, ReductionScheme.return));
+
+                    openTagStack.pop();
+
+                    const endTag = parseExpectedTag(CfTag.Which.end, startTag.canonicalName, () => parseErrorAtRange(startTag.range, "Missing </cf" + startTag.canonicalName + "> tag."));
+                    result.push(FromTag.Block(startTag, blockChildren, endTag));
+                }
+
+                while (hasNextTag()) {
+                    const tag = peekTag()!;
+
+                    // we can have tags | HashWrappedExpr in our tag list, since when doing our tag pre-parse, we've scanned
+                    // out all the text-spans and interpolated-text contexts (which may contain hash-wrapped expressions)
+                    if (tag.kind === NodeType.hashWrappedExpr) {
+                        result.push(tag);
+                        nextTag();
+                        continue;
+                    }
+
+                    // text tag placeholders get converted into TextSpans, which is conceptually lifting them out of Tag space
+                    if (tag.tagType === CfTag.TagType.text) {
+                        result.push(TextSpan(tag.range, scanner.getTextSlice(tag.range)));
+                        nextTag();
+                        continue;
+                    }
+                    // comments are lifted out of Tag space; this brings any associated typedefs along with it
+                    else if (tag.tagType === CfTag.TagType.comment) {
+                        const liftedTagComment = Comment(tag);
+                        result.push(liftedTagComment);
+                        nextTag();
+                        continue;
+                    }
+                    else if (tag.which === CfTag.Which.start) {
+                        const reductionScheme = getReductionScheme(tag, reductionInstructions);
+                        switch (reductionScheme) {
+                            case ReductionScheme.return:
+                                return looseTagsToStatements(result);
+                            case ReductionScheme.returnRawTags:
+                                return result;
+                            case ReductionScheme.default:
+                                // ok, no-op: the default reduction scheme for a start tag is to do nothing
+                                break;
+                        }
+
+                        switch (tag.canonicalName) {
+                            case "if": {
+                                result.push(treeifyTagConditional());
+                                continue;
+                            }
+                            case "set": {
+                                result.push(FromTag.CfSetExpressionWrapper(<CfTag.ScriptLike>tag));
+                                nextTag();
+                                continue;
+                            }
+                            case "return": {
+                                result.push(FromTag.ReturnStatement(<CfTag.ScriptLike>tag));
+                                nextTag();
+                                continue;
+                            }
+                            case "function": {
+                                openTagStack.push("function");
+                                const startTag = parseExpectedTag(CfTag.Which.start, "function");
+                                const body = treeifyTags(
+                                    stopAt(CfTag.Which.end, "function", ReductionScheme.returnRawTags),
+                                    stopAt(ERROR_REDUCTION, ReductionScheme.returnRawTags));
+                                const endTag = parseExpectedTag(CfTag.Which.end, "function", () => parseErrorAtRange(startTag.range, "Missing </cffunction> tag."))
+                                openTagStack.pop();
+                                result.push(treeifyTagFunction(startTag as CfTag.Common, body, endTag as CfTag.Common));
+                                continue;
+                            }
+                            case "try": {
+                                openTagStack.push("try");
+                                const startTag = parseExpectedTag(CfTag.Which.start, "try");
+                                const body = treeifyTags(stopAt(CfTag.Which.end, "try", ReductionScheme.return));
+                                const endTag = parseExpectedTag(CfTag.Which.end, "try", () => parseErrorAtRange(startTag.range, "Missing </cftry> tag."));
+                                openTagStack.pop();
+                                result.push(treeifyTagTry(startTag as CfTag.Common, body, endTag as CfTag.Common));
+                                continue;
+                            }
+                            case "catch": {
+                                if (tag.voidSlash) {
+                                    result.push(Tag.Catch(tag as CfTag.Common));
+                                    nextTag();
+                                    continue;
+                                }
+                                openTagStack.push("catch");
+                                const startTag = parseExpectedTag(CfTag.Which.start, "catch");
+                                const body = treeifyTags(stopAt(CfTag.Which.end, "catch", ReductionScheme.return));
+                                const endTag = parseExpectedTag(CfTag.Which.end, "catch", () => parseErrorAtRange(startTag.range, "Missing </cfcatch> tag."));
+                                openTagStack.pop();
+                                result.push(Tag.Catch(startTag as CfTag.Common, body, endTag as CfTag.Common));
+                                continue;
+                            }
+                            case "finally": {
+                                openTagStack.push("finally");
+                                const startTag = parseExpectedTag(CfTag.Which.start, "finally");
+                                const body = treeifyTags(stopAt(CfTag.Which.end, "finally", ReductionScheme.return));
+                                const endTag = parseExpectedTag(CfTag.Which.end, "finally", () => parseErrorAtRange(startTag.range, "Missing </cffinally> tag."));
+                                openTagStack.pop();
+                                result.push(Tag.Finally(startTag as CfTag.Common, body, endTag as CfTag.Common));
+                                continue;
+                            }
+                            case "switch": {
+                                openTagStack.push("switch");
+                                const startTag = parseExpectedTag(CfTag.Which.start, "switch");
+                                const body = treeifyTags(stopAt(CfTag.Which.end, "switch", ReductionScheme.return));
+                                const endTag = parseExpectedTag(CfTag.Which.end, "switch", () => parseErrorAtRange(startTag.range, "Missing </cfswitch> tag."));
+                                openTagStack.pop();
+                                result.push(treeifyTagSwitch(startTag as CfTag.Common, body, endTag as CfTag.Common));
+                                continue;
+                            }
+                            case "case": {
+                                openTagStack.push("case");
+                                const startTag = parseExpectedTag(CfTag.Which.start, "case");
+                                const body = treeifyTags(stopAt(CfTag.Which.end, "case", ReductionScheme.return));
+                                const endTag = parseExpectedTag(CfTag.Which.end, "case", () => parseErrorAtRange(startTag.range, "Missing </cfcase> tag."));
+                                openTagStack.pop();
+                                result.push(Tag.SwitchCase(startTag as CfTag.Common, body, endTag as CfTag.Common));
+                                continue;
+                            }
+                            case "defaultcase": {
+                                openTagStack.push("defaultcase");
+                                const startTag = parseExpectedTag(CfTag.Which.start, "defaultcase");
+                                const body = treeifyTags(stopAt(CfTag.Which.end, "defaultcase", ReductionScheme.return));
+                                const endTag = parseExpectedTag(CfTag.Which.end, "defaultcase", () => parseErrorAtRange(startTag.range, "Missing </cfdefaultcase> tag."));
+                                openTagStack.pop();
+                                result.push(Tag.SwitchDefault(startTag as CfTag.Common, body, endTag as CfTag.Common));
+                                continue;
+                            }
+                            case "script": {
+                                nextTag();
+                                const endTag = parseExpectedTag(CfTag.Which.end, "script", () => parseErrorAtRange(tag.range, "Missing </cfscript> tag."));
+                                result.push(
+                                    FromTag.Block(
+                                        tag,
+                                        (<CfTag.Script>tag).stmtList,
+                                        endTag));
+                                continue;
+                            }
+                            default: {
+                                if (requiresEndTag(tag)) {
+                                    tagBlockWorker(tag);
+                                }
+                                else {
+                                    // a single loose tag
+                                    // it will become a statement
+                                    // e.g., <cfhttp args (/)?> is essentially a call to a fictitious "cfhttp(args)" function, except it is a statement instead of a value producing expression
+                                    // but first we push it into the result as a tag, so that any possible matching end tags can walk up the local results list
+                                    // and find it 
+                                    result.push(tag);
+                                    nextTag();
+                                }
+                            }
+                        }
+                    }
+                    else if (tag.which === CfTag.Which.end) {
+                        const reductionScheme = getReductionScheme(tag, reductionInstructions);
+                        if (reductionScheme === ReductionScheme.return) {
+                            return looseTagsToStatements(result);
+                        }
+                        else if (reductionScheme === ReductionScheme.returnRawTags) {
+                            return result;
+                        }
+
+                        // if we can't find the target tag in our local result, this tag has no matching start tag
+                        // if this tag isn't allowed to have a block body, it's an error, and gets discarded
+                        if (!allowTagBody(tag)) {
+                            // fixme, unknown tags should allow tag bodies
+                            // parse error - end tag for tag type that does not support tag bodys (like cfargument)
+                            nextTag();
+                            continue;
+                        }
+
+                        const maybeMatchingStartTagIndex = localStackFindMatchingStartTag(tag);
+                        if (maybeMatchingStartTagIndex !== null) {
+                            const matchingStartTagIndex = maybeMatchingStartTagIndex;
+                            const matchingStartTag = result[matchingStartTagIndex] as CfTag;
+
+                            //
+                            // move (matching_tag + 0) to be the head of a new block
+                            // move everything from (matching_tag+1) into the new block as children
+                            // use current tag as end of tag block
+                            // once everything has been moved into their new homes, drop the original references
+                            // from our local results list
+                            //
+					        
+                            const blockChildren = result.slice(matchingStartTagIndex + 1);
+                            result.splice(matchingStartTagIndex)
+                            result.push(FromTag.Block(matchingStartTag, looseTagsToStatements(blockChildren), tag));
+                        }
+                        else {
+                            // this tag might be a mismatched tag,
+                            // in which case we return the current results, but do not consume the current tag
+                            // this will naturally result in an "unmatched tag" error in the caller
+                            const matchingOpenTagIndex = openTagStackFindMatchingStartTag(tag.canonicalName);
+                            if (matchingOpenTagIndex !== null) {
+                                const reductionScheme = getReductionScheme(ERROR_REDUCTION, reductionInstructions);
+                                if (reductionScheme === ReductionScheme.returnRawTags) {
+                                    return result;
+                                }
+                                else {
+                                    return looseTagsToStatements(result);
+                                }
+                            }
+                            else {
+                                parseErrorAtRange(tag.range, "End tag without a matching start tag (cf" + tag.canonicalName + ").")
+                            }
+                        }
+
+                        nextTag();
+                    }
+                    else {
+                        throw "non-exhaustive if arms";
+                    }
+                }
+
+                // if we got here we're out of tags; this is possibly an error, dependening on context
+                // caller can indicate that by setting an error reduction scheme
+                const reductionScheme = getReductionScheme(ERROR_REDUCTION, reductionInstructions);
+                if (reductionScheme === ReductionScheme.returnRawTags) {
+                    return result;
+                }
+                else {
+                    return looseTagsToStatements(result);
+                }
+            }
+
+            return treeifyTags(...reductionInstructions.default);
+        }
+
+        const savedMode = mode;
+        setScannerMode(ScannerMode.tag);
+
+        const tagContext = TagContext();
+        const result : (CfTag | HashWrappedExpr)[] = [];
+
+        while (lookahead() != TokenType.EOF) {
+            switch (lookahead()) {
+                case TokenType.CF_START_TAG_START: {
+                    const savedLastTypeAnnotation = lastTypeAnnotation;
+                    const tag = doInExtendedContext(ParseContext.insideCfTagAngles, parseCfStartTag);
+                    tagContext.update(tag);
+                    if (savedLastTypeAnnotation) {
+                        tag.typeAnnotation = savedLastTypeAnnotation;
+                    }
+                    result.push(tag);
+                    lastTypeAnnotation = null;
+                    continue;
+                }
+                case TokenType.CF_END_TAG_START: {
+                    const tag = doInExtendedContext(ParseContext.insideCfTagAngles, parseCfEndTag);
+                    tagContext.update(tag);
+                    result.push(tag);
+                    lastTypeAnnotation = null;
+                    continue;
+                }
+                case TokenType.CF_TAG_COMMENT_START: {
+                    result.push(parseTagComment());
+                    continue;
+                }
+                default: {
+                    if (tagContext.inTextInterpolationContext()) {
+                        const savedContext = updateParseContext(ParseContext.interpolatedText);
+                        const start = getIndex();
+
+                        while (true) {
+                            scanToNextToken([
+                                TokenType.HASH,
+                                TokenType.CF_START_TAG_START,
+                                TokenType.CF_END_TAG_START,
+                                TokenType.CF_TAG_COMMENT_START], /*endOnOrAfter*/ "on"); // scan to next will hit the next start of comment or EOF
+
+                            if (lookahead() === TokenType.HASH) {
+                                if (peek(1).type === TokenType.HASH) { // a doubled up hash is an escaped hash, just plain text; keep going
+                                    next(), next(); // skip past the current and next hash; calling scanToNext(T) when we are looking at a T would not move the scanner
+                                    continue;
+                                }
+                                else {
+                                    result.push(CfTag.Text(new SourceRange(start, getIndex())));
+                                    result.push(parseHashWrappedExpression());
+                                    break;
+                                }
+                            }
+                            else {
+                                result.push(CfTag.Text(new SourceRange(start, getIndex())));
+                                break;
+                            }
+                        }
+
+                        parseContext = savedContext;
+                    }
+                    else {
+                        const start = getIndex();
+                        scanToNextToken([
+                            TokenType.CF_START_TAG_START,
+                            TokenType.CF_END_TAG_START,
+                            TokenType.CF_TAG_COMMENT_START], /*endOnOrAfter*/ "on"); // scan to next will hit the next start of comment or EOF
+
+                        result.push(CfTag.Text(new SourceRange(start, getIndex())));
+                    }
+                }
+            }
+        }
+
+        setScannerMode(savedMode);
+
+        return treeifyTagList(result);
+    }
+
+    /**
+     * parse type annotations, 
+     */
+    function parseTypeAnnotations(asDeclarationFile: boolean) : Type[] {
+        setScannerMode(ScannerMode.allow_both);
+        const savedContext = updateParseContext(ParseContext.typeAnnotation);
+        const result : Type[] = []; // declarations (function | global)
+        while (lookahead() !== TokenType.EOF) {
+            if (asDeclarationFile) {
+                parseTrivia();
+            }
+            if (next().text === "@") {
+                const contextualKeyword = next();
+                if (contextualKeyword.text === "declare") {
+                    parseTrivia();
+                    const declarationSpecifier = peek();
+                    if (declarationSpecifier.text === "function") {
+                        const functionDecl = tryParseNamedFunctionDefinition(/*speculative*/false, /*asDeclaration*/true);
+                        if (!functionDecl.returnTypeAnnotation) {
+                            parseErrorAtRange(functionDecl.range, "A function declaration in a declaration file requires a return type.");
+                        }
+                        result.push(cfFunctionSignature(functionDecl.nameToken!.token.text, functionDecl.params, functionDecl.returnTypeAnnotation || cfNil()));
+                    }
+                    else if (declarationSpecifier.text === "global") {
+                        parseErrorAtRange(contextualKeyword.range, "Global declarations are not yet supported. This would be for the cgi and etc. scopes.");
+                        next();
+                    }
+                    else {
+                        parseErrorAtRange(contextualKeyword.range, "Invalid declaration specifier.");
+                        next();
+                    }
+                }
+                else if (contextualKeyword.text === "type") {
+                    parseTrivia();
+                    
+                    const nameIfIsTypeConstructor = SpeculationHelper.speculate(() => {
+                        const name = parseExpectedLexemeLikeTerminal(/*consumeOnFailure*/ false, /*allowNumeric*/ false);
+                        if (lookahead() === TokenType.EQUAL) {
+                            return name;
+                        }
+                        else return null;
+                    });
+                    
+                    // a type definition, valid for the current enclosing context
+                    // like @type foo = bar<baz>
+                    // `@type foo = number` is a type function from () -> number
+                    // in ts this would be `type foo = number;`
+                    // `@type foo = <T> => T` is the identity type function from T -> T
+                    // in ts this would be `type foo<T> = T`;
+                    // `@type foo = <T> => <U> => T` maps T to <U> => T, which is then a constant map from U to T
+                    // in ts this is not (easily?) expressible
+                    if (nameIfIsTypeConstructor) {
+                        parseExpectedTerminal(TokenType.EQUAL, ParseOptions.withTrivia);
+                        let type = parseType();
+                        /*
+                        // the type parser saw only a type; but from here, we know that we are defining a type constructor (giving a
+                        // name to something that will eventually resolve to become a term's type)
+                        // in this case, the type is already concrete; but we will say it is a 0 argument type constructor for uniformity
+                        if (type.typeKind !== TypeKind.typeConstructor) {
+                            type = cfTypeConstructor([], type);
+                        }*/
+                        type.name = nameIfIsTypeConstructor.token.text;
+                        result.push(type);
+                    }
+                    // a non-definition is a type-to-term assignment, it will be bound to the next non-trivia/non-type production
+                    // like 
+                    // <!--- @type Query<Schema> --->
+                    // <cfquery name="q"> <!--- q has type `Query<Schema>` --->
+                    //
+                    else {
+                        const type = parseType();
+                        if (type.typeKind === TypeKind.typeId) {
+                            // convert a loose type id into a zero-arg type constructor invocation
+                            result.push(cfTypeConstructorInvocation(type, []));
+                        }
+                        else {
+                            result.push(type);
+                        }
+                    }
+                }
+                else {
+                    // parse error ? if skipUnrecognized === false?
+                }
+            }
+        }
+        parseContext = savedContext;
+        return result;
+    }
+
+    function parseStringBody(quoteDelimiter: TokenType.QUOTE_SINGLE | TokenType.QUOTE_DOUBLE, allowInterpolations: boolean) : (TextSpan | HashWrappedExpr)[] {
+        // when we enter a new interpolation context, we can reset our hashWrappedExpr flag;
+        // hash wrapped expressions don't nest directly, but indirectly is ok; e.g,
+        // #someVal & "some-string-literal #nesting_here_is_ok#" & trying_to_nest_here_is_an_error #
+        const savedContext = updateParseContext(ParseContext.interpolatedText);
+        parseContext &= ~(1 << ParseContext.hashWrappedExpr);
+
+        const result : (TextSpan | HashWrappedExpr)[] = [];
+        let textSourceRange = SourceRange.Nil();
+
+        function startOrContinueTextRange() {
+            if (textSourceRange.isNil()) {
+                const index = scanner.getIndex();
+                textSourceRange = new SourceRange(index, index+1);
+            }
+            // continuing is a no-op; when we finish the text range, we'll update the "toExclusive"
+            // with the tokenizer's current index
+        }
+        function finishTextRange() {
+            // if we hadn't started a range yet, we're done
+            if (textSourceRange.isNil()) {
+                return;
+            }
+            textSourceRange.toExclusive = scanner.getIndex(); // current index is NOT included, so, no '+1'
+            result.push(TextSpan(textSourceRange, scanner.getTextSlice(textSourceRange)));
+            textSourceRange = SourceRange.Nil();
+        }
+
+        //
+        // there is no anchor to stop at other than EOF if the delimiter undefined
+        // we rely on the caller setting the tokenizer to have an artifical range limit, such that we
+        // eat only some pre-determined range of what we consider to be valid text
+        //
+        while (!endsParseInContext(ParseContext.none)) {
+            switch (lookahead()) {
+                case quoteDelimiter: { // doubled-up delimiter; meaning it is an escaped quote
+                    if (peek(1).type === quoteDelimiter) {
+                        startOrContinueTextRange();
+                        next(), next();
+                        continue;
+                    }
+                    else { // single delimiter; we're done, don't eat it because the caller will need it
+                        finishTextRange();
+                        parseContext = savedContext;
+                        return result;
+                    }
+                }
+                case TokenType.HASH: {
+                    if (peek(1).type === TokenType.HASH) { // doubled up hash, meaning it is an escaped hash symbol
+                        startOrContinueTextRange();
+                        next(), next();
+                        continue;
+                    }
+                    else { // single hash, meaning this is an interpolated string element
+                        if (allowInterpolations) {
+                            finishTextRange();
+                            result.push(parseHashWrappedExpression());
+                            continue;
+                        }
+                        else {
+                            parseErrorAtCurrentToken("Unexpected interpolation element.");
+                            startOrContinueTextRange();
+                            next();
+                        }
+                    }
+                }
+                default: {
+                    startOrContinueTextRange();
+                    scanToNextToken([quoteDelimiter, TokenType.HASH], "on");
+                }
+            }
+        }
+        
+        finishTextRange();
+        parseContext = savedContext;
+        return result;
+    }
+
+    function isAssignmentTarget(node: Node) : boolean {
+        // @fixme: in script mode, it may not be possible to assign to a string
+        switch (node.kind) {
+            case NodeType.indexedAccess:
+            case NodeType.identifier:
+            case NodeType.simpleStringLiteral:          // <cfset "x" = "y">
+            case NodeType.interpolatedStringLiteral:    // <cfset "#x#" = 42> <!--- same as <cfset y = 42>
+                return true;
+            case NodeType.hashWrappedExpr:
+                return isAssignmentTarget(node.expr);
+            default:
+                return false;
+        }
+    }
+
+    function parseAssignmentOrLower() : Node {
+        const savedLastTypeAnnotation = lastTypeAnnotation;
+        function isAssignmentOperator() : boolean {
+            switch (lookahead()) {
+                case TokenType.EQUAL:
+                case TokenType.AMPERSAND_EQUAL:
+                case TokenType.PLUS_EQUAL:
+                case TokenType.STAR_EQUAL:
+                case TokenType.MINUS_EQUAL:
+                case TokenType.FORWARD_SLASH_EQUAL:
+                case TokenType.PERCENT_EQUAL:
+                    return true;
+                default:
+                    return false;
+            }
+        }
+
+        const finalModifier = parseOptionalTerminal(TokenType.KW_FINAL, ParseOptions.withTrivia);
+        const varModifier = parseOptionalTerminal(TokenType.KW_VAR, ParseOptions.withTrivia);
+        const root = parseExpression();
+
+        if (!isAssignmentOperator()) {
+            // if we're in a `for` context, we just got the following:
+            // for (var x.y.z 
+            //      ^^^^^^^^^
+            // so we hope to see an `in` following this; otherwise, it *also* needs an initializer
+            // but we can flag that in the antecedent `for` parser
+            if (!isInSomeContext(ParseContext.for) && varModifier) {
+                parseErrorAtRange(root.range, "Variable declarations require initializers.");
+            }
+
+            if (root.kind === NodeType.identifier
+                || root.kind === NodeType.indexedAccess
+                && root.accessElements.every(e => e.accessType === IndexedAccessType.dot || e.accessType === IndexedAccessType.bracket)) {
+                // @todo - if the access type is not homogenous cf will error, at least at the top-most scope
+                // a["b"]["c"] = 0 declares and inits a = {b: {c: 0}};
+                // a["b"].c = 0 is an error ("a" is not defined)
+                
+                //const identifier = root;//root.kind === NodeType.identifier ? root : Identifier(root, getTriviallyComputableString(root));
+                if (isInSomeContext(ParseContext.for)) {
+                    return VariableDeclaration(finalModifier, varModifier, root);
+                }
+            }
+
+            return root;
+        }
+
+        if (varModifier) {
+            if (lookahead() !== TokenType.EQUAL) {
+                parseErrorAtRange(root.range, "A mutating assignment operator cannot be used to initialize a variable.");
+            }
+        }
+        if (!isAssignmentTarget(root)) {
+            parseErrorAtRange(root.range, "Left-hand side of assignment is not a valid assignment target.");
+        }
+
+        // we definitely have at least one <assignment-target><assignment-operator><expression> 
+        let operator = parseExpectedTerminal(lookahead(), ParseOptions.withTrivia);
+        let rhs = parseAnonymousFunctionDefinitionOrExpression();
+        let assignmentExpr = BinaryOperator(root, operator, rhs);
+
+        // parse out the rest of a possible chain, e.g,
+        // x += x -= x *= x /= x &= x;
+        // but note, that these are not value-producing expressions, e.g,
+        // `x = (x += x)` is invalid, as is `if (x -= y) {...}`
+        while (isAssignmentOperator() && isAssignmentTarget(rhs)) {
+            operator = parseExpectedTerminal(lookahead(), ParseOptions.withTrivia);
+            rhs = parseAnonymousFunctionDefinitionOrExpression();
+            assignmentExpr = BinaryOperator(root, operator, rhs);
+        }
+
+        if (finalModifier || varModifier) {
+            // check for missing var modifier in later pass; we might be using final on a valid scope
+            // `final local.foo = 42` is OK if we are not in a function
+            // `final local['foo'] = 42` is OK
+            // `final local[dynamic_key]` is illegal
+            // `final user_struct.foo = 42` is always illegal
+            // `final no_struct` is illegal
+
+            const declaration = VariableDeclaration(finalModifier, varModifier, assignmentExpr);
+            if (savedLastTypeAnnotation) {
+                declaration.typeAnnotation = savedLastTypeAnnotation;
+                lastTypeAnnotation = null;
+            }
+            return declaration;
+        }
+        else {
+            if (savedLastTypeAnnotation) {
+                assignmentExpr.typeAnnotation = savedLastTypeAnnotation;
+                lastTypeAnnotation = null;
+            }
+            return assignmentExpr;
+        }
+    }
+
+    function parseAnonymousFunctionDefinitionOrExpression() : Node {
+        if (lookahead() === TokenType.KW_FUNCTION) {
+            return parseAnonymousFunctionDefinition();
+        }
+
+        const maybeArrowFunction = SpeculationHelper.speculate(tryParseArrowFunctionDefinition);
+        if (maybeArrowFunction) {
+            return maybeArrowFunction;
+        }
+
+        return parseExpression();
+    }
+
+    function parseExpression(descendIntoOr = true) : Node { // todo: does this get the AND and OR precedences correct?
+        const savedParseErrorMsg = parseErrorMsg;
+        parseErrorMsg = "Expected an expression.";
+
+        let root = parseComparisonExpressionOrLower();
+
+        outer:
+        while (true) {
+            switch (lookahead()) {
+                case TokenType.DBL_PIPE:
+                case TokenType.LIT_OR:
+                case TokenType.LIT_XOR: {
+                    if (!descendIntoOr) break outer;
+                    const op = parseExpectedTerminal(lookahead(), ParseOptions.withTrivia);
+                    const expr = parseComparisonExpressionOrLower();
+                    root = BinaryOperator(root, op, expr);
+                    continue;
+                }
+                case TokenType.DBL_AMPERSAND:
+                case TokenType.LIT_AND: {
+                    const op = parseExpectedTerminal(lookahead(), ParseOptions.withTrivia);
+                    const expr = parseExpression(/*descendIntoOr*/ false);
+                    root = BinaryOperator(root, op, expr);
+                    continue;
+                }
+                case TokenType.QUESTION_MARK: {
+                    const questionMark = parseExpectedTerminal(lookahead(), ParseOptions.withTrivia);
+
+                    //
+                    // the null coalescing ("elvis") operator does not appear to actually be a token; the following is valid in cf2018+
+                    // `v ? /*comment*/ : 0`, which means the same as `v ?: 0`
+                    // and in tag mode `v ? <!------> : 0`
+                    // so if we matched a "?", followed by trivia, followed by ":", we got a null coalescing operator
+                    // otherwise, we got a ternary operator
+                    //
+
+                    if (lookahead() === TokenType.COLON) {
+                        const colon = parseExpectedTerminal(lookahead(), ParseOptions.withTrivia);
+                        if (questionMark.range.toExclusive !== colon.range.fromInclusive) {
+                            // @fixme: make this a warning
+                            parseErrorAtRange(questionMark.range.fromInclusive, colon.range.toExclusive, "Consider treating the null coalescing operator as a single token.");
+                        }
+
+                        const syntheticOp = Terminal(Token(TokenType.QUESTION_MARK_COLON, "?:", questionMark.range.fromInclusive, colon.range.toExclusive), colon.trivia);
+                        const right = parseExpression();
+                        root = BinaryOperator(root, syntheticOp, right);
+                    }
+                    else {
+                        const ternaryTrue = parseExpression();
+                        const colon = parseExpectedTerminal(TokenType.COLON, ParseOptions.withTrivia);
+                        const ternaryFalse = parseExpression();
+                        root = Ternary(root, questionMark, ternaryTrue, colon, ternaryFalse);
+                    }
+                    continue;
+                }
+            }
+            // if we didn't match any of the above operators, we're done
+            break;
+        }
+
+        parseErrorMsg = savedParseErrorMsg;
+        return root;
+    }
+
+    function parseComparisonExpressionOrLower() : Node {
+        let root = parseAddition();
+
+        while (true) {
+            if (tagMode() && (lookahead() === TokenType.LEFT_ANGLE || lookahead() === TokenType.RIGHT_ANGLE)) {
+                break;
+            }
+            switch (lookahead()) {
+                case TokenType.DBL_EQUAL:      		   // [[fallthrough]];
+                case TokenType.LIT_EQ:        		   // [[fallthrough]];
+                case TokenType.LIT_IS:                 // [[fallthrough]];
+                case TokenType.EXCLAMATION_EQUAL:	   // [[fallthrough]];
+                case TokenType.LIT_IS_NOT:             // [[fallthrough]];
+                case TokenType.LIT_NEQ:           	   // [[fallthrough]];
+                case TokenType.TRIPLE_EQUAL:           // [[fallthrough]]; // only valid on cf2021+
+                case TokenType.EXCLAMATION_DBL_EQUAL:  // [[fallthrough]]; // only valid on cf2021+
+    
+                case TokenType.LEFT_ANGLE:    		   // [[fallthrough]]; // invalid in tag mode, but we've already checked for it
+                case TokenType.LIT_LT:                 // [[fallthrough]];
+                case TokenType.LEFT_ANGLE_EQUAL: 	   // [[fallthrough]];
+                case TokenType.LIT_LTE:				   // [[fallthrough]];
+                case TokenType.LIT_LE:				   // [[fallthrough]];
+    
+                case TokenType.RIGHT_ANGLE:    		   // [[fallthrough]]; // invalid in tag mode, but we've already checked for it
+                case TokenType.LIT_GT:				   // [[fallthrough]];
+                case TokenType.RIGHT_ANGLE_EQUAL: 	   // [[fallthrough]];
+                case TokenType.LIT_GTE:				   // [[fallthrough]];
+                case TokenType.LIT_GE:                 // [[fallthrough]];
+                case TokenType.LIT_CONTAINS:           // [[fallthrough]];
+                case TokenType.LIT_DOES_NOT_CONTAIN:   // [[fallthrough]];
+                case TokenType.LIT_EQV:                // [[fallthrough]];
+                case TokenType.LIT_IMP: {              // [[fallthrough]];
+                    const op = parseExpectedTerminal(lookahead(), ParseOptions.withTrivia);
+                    const right = parseAddition();
+                    root = BinaryOperator(root, op, right);
+                    continue;
+                }
+            }
+
+            // if we didn't match any of the above tokens, we're done
+            break;
+        }
+
+        return root;
+    }
+
+    function parseAddition() {
+        let root = parseMultiplication();
+
+        while (true) {
+            switch (lookahead()) {
+                case TokenType.PLUS:
+                case TokenType.MINUS:
+                case TokenType.AMPERSAND: {
+                    const op = parseExpectedTerminal(lookahead(), ParseOptions.withTrivia);
+                    const expr = parseMultiplication();
+                    root = BinaryOperator(root, op, expr);
+                    continue;
+                }
+            }
+            // if we didn't match any of the above operators, we're done
+            break;
+        }
+
+        return root;
+    }
+
+    function parseMultiplication() : Node {
+        const stack : Node[] = [];
+
+        // bind "^" (exponentiation) right
+        function reduceRight() : void {
+            if (stack.length === 1) return;
+
+            // the stack should always have an odd number of elements,
+            // (expr (op expr (op expr ...) ...) ...)
+            while (stack.length > 1 && (stack[stack.length-2] as Terminal).token.type === TokenType.CARET) {
+                const reduced = BinaryOperator(
+                    stack[stack.length - 3],
+                    stack[stack.length - 2] as Terminal,
+                    stack[stack.length - 1]);
+                stack.splice(stack.length - 3, 3);
+                stack.push(reduced);
+            }
+        }
+
+        stack.push(parseParentheticalOrUnaryPrefix());
+
+        outer:
+        while (true) {
+            switch (lookahead()) {
+                case TokenType.FORWARD_SLASH: {
+                    // if we're awaiting a void slash, check to see if there is no expression following the slash
+                    // if no expression follows this, we found the void slash we were looking for
+                    if (isInSomeContext(ParseContext.awaitingVoidSlash)) {
+                        const slashIsNotFollowedByExpression = SpeculationHelper.lookahead(function() {
+                            return next(), parseTrivia(), !isStartOfExpression();
+                        });
+                        if (slashIsNotFollowedByExpression) {
+                            reduceRight();
+                            break outer;
+                        }
+                    }
+                    // fallthrough
+                }
+                case TokenType.STAR:
+                case TokenType.PERCENT:
+                case TokenType.LIT_MOD: {
+                    reduceRight();
+                    const op = parseExpectedTerminal(lookahead(), ParseOptions.withTrivia);
+                    const expr = parseParentheticalOrUnaryPrefix();
+                    stack.push(op, expr);
+                    continue;
+                }
+                case TokenType.CARET: {
+                    const op = parseExpectedTerminal(lookahead(), ParseOptions.withTrivia);
+                    const expr = parseParentheticalOrUnaryPrefix();
+                    stack.push(op, expr);
+                    continue;
+                }
+            }
+            break;
+        }
+
+        if (stack.length % 2 !== 1) {
+            throw "stack should be odd-sized";
+        }
+
+        if (stack.length === 1) {
+            return stack[0];
+        }
+        else {
+            let result = BinaryOperator(stack[0], stack[1] as Terminal, stack[2]);
+            for (let i = 3; i < stack.length; i += 2) {
+                result = BinaryOperator(result, stack[i] as Terminal, stack[i+1]);
+                i += 2;
+            }
+            return result;
+        }
+    }
+
+    function parseParentheticalOrUnaryPrefix(allowUnary = true) : Node {
+        switch (lookahead()) {
+            case TokenType.LEFT_PAREN: {
+                const leftParen = parseExpectedTerminal(TokenType.LEFT_PAREN, ParseOptions.withTrivia);
+                const expr = parseAnonymousFunctionDefinitionOrExpression();
+                const rightParen = parseExpectedTerminal(TokenType.RIGHT_PAREN, ParseOptions.withTrivia);
+                let root : Node = Parenthetical(leftParen, expr, rightParen);
+
+                //
+                // this message could be better especially at a use site like a concise arrow function:
+                // `() => ({x:1})` is illegal, but the message could be "Consider an explicit return"
+                // anyway, at least its flagged
+                //
+                switch (stripOuterParens(root).kind) {
+                    case NodeType.arrayLiteral:
+                        parseErrorAtRange(root.range, "Parenthesized array literals are illegal. Consider removing the parentheses.");
+                        break;
+                    case NodeType.structLiteral:
+                        parseErrorAtRange(root.range, "Parenthesized struct literals are illegal. Consider removing the parentheses.");
+                        break;
+                }
+
+                root = parseCallExpressionOrLowerRest(root);
+
+                // (function() {})()      valid cf2021+
+                // (() => value)()        valid cf2021+
+                // (function() {}).v()    invalid
+                // ([1,2,3])[1]           invalid
+                // ({x:1}).x              invalid
+                // ({x:1})["x"]           invalid
+                //
+                if ((root.kind === NodeType.indexedAccess) ||
+                    (root.kind === NodeType.unaryOperator && root.expr.kind === NodeType.indexedAccess) ||
+                    (root.kind === NodeType.callExpression && root.left.kind === NodeType.indexedAccess)) {
+                    parseErrorAtRange(root.range, "Illegal indexed access expression; consider removing the parentheses from the left-most expression.");
+                }
+                return root;
+            }
+            case TokenType.LIT_NOT: // [[fallthrough]];
+            case TokenType.EXCLAMATION: {
+                if (allowUnary) {
+                    const op = parseExpectedTerminal(lookahead(), ParseOptions.withTrivia);
+                    const expr = parseParentheticalOrUnaryPrefix(); // for unary NOT operator, recurse to support !!x and similar
+                    return UnaryOperator(op, expr);
+                }
+                // else fallthrough
+            }
+            case TokenType.MINUS:
+            case TokenType.PLUS:
+            case TokenType.DBL_MINUS: // [[fallthrough]];
+            case TokenType.DBL_PLUS: {
+                if (allowUnary) {
+                    const op = parseExpectedTerminal(lookahead(), ParseOptions.withTrivia);
+                    const expr = parseParentheticalOrUnaryPrefix(/*allowUnary*/ false);
+                    return UnaryOperator(op, expr);
+                }
+                // else fallthrough
+            }
+            default: {
+                return parseCallExpressionOrLower();
+            }
+        }
+    }
+
+    function parseHashWrappedExpression() {
+        if (isInSomeContext(ParseContext.hashWrappedExpr)) throw "parseHashWrappedExpr cannot be nested";
+
+        const savedContext = updateParseContext(ParseContext.hashWrappedExpr);
+        const leftHash = parseExpectedTerminal(TokenType.HASH, ParseOptions.withTrivia);
+        const expr = parseExpression();
+        const rightHash = parseExpectedTerminal(
+            TokenType.HASH,
+            isInSomeContext(ParseContext.interpolatedText) ? ParseOptions.noTrivia : ParseOptions.withTrivia, // if inside interpolated text, the 'trivia' outside the right-hash should be interpreted as raw text
+            "Unterminated hash-wrapped expression.");
+
+        parseContext = savedContext;
+        return HashWrappedExpr(leftHash, expr, rightHash);
+    }
+
+    function parseCallExpressionOrLower() : Node {
+        switch(lookahead()) {
+            case TokenType.DOT:
+            case TokenType.NUMBER:
+                return parseNumericLiteral();
+            case TokenType.QUOTE_DOUBLE: // [[fallthrough]];
+            case TokenType.QUOTE_SINGLE:
+                return parseStringLiteral();
+            case TokenType.KW_TRUE:
+                return BooleanLiteral(parseExpectedTerminal(lookahead(), ParseOptions.withTrivia), true);
+            case TokenType.KW_FALSE:
+                return BooleanLiteral(parseExpectedTerminal(lookahead(), ParseOptions.withTrivia), false);
+            case TokenType.LEFT_BRACE:
+                return parseCallExpressionOrLowerRest(
+                    parseStructLiteral());
+            case TokenType.LEFT_BRACKET:
+                return parseCallExpressionOrLowerRest(
+                    parseArrayLiteralOrOrderedStructLiteral());
+            case TokenType.HASH:
+                if (!isInSomeContext(ParseContext.hashWrappedExpr)) {
+                    // do this outside of an interpolated text context;
+                    // inside an interpolated text context, a hash wrapped expression can be any expression
+                    // but in a call-expr-or-lower hash wrapped expression, only a non-composite call-expr-or-lower is valid
+                    // however, hash-wrapped exprs can appear in expressions inside of interpolated text hash-wrapped expressions, e.g,
+                    // <cfoutput>
+                    //      #someMethod(#x#)#
+                    // </cfoutput>
+                    // and we would like `x` in the above to adhere to the call-expr-or-lower requirements
+                    return doOutsideOfContext(ParseContext.interpolatedText, parseHashWrappedExpression);
+                }
+                else {
+                    break;
+                }
+            case TokenType.KW_NEW:
+                return parseNewExpression();
+            default:
+                break;
+        }
+
+        let root : Node = parseIdentifier();
+        root = parseCallExpressionOrLowerRest(root);
+        return root;
+    }
+
+    /**
+     * given some root, parse a chain of dot/bracket | call expression accesses, and a postfix ++/-- operator
+     * something like `a.b["c"]().d["e"]++`
+     */
+    function parseCallExpressionOrLowerRest<T extends Node>(root: T) : T | IndexedAccess | CallExpression | UnaryOperator {
+        (root as Node) = parseCallAndIndexedAccessChain(root);
+
+        switch (lookahead()) {
+            case TokenType.DBL_PLUS:
+            case TokenType.DBL_MINUS:
+                const unaryOp = parseExpectedTerminal(lookahead(), ParseOptions.withTrivia);
+                (root as Node) = UnaryOperator(root, unaryOp);
+        }
+
+        return root;
+    }
+
+    function nextNonTriviaIsDot() : boolean {
+        next();
+        parseTrivia();
+        return lookahead() === TokenType.DOT;
+    }
+
+    /**
+     * accept a Node, and if it is an IndexedAccess node, push an access element into it
+     * if it is not already an IndexedAccess node, convert it to one, and then push the access element into it
+     */
+    function transformingPushAccessElement(root: Node, accessElement: IndexedAccessChainElement) : IndexedAccess {
+        if (root.kind !== NodeType.indexedAccess) {
+            root = IndexedAccess(root);
+        }
+        pushAccessElement(root, accessElement);
+        return root;
+    }
+
+    function parseCallAndIndexedAccessChain<T extends Node>(root: T) : T | IndexedAccess | CallExpression {
+        outer:
+        while (true) {
+            switch (lookahead()) {
+                case TokenType.LEFT_PAREN: {
+                    root = parseCallExpression(root) as T;
+                    continue;
+                }
+                case TokenType.QUESTION_MARK: {
+                    if (SpeculationHelper.lookahead(nextNonTriviaIsDot)) {
+                        const questionMark = parseExpectedTerminal(TokenType.QUESTION_MARK, ParseOptions.withTrivia);
+                        const dot          = parseExpectedTerminal(TokenType.DOT, ParseOptions.withTrivia);
+                        if (questionMark.range.toExclusive !== dot.range.fromInclusive) {
+                            parseErrorAtRange(questionMark.range.fromInclusive, dot.range.toExclusive, "Consider treating the optional-access operator as a single token.");
+                        }
+                        if (lookahead() === TokenType.LEFT_BRACKET) {
+                            const leftBracket           = parseExpectedTerminal(TokenType.LEFT_BRACKET, ParseOptions.withTrivia);
+                            const expr                  = parseArrayIndexOrSliceExpression();
+                            const rightBracket          = parseExpectedTerminal(TokenType.RIGHT_BRACKET, ParseOptions.withTrivia);
+                            const optionalBracketAccess = OptionalBracketAccess(questionMark, dot, leftBracket, expr, rightBracket);
+                            root                        = transformingPushAccessElement(root, optionalBracketAccess) as T;
+                            parseErrorAtRange(questionMark.range.fromInclusive, rightBracket.range.toExclusive, "CF does not support optional bracket access expressions.");
+                            continue;
+                        }
+                        else if (lookahead() === TokenType.LEFT_PAREN) {
+                            root = transformingPushAccessElement(root, OptionalCall(questionMark, dot)) as T;
+                            root = parseCallExpression(root) as T;
+                            parseErrorAtRange(questionMark.range.fromInclusive, (<CallExpression>root).rightParen.range.toExclusive, "CF does not support optional call expressions.");
+                            continue;
+                        }
+                        else {
+                            const propertyName = parseExpectedLexemeLikeTerminal(/*consumeOnFailure*/ false, /*allowNumeric*/ true);
+                            root = transformingPushAccessElement(root, OptionalDotAccess(questionMark, dot, propertyName)) as T;
+                            // todo -- parseError if first char of propertyName is an ascii digit
+                            continue;
+                        }
+                    }
+                    else {
+                        break outer;
+                    }
+                }
+                case TokenType.LEFT_BRACKET: {
+                    const leftBracket = parseExpectedTerminal(TokenType.LEFT_BRACKET, ParseOptions.withTrivia);
+                    const expr = parseArrayIndexOrSliceExpression();
+                    const rightBracket = parseExpectedTerminal(TokenType.RIGHT_BRACKET, ParseOptions.withTrivia);
+
+                    root = transformingPushAccessElement(root, BracketAccess(leftBracket, expr, rightBracket)) as T;
+                    continue;
+                }
+                case TokenType.DOT: {
+                    const dot = parseExpectedTerminal(TokenType.DOT, ParseOptions.withTrivia);
+                    // allow numeric lexeme-likes, to support:
+                    // foo = {4: 42};
+                    // bar = foo.4; -- ok, bar == 42;
+                    const propertyName = parseExpectedLexemeLikeTerminal(/*consumeOnFailure*/ true, /*allowNumeric*/ true);
+
+                    // `x. y`  is illegal
+                    // `x . y` is ok
+                    // `x .y`  is ok
+                    if (previousElementIsIdentifier() && previousElement()!.range.toExclusive === dot.range.fromInclusive && dot.trivia.length > 0) {
+                        parseErrorAtRange(dot.rangeWithTrivia, "Expected a property name.");
+                    }
+
+                    root = transformingPushAccessElement(root, DotAccess(dot, propertyName)) as T;
+                    continue;
+                }
+            }
+            break;
+        }
+
+        return root;
+
+        function parseArrayIndexOrSliceExpression() {
+            const first = isStartOfExpression()
+                ? parseExpression()
+                : lookahead() === TokenType.COLON
+                ? parseExpectedTerminal(TokenType.COLON, ParseOptions.withTrivia)
+                : (parseErrorAtCurrentToken("Expression expected."), createMissingNode(Identifier(NilTerminal(pos()), "")));
+            
+            // we got an expression and the next token is not a colon -- so this is just a basic index expression
+            // like `x[e]`
+            if (first.kind !== NodeType.terminal && lookahead() !== TokenType.COLON) {
+                return first;
+            }
+
+            // otherwise, we got a slice expression
+            let from : Node | null = first.kind === NodeType.terminal ? null : first;
+            let colon1: Terminal = first.kind === NodeType.terminal ? first : parseExpectedTerminal(TokenType.COLON, ParseOptions.withTrivia);
+            let to : Node | null = isStartOfExpression() ? parseExpression() : null;
+            let colon2: Terminal = parseExpectedTerminal(TokenType.COLON, ParseOptions.withTrivia);
+            let stride : Node | null = isStartOfExpression() ? parseExpression() : null;
+            return SliceExpression(from, colon1, to, colon2, stride);
+        }
+
+        function previousElement() : T | IndexedAccessChainElement {
+            if (root.kind !== NodeType.indexedAccess) {
+                return root;
+            }
+            else {
+                const element = (root as IndexedAccess).accessElements[(root as IndexedAccess).accessElements.length-1];
+                return element;
+            }
+        }
+
+        function previousElementIsIdentifier() {
+            if (root.kind !== NodeType.indexedAccess) {
+                return root.kind === NodeType.identifier;
+            }
+
+            // if root is an IndexedAccess node, it is because there is at least one contained access element
+            const element = (root as IndexedAccess).accessElements[(root as IndexedAccess).accessElements.length-1];
+            return element.accessType === IndexedAccessType.dot
+        }
+    }
+
+    function parseNewExpression() {
+        const newToken       = parseExpectedTerminal(TokenType.KW_NEW, ParseOptions.withTrivia);
+        const className      = parseDottedPathTypename();
+        const callExpression = parseCallExpression(className);
+        const newExpression  = New(newToken, callExpression);
+        return parseCallExpressionOrLowerRest(newExpression); // is new foo()["some property"] ok ?
+    }
+
+    function isStartOfStatement() : boolean {
+        switch (lookahead()) {
+            case TokenType.KW_BREAK:
+            case TokenType.KW_CONTINUE:
+            case TokenType.KW_DO:
+            case TokenType.KW_FOR:
+            case TokenType.KW_IF:
+            case TokenType.KW_IMPORT:
+            case TokenType.KW_RETURN:
+            case TokenType.KW_SWITCH:
+            case TokenType.KW_TRY:
+            case TokenType.KW_VAR:
+            case TokenType.KW_WHILE:
+            case TokenType.SEMICOLON:
+                return true;
+            default:
+                return (isSugaredTagName(peek().text.toLowerCase()))
+                    || isStartOfExpression();
+        }
+    }
+    isStartOfStatement;
+
+    function isStartOfExpression() : boolean {
+        switch (lookahead()) {
+            case TokenType.EOF:
+                return false;
+            case TokenType.HASH:
+                return !isInSomeContext(ParseContext.hashWrappedExpr);
+            case TokenType.DOT_DOT_DOT:
+                return isInSomeContext(ParseContext.arrayLiteralBody)
+                    || isInSomeContext(ParseContext.structLiteralBody)
+                    || isInSomeContext(ParseContext.argOrParamList);
+            case TokenType.LEFT_PAREN:
+            case TokenType.LEFT_BRACE:
+            case TokenType.LEFT_BRACKET:
+            case TokenType.NUMBER:
+            case TokenType.DBL_MINUS:
+            case TokenType.DBL_PLUS:
+            case TokenType.EXCLAMATION:
+            case TokenType.LIT_NOT:
+            case TokenType.PLUS:
+            case TokenType.MINUS:
+            case TokenType.QUOTE_SINGLE:
+            case TokenType.QUOTE_DOUBLE:
+            case TokenType.KW_TRUE:
+            case TokenType.KW_FALSE:
+            case TokenType.KW_FUNCTION:
+            case TokenType.KW_NEW:
+                return true;
+            default:
+                return isIdentifier();
+        }
+    }
+
+    /**
+     * 1. (e)          argument
+     * 2. (x=e)        named argument
+     * 3. (...e)       spread argument
+     * 4. (x=...e)     named spread argument
+     */
+    function parseArgument() : CallArgument {
+        if (lookahead() === TokenType.DOT_DOT_DOT) {
+            const dotDotDot = parseExpectedTerminal(TokenType.DOT_DOT_DOT, ParseOptions.withTrivia);
+            const expr = parseExpression();
+            const comma = parseOptionalTerminal(TokenType.COMMA, ParseOptions.withTrivia);
+            if (!comma && isStartOfExpression()) {
+                parseErrorAtRange(expr.range.toExclusive, expr.range.toExclusive + 1, "Expected ','");
+            }
+
+            // (#3): spread argument
+            return CallArgument(null, null, dotDotDot, expr, comma);
+        }
+
+        const exprOrArgName = parseAnonymousFunctionDefinitionOrExpression();
+
+        // if we got an identifier, peek ahead to see if there is an equals or colon token
+        // if so, this is a named argument, like foo(bar=baz, qux:42)
+        // like within a struct literals, `=` and `:` share the same meaning
+        // we don't know from our current position if all of the args are named,
+        // we can check that later; if one is, all of them must be
+        if (exprOrArgName.kind === NodeType.identifier) {
+            let equalOrComma : Terminal | null;
+            if (equalOrComma =
+                    (parseOptionalTerminal(TokenType.EQUAL, ParseOptions.withTrivia) ??
+                    (parseOptionalTerminal(TokenType.COLON, ParseOptions.withTrivia)))) {
+                const name = exprOrArgName;
+                let dotDotDot : Terminal | null = null;
+                let expr : Node;
+
+                if (lookahead() === TokenType.DOT_DOT_DOT) {
+                    dotDotDot = parseExpectedTerminal(TokenType.DOT_DOT_DOT, ParseOptions.withTrivia);
+                    expr = parseExpression();
+                }
+                else {
+                    expr = parseAnonymousFunctionDefinitionOrExpression();
+                }
+
+                const comma = parseOptionalTerminal(TokenType.COMMA, ParseOptions.withTrivia);
+
+                if (!comma && isStartOfExpression()) {
+                    parseErrorAtRange(expr.range.toExclusive, expr.range.toExclusive + 1, "Expected ','");
+                }
+
+                // (#2 / #4): named / named spread
+                return CallArgument(name, equalOrComma, dotDotDot, expr, comma);
+            }
+        }
+
+        // there was no '=' or ':' after the expression,
+        // so we have an unnamed arguments, like foo(x, y, z);
+        const comma = parseOptionalTerminal(TokenType.COMMA, ParseOptions.withTrivia);
+
+        if (!comma && isStartOfExpression()) {
+            parseErrorAtRange(exprOrArgName.range.toExclusive, exprOrArgName.range.toExclusive + 1, "Expected ','");
+        }
+
+        return CallArgument(null, null, null, exprOrArgName, comma);
+    }
+
+    function parseCallExpression(root: Node) : CallExpression {
+        const leftParen = parseExpectedTerminal(TokenType.LEFT_PAREN, ParseOptions.withTrivia);
+        const args = parseList(ParseContext.argOrParamList, parseArgument);
+
+        if (args.length > 0) {
+            if (args[args.length-1].comma) {
+                parseErrorAtRange(args[args.length-1].comma!.range, "Illegal trailing comma.");
+            }
+        }
+        
+        const rightParen = parseExpectedTerminal(TokenType.RIGHT_PAREN, ParseOptions.withTrivia);
+        return CallExpression(root, leftParen, args, rightParen);
+    }
+
+    function startsParseInContext(what: ParseContext) : boolean {
+        switch (what) {
+            case ParseContext.arrayLiteralBody:
+            case ParseContext.structLiteralBody:
+            case ParseContext.argOrParamList:
+            case ParseContext.typeStruct:
+            case ParseContext.typeTupleOrArrayElement:
+            case ParseContext.typeParamList:
+                return isStartOfExpression();
+            case ParseContext.cfScriptTagBody:
+            case ParseContext.blockStatements:
+            case ParseContext.switchClause:
+            case ParseContext.blockStatements:
+                return isStartOfStatement();
+            default:
+                return false; // ? yeah ?
+        }
+    }
+
+    function endsParseInContext(what: ParseContext) : boolean {
+        if (lookahead() === TokenType.EOF) return true;
+
+        switch (what) {
+            case ParseContext.argOrParamList:
+                return lookahead() === TokenType.RIGHT_PAREN;
+            case ParseContext.arrayLiteralBody:
+            case ParseContext.typeTupleOrArrayElement:
+            case ParseContext.awaitingRightBracket:
+                return lookahead() === TokenType.RIGHT_BRACKET;
+            case ParseContext.typeParamList:
+                return lookahead() === TokenType.RIGHT_ANGLE;
+            case ParseContext.structLiteralBody:
+            case ParseContext.typeStruct:
+            case ParseContext.blockStatements:
+                return lookahead() === TokenType.RIGHT_BRACE;
+            case ParseContext.switchClause:
+                return lookahead() === TokenType.KW_CASE
+                    || lookahead() === TokenType.KW_DEFAULT;
+            case ParseContext.cfScriptTagBody:
+                return lookahead() === TokenType.CF_END_TAG_START;
+            case ParseContext.interpolatedText:
+            case ParseContext.hashWrappedExpr:
+                return lookahead() === TokenType.HASH;
+            case ParseContext.insideCfTagAngles:
+                return lookahead() === TokenType.RIGHT_ANGLE;
+            default:
+                return false;
+        }
+    }
+
+    function canMatchLookaheadWithOuterContext() : boolean {
+        for (let someContext = 0; someContext  < ParseContext.END; someContext++) {
+            if (parseContext & (1 << someContext )) {
+                if (startsParseInContext(someContext) || endsParseInContext(someContext)) {
+                    return true;
+                }
+            }
+        }
+        return false;
+    }
+
+    //
+    // @todo - the rules around what is and isn't a valid struct key need to be made more clear
+    //
+    function parseStructLiteralInitializerKey() : Node {
+        const maybeLexemeLikeKey = scanLexemeLikeStructKey();
+        if (maybeLexemeLikeKey) {
+            return Terminal(maybeLexemeLikeKey, parseTrivia());
+        }
+
+        let result = parseExpression();
+        switch (result.kind) {
+            case NodeType.hashWrappedExpr:
+            case NodeType.simpleStringLiteral:
+            case NodeType.interpolatedStringLiteral:
+                return result;
+            default: {
+                parseErrorAtRange(result.range, "Invalid struct initializer key.");
+                return result;
+            }
+        }
+    }
+
+    function parseStructLiteralInitializerMember(terminator: TokenType.RIGHT_BRACE | TokenType.RIGHT_BRACKET) : StructLiteralInitializerMember {
+        // move comma checks into checker, then we can put error range where TS does:
+        // {abc: foo def: bar},
+        //           ^^^ expected ','
+        //
+        if (lookahead() === TokenType.DOT_DOT_DOT) {
+            const dotdotdot = parseExpectedTerminal(TokenType.DOT_DOT_DOT, ParseOptions.withTrivia);
+            const expr = parseExpression();
+            const maybeComma = parseOptionalTerminal(TokenType.COMMA, ParseOptions.withTrivia);
+
+            if (!maybeComma && lookahead() !== terminator) {
+                parseErrorAtRange(expr.range.toExclusive - 1, expr.range.toExclusive + 1, "Expected ','");
+            }
+            if (maybeComma && lookahead() === terminator) {
+                parseErrorAtRange(maybeComma.range, "Illegal trailing comma.");
+            }
+            return SpreadStructLiteralInitializerMember(dotdotdot, expr, maybeComma);
+        }
+        else {
+            const key = parseStructLiteralInitializerKey();
+            const colonOrEqual = lookahead() === TokenType.EQUAL
+                ? parseExpectedTerminal(TokenType.EQUAL, ParseOptions.withTrivia)
+                : parseExpectedTerminal(TokenType.COLON, ParseOptions.withTrivia);
+            const value = parseAnonymousFunctionDefinitionOrExpression();
+            const maybeComma = parseOptionalTerminal(TokenType.COMMA, ParseOptions.withTrivia);
+    
+            if (!maybeComma && lookahead() !== terminator) {
+                parseErrorAtRange(value.range.toExclusive - 1, value.range.toExclusive + 1, "Expected ','");
+            }
+            if (maybeComma && lookahead() === terminator) {
+                parseErrorAtRange(maybeComma.range, "Illegal trailing comma.");
+            }
+            return KeyedStructLiteralInitializerMember(key, colonOrEqual, value, maybeComma);
+        }
+    }
+
+    function parseStructLiteral() : Node {
+        const leftBrace = parseExpectedTerminal(TokenType.LEFT_BRACE, ParseOptions.withTrivia);
+        const kvPairs = parseList(ParseContext.structLiteralBody, parseStructLiteralInitializerMember, TokenType.RIGHT_BRACE);
+        const rightBrace = parseExpectedTerminal(TokenType.RIGHT_BRACE, ParseOptions.withTrivia);
+        return parseCallExpressionOrLowerRest(
+            StructLiteral(leftBrace, kvPairs, rightBrace));
+    }
+
+    /**
+     * supports 3 productions:
+     * [a,b,c]      --> array literal
+     * [a: 1, b: 2] --> ordered struct literal
+     * [:]          --> emptry ordered struct literal
+     * @returns 
+     */
+    function parseArrayLiteralOrOrderedStructLiteral() : ArrayLiteral | StructLiteral {
+        const leftBracket = parseExpectedTerminal(TokenType.LEFT_BRACKET, ParseOptions.withTrivia);
+
+        if (lookahead() === TokenType.COLON) {
+            const colon = parseExpectedTerminal(TokenType.COLON, ParseOptions.withTrivia);
+            const rightBracket = parseExpectedTerminal(TokenType.RIGHT_BRACKET, ParseOptions.withTrivia);
+            return EmptyOrderedStructLiteral(leftBracket, colon, rightBracket);
+        }        
+
+        function isExpressionThenColon() {
+            parseExpression();
+            return lookahead() === TokenType.COLON;
+        }
+
+        if (SpeculationHelper.lookahead(isExpressionThenColon)) {
+            const useArrayBodyListTerminator = ParseContext.arrayLiteralBody;
+            const structMembers = parseList(useArrayBodyListTerminator, parseStructLiteralInitializerMember, TokenType.RIGHT_BRACKET);
+            const rightBracket = parseExpectedTerminal(TokenType.RIGHT_BRACKET, ParseOptions.withTrivia);
+            return OrderedStructLiteral(leftBracket, structMembers, rightBracket);
+        }
+        else {
+            const savedContext = updateParseContext(ParseContext.arrayLiteralBody);
+            const elements : ArrayLiteralInitializerMember[] = [];
+            while (isStartOfExpression()) {
+                if (lookahead() === TokenType.DOT_DOT_DOT) {
+                    const dotDotDot = parseExpectedTerminal(TokenType.DOT_DOT_DOT, ParseOptions.withTrivia);
+                    const expr = parseExpression();
+                    const maybeComma = parseOptionalTerminal(TokenType.COMMA, ParseOptions.withTrivia);
+                    if (!maybeComma && lookahead() !== TokenType.RIGHT_BRACKET) {
+                        parseErrorAtRange(expr.range.toExclusive-1, expr.range.toExclusive, "Expected ','");
+                    }
+                    if (maybeComma && lookahead() === TokenType.RIGHT_BRACKET) {
+                        parseErrorAtRange(maybeComma.range, "Illegal trailing comma.");
+                    }
+                    elements.push(SpreadArrayLiteralInitializerMember(dotDotDot, expr, maybeComma));
+                }
+                else {
+                    const expr = parseExpression();
+                    const maybeComma = parseOptionalTerminal(TokenType.COMMA, ParseOptions.withTrivia);
+
+                    if (!maybeComma && lookahead() !== TokenType.RIGHT_BRACKET) {
+                        parseErrorAtRange(expr.range.toExclusive-1, expr.range.toExclusive, "Expected ','");
+                    }
+                    if (maybeComma && lookahead() === TokenType.RIGHT_BRACKET) {
+                        parseErrorAtRange(maybeComma.range, "Illegal trailing comma.");
+                    }
+
+                    elements.push(SimpleArrayLiteralInitializerMember(expr, maybeComma))
+                }
+            }
+            const rightBracket = parseExpectedTerminal(TokenType.RIGHT_BRACKET, ParseOptions.withTrivia);
+
+            parseContext = savedContext;
+            
+            return ArrayLiteral(leftBracket, elements, rightBracket);
+        }
+    }
+
+    function isIllegalKeywordTokenAsIdentifier(tokenType: TokenType) {
+        // maybe have some versioning here; 2018+ makes final an illegal identifier? ok in 2016 or below ?
+        return tokenType > TokenType._FIRST_KW
+            && tokenType < TokenType._LAST_KW
+            && tokenType !== TokenType.KW_VAR; // `var` is a valid identifier, so `var var = expr` is OK
+    }
+
+    // withTrivia is to support instances where the caller may want to manually consume trivia,
+    // in order to grab type annotations that are inside comments
+    function parseIdentifier(withTrivia = true) : Identifier {
+        let terminal : Terminal;
+        let canonicalName : string;
+
+        if (!isIdentifier()) {
+            parseErrorAtPos(lastNonTriviaToken.range.toExclusive, parseErrorMsg ?? "Expected an identifier.");
+
+            terminal = NilTerminal(pos());
+            canonicalName = "";
+        }
+        else {
+            if (isIllegalKeywordTokenAsIdentifier(lookahead())) {
+                parseErrorAtCurrentToken(`Reserved keyword \`${peek().text.toLowerCase()}\` cannot be used as a variable name.`);
+            }
+
+            terminal = Terminal(scanIdentifier()!, withTrivia ? parseTrivia() : []);
+            canonicalName = terminal.token.text.toLowerCase();
+        }
+
+        // @fixme: need to mark node with error flags if there was an error
+        return Identifier(terminal, canonicalName);
+    }
+
+    function parseStringLiteral(allowInterpolations = true) : SimpleStringLiteral | InterpolatedStringLiteral {
+        const quoteType = lookahead();
+        if (quoteType !== TokenType.QUOTE_SINGLE && quoteType !== TokenType.QUOTE_DOUBLE) {
+            // will a lookahead or speculate ever trigger this ... ?
+            throw "AssertionFailure: parseStringLiteral called on input without valid string delimiter";
+        }
+
+        const leftQuote = parseExpectedTerminal(quoteType, ParseOptions.noTrivia);
+        const stringElements = parseStringBody(quoteType, allowInterpolations);
+        const rightQuote = parseExpectedTerminal(quoteType, ParseOptions.withTrivia);
+
+        if (stringElements.length === 1) {
+            const onlyElement = stringElements[0];
+            if (onlyElement.kind === NodeType.textSpan) {
+                return SimpleStringLiteral(leftQuote, onlyElement, rightQuote);
+            }
+        }
+
+        return InterpolatedStringLiteral(quoteType, leftQuote, stringElements, rightQuote);
+    }
+
+    function parseNumericLiteral() {
+        if (lookahead() === TokenType.DOT) {
+            const dot = parseExpectedTerminal(TokenType.DOT, ParseOptions.withTrivia);
+            const number = parseExpectedTerminal(TokenType.NUMBER, ParseOptions.withTrivia);
+            // @fixme: if we're in debug mode, manually creating a Token here will miss out on any __debug info a factory would have otherwise attached to it
+            const combinedToken = Token(TokenType.NUMBER, "." + number.token.text, dot.range.fromInclusive, number.range.toExclusive);
+            return NumericLiteral(Terminal(combinedToken));
+        }
+        return NumericLiteral(parseExpectedTerminal(TokenType.NUMBER, ParseOptions.withTrivia));
+    }  
+
+    function isJavaLikeTypename() {
+        if (!isLexemeLikeToken(peek())) {
+            return false;
+        }
+
+        next();
+
+        while (lookahead() === TokenType.DOT) {
+            next();
+            if (isLexemeLikeToken(peek())) next();
+            else return false;    
+        }
+
+        // @fixme - handle the case of a trailing dot here ?
+        // `x.y.z.`
+        //       ^ this is probably OK in this predicate; parser has to handle it though
+
+        return true;
+    }
+
+    function isJavaLikeTypenameThenName() : boolean {
+        if (!isJavaLikeTypename()) return false;
+        parseTrivia();
+        return isLexemeLikeToken(peek());
+    }
+
+    function isJavaLikeTypenameThenFunction() : boolean {
+        if (!isJavaLikeTypename()) return false;
+        parseTrivia();
+        return lookahead() === TokenType.KW_FUNCTION;
+    }
+
+    function isIdentifierThenFatArrow() : boolean {
+        if (!isIdentifier()) return false;
+        parseIdentifier();
+        return lookahead() === TokenType.EQUAL_RIGHT_ANGLE;
+    }
+
+    function isAccessModifier() : boolean {
+        const peekedText = peek().text;
+        const accessModifiers = ["public", "private", "package", "remote"];
+        for (const accessModifier of accessModifiers) {
+            if (peekedText === accessModifier) return true;
+        }
+        return false;
+    }
+
+    /**
+     * allowTrailingGlob is for import statements like `import foo.bar.*;`
+     */
+    function parseDottedPathTypename(allowTrailingGlob = false) : DottedPath<Terminal> {
+        const result = DottedPath<Terminal>(parseExpectedTerminal(TokenType.LEXEME, ParseOptions.withTrivia));
+        while (lookahead() === TokenType.DOT) {
+            const dot = parseExpectedTerminal(TokenType.DOT, ParseOptions.withTrivia);
+            
+            if (allowTrailingGlob && lookahead() === TokenType.STAR) {
+                const glob = parseNextToken();
+                const trivia = parseTrivia();
+                const key = Terminal(glob, trivia);
+                result.rest.push({dot, key});
+                break;
+            }
+            else {
+                const key = parseExpectedTerminal(TokenType.LEXEME, ParseOptions.withTrivia)
+                result.rest.push({dot, key});
+            }
+        }
+        return result;
+    }
+
+    // speculative overload is last in overload set so speculation-forwarder can see it
+    // this might not be maintainable in the long run ? the alternative is to not overload, and
+    // use definite! syntax at non-speculative call-
+    // the speculative mode is to support disambiguating arrow-function calls, which often look like other valid expressions
+    // until we get a full parameter definition parse followed by `) <trivia>? =>`
+    function tryParseFunctionDefinitionParameters(speculative: false, asDeclaration: boolean) : Script.FunctionParameter[];
+    function tryParseFunctionDefinitionParameters(speculative: true) : Script.FunctionParameter[] | null;
+    function tryParseFunctionDefinitionParameters(speculative: boolean, asDeclaration = false) : Script.FunctionParameter[] | null {
+        const savedContext = updateParseContext(ParseContext.argOrParamList);
+        const result : Script.FunctionParameter[] = [];
+        // might have to handle 'required' specially in "isIdentifier"
+        // we could set a flag saying we're in a functionParameterList to help out
+        while (isStartOfExpression()) {
+            let requiredTerminal : Terminal | null = null;
+            let javaLikeTypename : DottedPath<Terminal> | null = null;
+            let dotDotDot : Terminal | null = null;
+            let name : Identifier;
+            let equal : Terminal | null = null;
+            let defaultValue : Node | null = null;
+            let comma : Terminal | null = null;
+            let type : Type | null = null;
+
+            //
+            // required is a contextual keyword when in left-most parameter definition position
+            //
+            // function foo(required (type(.name)*)? name (= defaultExpr)?) {  }
+            //              ^^^^^^^^
+            if (peek().text.toLowerCase() === "required") {
+                requiredTerminal = parseOptionalTerminal(TokenType.LEXEME, ParseOptions.withTrivia);
+            }
+
+            //
+            // function foo((required)? ...name) {  }
+            //
+            if (lookahead() === TokenType.DOT_DOT_DOT) {
+                dotDotDot = parseExpectedTerminal(TokenType.DOT_DOT_DOT, ParseOptions.withTrivia);
+                name = parseIdentifier();
+                // todo: parse type annotation
+            }
+            else {
+                // function foo((required)? type(.name)* name (= defaultExpr)?) { ... }
+                //                          ^^^^^^^^^^^^^
+                if (SpeculationHelper.lookahead(isJavaLikeTypenameThenName)) {
+                    javaLikeTypename = parseDottedPathTypename();
+                    name = parseIdentifier();
+                    // todo - parse type annotation
+                }
+                // function foo((required)? name (= defaultExpr)?) { ... }
+                //                          ^^^^
+                else if (isLexemeLikeToken(peek())) {
+                    if (asDeclaration) {
+                        // we're already in a triva-based type annotation, e.g,
+                        // function foo(x /*: (name: type) => void*/)
+                        //                   ^^^^^^^^^^^^^^^^^^^^^
+                        // in which case we can just parse types without comment-delimiters
+                        if (isInSomeContext(ParseContext.typeAnnotation)) {
+                            name = parseIdentifier(/*withTrivia*/ true);
+                            parseExpectedTerminal(TokenType.COLON, ParseOptions.withTrivia);
+                            type = parseType();
+                        }
+                        else {
+                            name = parseIdentifier(/*withTrivia*/ false);
+                            const triviaAndType = parseScriptTriviaWithPossibleTypeAnnotation((<Terminal>name.source).token.text);
+                            if (!triviaAndType.type) {
+                                parseErrorAtRange(name.range, "Expected a type annotation.");
+                            }
+                            (<Terminal>name.source).trivia = triviaAndType.trivia;
+                            type = triviaAndType.type;
+                        }
+                    }
+                    else {
+                        name = parseIdentifier(/*withTrivia*/ true);
+                    }
+                }
+                else {
+                    if (speculative) {
+                        return null;
+                    }
+                    else {
+                        next();
+                        parseTrivia();
+                        name = createMissingNode(Identifier(NilTerminal(pos()), ""));
+                    }
+                }
+
+                if (lookahead() === TokenType.LEXEME) {
+                    const discardedLexemesStartPos = scanner.getIndex();
+                    do {
+                        next();
+                    } while (lookahead() === TokenType.LEXEME);
+                    
+                    // @fixme: should be a warning
+                    parseErrorAtRange(discardedLexemesStartPos, scanner.getIndex(), "Names in this position will be discarded at runtime; are you missing a comma?")
+                }
+            }
+
+            // function foo((required)? ((... name) | (type(.name)* name)) (= defaultExpr)?) {  }
+            //                                                              ^^^^^^^^^^^^^
+            equal = parseOptionalTerminal(TokenType.EQUAL, ParseOptions.withTrivia);
+            if (equal) {
+                defaultValue = parseExpression();
+            }
+
+            comma = parseOptionalTerminal(TokenType.COMMA, ParseOptions.withTrivia);
+
+            if (type && !requiredTerminal) {
+                type.typeFlags |= TypeFlags.optional;
+            }
+
+            result.push(Script.FunctionParameter(requiredTerminal, javaLikeTypename, dotDotDot, name, equal, defaultValue, comma, type));
+        }
+
+        if (result.length > 0 && result[result.length-1].comma) {
+            parseErrorAtRange(result[result.length-1].comma!.range, "Illegal trailing comma.");
+        }
+
+        parseContext = savedContext;
+
+        return result;
+    }
+
+    function tryParseArrowFunctionDefinition() : ArrowFunctionDefinition | null {
+        let leftParen : Terminal | null = null;
+        let params : FunctionParameter[];
+        let rightParen : Terminal | null = null;
+
+        if (SpeculationHelper.lookahead(isIdentifierThenFatArrow)) {
+            params = [
+                Script.FunctionParameter(
+                    null,
+                    null,
+                    null,
+                    parseIdentifier(),
+                    null,
+                    null,
+                    null,
+                    null)
+            ];
+        }
+        else if (lookahead() === TokenType.LEFT_PAREN) {
+            leftParen = parseExpectedTerminal(TokenType.LEFT_PAREN, ParseOptions.withTrivia);
+            const maybeParams = SpeculationHelper.speculate(tryParseFunctionDefinitionParameters, /*speculative*/ true);
+            if (!maybeParams) {
+                return null;
+            }
+            params = maybeParams;
+            rightParen = parseExpectedTerminal(TokenType.RIGHT_PAREN, ParseOptions.withTrivia);
+        }
+        else {
+            return null;
+        }
+
+        //
+        // we're in a position where the caller determined the production can descend into an arrow function
+        // we got a valid parameters list; but a fat arrow here is what completes the deal
+        // e.g,
+        // <cfset x = (y)>
+        // is a valid assignment of `(y)` to `x`; but it also looks like the start of an arrow function
+        //
+
+        const fatArrow = parseOptionalTerminal(TokenType.EQUAL_RIGHT_ANGLE, ParseOptions.withTrivia);
+        if (!fatArrow) {
+            return null;
+        }
+
+        //
+        // we enter script mode IF we are entering a braced-block;
+        // otherwise, we don't change modes;
+        // <cfset identity_lambda = x => <!--- still in tag mode ---> x>
+        // <cfset identity_lambda = x => { /* entered script mode */ return x; }>
+        //
+        if (lookahead() === TokenType.LEFT_BRACE) {
+            const block = parseBracedBlock(ScannerMode.script);
+            return ArrowFunctionDefinition(leftParen, params, rightParen, fatArrow, block);
+        }
+        else {
+            // having matched a params list with a fat arrow, we're definitely in an arrow function, 
+            // but the expression may not have been written yet;
+            // speculative or not, we return an arrow function
+            if (!isStartOfExpression()) {
+                parseErrorAtRange(fatArrow.range.toExclusive, fatArrow.range.toExclusive+1, "Expression expected.");
+                return ArrowFunctionDefinition(leftParen, params, rightParen, fatArrow, createMissingNode(NilTerminal(pos())));
+            }
+            else {
+                return ArrowFunctionDefinition(leftParen, params, rightParen, fatArrow, parseAnonymousFunctionDefinitionOrExpression());
+            }
+        }
+
+    }
+
+    function stripOuterParens(node: Node) {
+        while (node.kind === NodeType.parenthetical) {
+            node = node.expr;
+        }
+        return node;
+    }
+
+    function parseSwitch() {
+        const switchToken = parseExpectedTerminal(TokenType.KW_SWITCH, ParseOptions.withTrivia);
+        const leftParen = parseExpectedTerminal(TokenType.LEFT_PAREN, ParseOptions.withTrivia);
+        const expr = parseExpression();
+        const rightParen = parseExpectedTerminal(TokenType.RIGHT_PAREN, ParseOptions.withTrivia);
+        const leftBrace = parseExpectedTerminal(TokenType.LEFT_BRACE, ParseOptions.withTrivia);
+
+        const cases : Script.SwitchCase[] = [];
+        const savedContext = updateParseContext(ParseContext.blockStatements);
+        parseContext &= ~(1 << ParseContext.switchClause); // we may be in a nested switch clause, clear the outer flag
+
+        while (!endsParseInContext(ParseContext.blockStatements)) {
+            if (lookahead() === TokenType.KW_CASE) {
+                const caseToken = parseExpectedTerminal(TokenType.KW_CASE, ParseOptions.withTrivia);
+                const caseExpr = parseExpression();
+                const colon = parseExpectedTerminal(TokenType.COLON, ParseOptions.withTrivia);
+                const body = parseList(ParseContext.switchClause, parseStatement);
+                cases.push(Script.SwitchCase(caseToken, caseExpr, colon, body));
+            }
+            else if (lookahead() === TokenType.KW_DEFAULT) {
+                const defaultToken = parseExpectedTerminal(TokenType.KW_DEFAULT, ParseOptions.withTrivia);
+                const colon = parseExpectedTerminal(TokenType.COLON, ParseOptions.withTrivia);
+                const body = parseList(ParseContext.switchClause, parseStatement);
+                cases.push(Script.SwitchDefault(defaultToken, colon, body));
+            }
+            else {
+                parseErrorAtCurrentToken("Expected a switch case or default.");
+                break;
+            }
+        }
+
+        parseContext = savedContext;
+        const rightBrace = parseExpectedTerminal(TokenType.RIGHT_BRACE, ParseOptions.withTrivia);
+        return Script.Switch(switchToken, leftParen, expr, rightParen, leftBrace, cases, rightBrace);
+    }
+
+    function parseIf() : Script.Conditional {
+        const ifToken = parseExpectedTerminal(TokenType.KW_IF, ParseOptions.withTrivia);
+        const leftParen = parseExpectedTerminal(TokenType.LEFT_PAREN, ParseOptions.withTrivia);
+        const expr = parseExpression();
+        const rightParen = parseExpectedTerminal(TokenType.RIGHT_PAREN, ParseOptions.withTrivia);
+        const stmt = parseStatement();
+
+        const root = Script.If(ifToken, leftParen, expr, rightParen, stmt);
+        let workingRoot = root;
+
+        while (lookahead() === TokenType.KW_ELSE) {
+            const elseToken = parseExpectedTerminal(TokenType.KW_ELSE, ParseOptions.withTrivia);
+            const maybeIfToken = parseOptionalTerminal(TokenType.KW_IF, ParseOptions.withTrivia);
+            if (maybeIfToken) {
+                const leftParen = parseExpectedTerminal(TokenType.LEFT_PAREN, ParseOptions.withTrivia);
+                const expr = parseExpression();
+                const rightParen = parseExpectedTerminal(TokenType.RIGHT_PAREN, ParseOptions.withTrivia);
+                const stmt = parseStatement();
+                workingRoot.alternative = Script.ElseIf(elseToken, maybeIfToken, leftParen, expr, rightParen, stmt);
+                workingRoot = workingRoot.alternative!;
+            }
+            else {
+                workingRoot.alternative = Script.Else(elseToken, parseStatement());
+                break;
+            }
+        }
+
+        return root;
+    }
+
+    function parseAnonymousFunctionDefinition() {
+        let accessModifier = null;
+        let returnType     = null;
+        let functionToken  : Terminal;
+        let nameToken      = null;
+        let leftParen      : Terminal;
+        let params         : Script.FunctionParameter[];
+        let rightParen     : Terminal;
+        let attrs          : TagAttribute[];
+        let body           : Block;
+        
+        functionToken = parseExpectedTerminal(TokenType.KW_FUNCTION, ParseOptions.withTrivia);
+
+        // try to be helpful in this case:
+        // <cfset f = function a_name_here_is_an_error() { ... }
+        //                     ~~~~~~~~~~~~~~~~~~~~~~~
+        if (isLexemeLikeToken(peek())) {
+            parseErrorAtCurrentToken("An anonymous function definition cannot have a name.");
+            next();
+            parseTrivia();
+        }
+
+        leftParen  = parseExpectedTerminal(TokenType.LEFT_PAREN, ParseOptions.withTrivia);
+        params     = tryParseFunctionDefinitionParameters(/*speculative*/ false, /*asDeclaration*/ false);
+        rightParen = parseExpectedTerminal(TokenType.RIGHT_PAREN, ParseOptions.withTrivia);
+        attrs      = parseTagAttributes();
+        body       = parseBracedBlock(ScannerMode.script);
+
+        return Script.FunctionDefinition(accessModifier, returnType, functionToken, nameToken, leftParen, params, rightParen, attrs, body, null);
+    }
+
+    function tryParseNamedFunctionDefinition(speculative: false, asDeclaration: boolean) : Script.FunctionDefinition;
+    function tryParseNamedFunctionDefinition(speculative: true) : Script.FunctionDefinition | null;
+    function tryParseNamedFunctionDefinition(speculative: boolean, asDeclaration = false) : Script.FunctionDefinition | null {
+        let accessModifier: Terminal | null = null;
+        let returnType    : DottedPath<Terminal> | null = null;
+        let functionToken : Terminal | null;
+        let nameToken     : Terminal;
+        let leftParen     : Terminal;
+        let params        : Script.FunctionParameter[];
+        let rightParen    : Terminal;
+        let attrs         : TagAttribute[];
+        let body          : Block;
+        let returnTypeAnnotation : Type | null = null;
+        
+        if (SpeculationHelper.lookahead(isAccessModifier)) {
+            accessModifier = parseExpectedLexemeLikeTerminal(/*consumeOnFailure*/ true, /*allowNumeric*/ false);
+        }
+        if (SpeculationHelper.lookahead(isJavaLikeTypenameThenFunction)) {
+            returnType = parseDottedPathTypename();
+        }
+
+        if (speculative) {
+            functionToken = parseOptionalTerminal(TokenType.KW_FUNCTION, ParseOptions.withTrivia);
+            if (!functionToken) {
+                return null;
+            }
+        }
+        else {
+            functionToken = parseExpectedTerminal(TokenType.KW_FUNCTION, ParseOptions.withTrivia);
+        }
+
+        nameToken     = parseExpectedLexemeLikeTerminal(/*consumeOnFailure*/ false, /*allowNumeric*/ false);
+        leftParen     = parseExpectedTerminal(TokenType.LEFT_PAREN, ParseOptions.withTrivia);
+        params        = tryParseFunctionDefinitionParameters(/*speculative*/ false, asDeclaration);
+        
+        if (asDeclaration) {
+            rightParen = parseExpectedTerminal(TokenType.RIGHT_PAREN, ParseOptions.noTrivia);
+            const triviaAndType = parseScriptTriviaWithPossibleTypeAnnotation();
+            if (triviaAndType.type) {
+                returnTypeAnnotation = triviaAndType.type;
+            }
+            rightParen.trivia = triviaAndType.trivia;
+            attrs = [];
+            body = Block(null, [], null);
+            body.range = new SourceRange(pos(), pos());
+        }
+        else {
+            rightParen    = parseExpectedTerminal(TokenType.RIGHT_PAREN, ParseOptions.withTrivia);
+            attrs         = parseTagAttributes();
+            body          = parseBracedBlock(ScannerMode.script);
+        }
+
+        return Script.FunctionDefinition(accessModifier, returnType, functionToken, nameToken, leftParen, params, rightParen, attrs, body, returnTypeAnnotation);
+    }
+
+    function parseDo() : Do {
+        const doToken = parseExpectedTerminal(TokenType.KW_DO, ParseOptions.withTrivia);
+        const body = parseStatement();
+        const whileToken = parseExpectedTerminal(TokenType.KW_WHILE, ParseOptions.withTrivia);
+        const leftParen = parseExpectedTerminal(TokenType.LEFT_PAREN, ParseOptions.withTrivia);
+        const expr = parseExpression();
+        const rightParen = parseExpectedTerminal(TokenType.RIGHT_PAREN, ParseOptions.withTrivia);
+        return Do(doToken, body, whileToken, leftParen, expr, rightParen);
+    }
+
+    function parseWhile() : While {
+        const whileToken = parseExpectedTerminal(TokenType.KW_WHILE, ParseOptions.withTrivia);
+        const leftParen = parseExpectedTerminal(TokenType.LEFT_PAREN, ParseOptions.withTrivia);
+        const expr = parseExpression();
+        const rightParen = parseExpectedTerminal(TokenType.RIGHT_PAREN, ParseOptions.withTrivia);
+        const body = parseStatement();
+        return While(whileToken, leftParen, expr, rightParen, body);
+    }
+
+    function parseFor() : For {
+        const savedContext = updateParseContext(ParseContext.for);
+
+        const forToken = parseExpectedTerminal(TokenType.KW_FOR, ParseOptions.withTrivia);
+        const leftParen = parseExpectedTerminal(TokenType.LEFT_PAREN, ParseOptions.withTrivia);
+        let init = isStartOfExpression()
+            ? parseAssignmentOrLower()
+            : null;
+
+        if (peek().text.toLowerCase() === "in") {
+            if (!init || init.kind !== NodeType.variableDeclaration) {
+                init = createMissingNode(Identifier(NilTerminal(pos()), ""));
+                parseErrorAtRange(leftParen.range.fromInclusive+1, leftParen.range.toExclusive+1, "Declaration expected.");
+            }
+            const inToken = Terminal(parseNextToken(), parseTrivia());
+            const expr = parseExpression();
+            const rightParen = parseExpectedTerminal(TokenType.RIGHT_PAREN, ParseOptions.withTrivia);
+            const body = parseStatement();
+
+            parseContext = savedContext;
+            return For.ForIn(forToken, leftParen, init, inToken, expr, rightParen, body);
+        }
+        else {
+            const semi1 = parseExpectedTerminal(TokenType.SEMICOLON, ParseOptions.withTrivia);
+            const condition = isStartOfExpression() ? parseExpression() : null;
+            const semi2 = parseExpectedTerminal(TokenType.SEMICOLON, ParseOptions.withTrivia);
+            const incrementExpr = isStartOfExpression() ? parseAssignmentOrLower() : null;
+            const rightParen = parseExpectedTerminal(TokenType.RIGHT_PAREN, ParseOptions.withTrivia);
+            const body = parseStatement();
+
+            parseContext = savedContext;
+            return For.For(forToken, leftParen, init, semi1, condition, semi2, incrementExpr, rightParen, body);
+        }
+    }
+
+    function parseTry() : Script.Try {
+        const tryToken   = parseExpectedTerminal(TokenType.KW_TRY, ParseOptions.withTrivia);
+        const leftBrace  = parseExpectedTerminal(TokenType.LEFT_BRACE, ParseOptions.withTrivia);
+        const body       = parseList(ParseContext.blockStatements, parseStatement);
+        const rightBrace = parseExpectedTerminal(TokenType.RIGHT_BRACE, ParseOptions.withTrivia);
+        
+        const catchBlocks : Script.Catch[] = [];
+        while (lookahead() === TokenType.KW_CATCH) {
+            const catchToken       = parseExpectedTerminal(TokenType.KW_CATCH, ParseOptions.withTrivia);
+            const leftParen        = parseExpectedTerminal(TokenType.LEFT_PAREN, ParseOptions.withTrivia);
+            const exceptionType    = parseDottedPathTypename();
+            const exceptionBinding = parseIdentifier();
+            const rightParen       = parseExpectedTerminal(TokenType.RIGHT_PAREN, ParseOptions.withTrivia);
+            const leftBrace        = parseExpectedTerminal(TokenType.LEFT_BRACE, ParseOptions.withTrivia);
+            const catchBody        = parseList(ParseContext.blockStatements, parseStatement);
+            const rightBrace       = (leftBrace.flags & NodeFlags.missing) ? createMissingNode(NilTerminal(pos())) : parseExpectedTerminal(TokenType.RIGHT_BRACE, ParseOptions.withTrivia);
+            catchBlocks.push(
+                Script.Catch(catchToken, leftParen, exceptionType, exceptionBinding, rightParen, leftBrace, catchBody, rightBrace));
+        }
+
+        let finallyBlock : Script.Finally | null = null;
+        if (lookahead() === TokenType.KW_FINALLY) {
+            const finallyToken = parseExpectedTerminal(TokenType.KW_FINALLY, ParseOptions.withTrivia);
+            const leftBrace = parseExpectedTerminal(TokenType.LEFT_BRACE, ParseOptions.withTrivia);
+            const body = parseList(ParseContext.blockStatements, parseStatement);
+            const rightBrace = parseExpectedTerminal(TokenType.RIGHT_BRACE, ParseOptions.withTrivia);
+            finallyBlock = Script.Finally(finallyToken, leftBrace, body, rightBrace);
+        }
+
+        return Script.Try(tryToken, leftBrace, body, rightBrace, catchBlocks, finallyBlock);
+    }
+
+    function parseList<
+        F extends (...v: any) => any,
+        Args extends Parameters<F> = Parameters<F>,
+        R extends ReturnType<F> = ReturnType<F>>(thisContext: ParseContext, parser: F, ...args: Args) : R[] {
+        const result : R[] = [];
+        const savedContext = updateParseContext(thisContext);
+
+        while (!endsParseInContext(thisContext)) {
+            if (startsParseInContext(thisContext)) {
+                result.push(parser(...args as [...Args]) as R);
+                continue;
+            }
+
+            // no match; can we match with an outer context ?
+            // if so, bail
+            // otherwise, we're stuck here; so discard the current token and move onto the next
+            if (canMatchLookaheadWithOuterContext()) {
+                break;
+            }
+            else {
+                parseErrorBasedOnContext(thisContext);
+                next(), parseTrivia();
+            }
+        }
+
+        parseContext = savedContext;
+        return result as unknown as R[];
+    }
+
+    function parseErrorBasedOnContext(context: ParseContext) {
+        switch (context) {
+            case ParseContext.typeStruct:
+                parseErrorAtCurrentToken("Type-level struct member definition expected.");
+                return;
+            case ParseContext.argOrParamList:
+                parseErrorAtPos(lastNonTriviaToken.range.toExclusive, "Expression expected.");
+                return;
+            case ParseContext.structLiteralBody:
+                parseErrorAtPos(pos(), "Struct literal key expected.");
+                return;
+            case ParseContext.cfScriptTagBody:
+            case ParseContext.blockStatements:
+                parseErrorAtRange(pos(), pos(), "Declaration or statement expected.");
+                return;
+        }
+    }
+
+    function parseBracedBlock(parseBlockInMode: ScannerMode = mode) {
+        const savedMode = mode;
+        setScannerMode(parseBlockInMode);
+        const leftBrace = parseExpectedTerminal(TokenType.LEFT_BRACE, ParseOptions.withTrivia);
+        const body = parseList(ParseContext.blockStatements, parseStatement);
+
+        // if left brace was missing we don't eat right brace
+        const rightBrace = (leftBrace.flags & NodeFlags.missing)
+            ? createMissingNode(NilTerminal(pos()))
+            : parseExpectedTerminal(TokenType.RIGHT_BRACE, ParseOptions.withTrivia);
+
+        setScannerMode(savedMode);
+        return Block(leftBrace, body, rightBrace);
+    }
+
+    function parseStatement() : Node {
+        outer:
+        while (lookahead() !== TokenType.EOF) {
+            switch (lookahead()) {
+                case TokenType.WHITESPACE: {
+                    // @fixme: attach this to a node somehow to get a beter round-trip
+                    // do we ever get here ? ... should be just in error, otherwise we would have appropriately eaten any trivia by now
+                    next();
+                    continue;
+                }
+                case TokenType.KW_NEW:
+                case TokenType.KW_FINAL:
+                case TokenType.KW_VAR: {
+                    return parseAssignmentOrLower();
+                }
+                case TokenType.LEFT_BRACE: {
+                    // will we *ever* parse a block in tag mode ... ?
+                    // anyway, just forward current mode; which is assumed to be script mode, if we're parsing a statement
+                    return parseBracedBlock(mode);
+                }
+                case TokenType.LEFT_BRACKET: {
+                    const expr = parseArrayLiteralOrOrderedStructLiteral();
+                    const semi = scriptMode() ? parseOptionalTerminal(TokenType.SEMICOLON, ParseOptions.withTrivia) : null;
+                    return Statement(expr, semi);
+                }
+                case TokenType.LEFT_PAREN: {
+                    const expr = parseParentheticalOrUnaryPrefix();
+                    const semicolon = scriptMode() ? parseOptionalTerminal(TokenType.SEMICOLON, ParseOptions.withTrivia) : null;
+                    return Statement(expr, semicolon);
+                }
+                case TokenType.NUMBER: {
+                    const expr = parseExpression();
+                    const semicolon = scriptMode() ? parseOptionalTerminal(TokenType.SEMICOLON, ParseOptions.withTrivia) : null;
+                    return Statement(expr, semicolon);
+                }
+                case TokenType.KW_SWITCH: {
+                    return parseSwitch();
+                }
+                case TokenType.KW_BREAK: {
+                    const breakToken = parseExpectedTerminal(TokenType.KW_BREAK, ParseOptions.withTrivia);
+                    // are we ever in tag mode here ? i don't think so
+                    const semi = parseOptionalTerminal(TokenType.SEMICOLON, ParseOptions.withTrivia);
+                    return BreakStatement(breakToken, semi);
+                }
+                case TokenType.KW_CONTINUE: {
+                    const breakToken = parseExpectedTerminal(TokenType.KW_CONTINUE, ParseOptions.withTrivia);
+                    // are we ever in tag mode here ? i don't think so
+                    const semi = parseOptionalTerminal(TokenType.SEMICOLON, ParseOptions.withTrivia);
+                    return ContinueStatement(breakToken, semi);
+                }
+                case TokenType.KW_IMPORT: {
+                    const importToken = parseExpectedTerminal(TokenType.KW_IMPORT, ParseOptions.withTrivia);
+                    const path = parseDottedPathTypename(/*allowTrailingGlob*/ true);
+                    const semi = parseOptionalTerminal(TokenType.SEMICOLON, ParseOptions.withTrivia);
+                    return ImportStatement(importToken, path, semi);
+                }
+                case TokenType.KW_IF: {
+                    return parseIf();
+                }
+                case TokenType.KW_FUNCTION: {
+                    return tryParseNamedFunctionDefinition(/*speculative*/ false, /*asDeclaration*/false);
+                }
+                case TokenType.KW_FOR: {
+                    return parseFor();
+                }
+                case TokenType.KW_DO: {
+                    return parseDo();
+                }
+                case TokenType.KW_WHILE: {
+                    return parseWhile();
+                }
+                case TokenType.SEMICOLON: {
+                    // lone semicolons are valid, they are simply null statements
+                    return Statement(null, parseExpectedTerminal(TokenType.SEMICOLON, ParseOptions.withTrivia));
+                }
+                case TokenType.KW_TRY: {
+                    return parseTry();
+                }
+                case TokenType.CF_END_TAG_START: {
+                    if (isInSomeContext(ParseContext.cfScriptTagBody)) {
+                        break outer;
+                    }
+                    else {
+                        parseErrorAtCurrentToken("Unexpected </cf token in a statement context.");
+                        next();
+                        continue;
+                    }
+                }
+                case TokenType.KW_RETURN: {
+                    const returnToken = parseExpectedTerminal(TokenType.KW_RETURN, ParseOptions.withTrivia);
+                    const expr = isStartOfExpression() ? parseAnonymousFunctionDefinitionOrExpression() : null;
+                    // if we've got a return statement we should be in a script context;
+                    // but a user may not be heeding that rule
+                    const semi = scriptMode() ? parseOptionalTerminal(TokenType.SEMICOLON, ParseOptions.withTrivia) : null;
+                    return ReturnStatement(returnToken, expr, semi);
+                }
+                default: {
+                    const peeked = peek();
+                    const peekedText = peeked.text.toLowerCase();
+
+                    // special case for sugared `abort`
+                    if (peekedText === "abort" && !isInSomeContext(ParseContext.sugaredAbort)) {
+                        const terminal = Terminal(parseNextToken(), parseTrivia());
+                        if (lookahead() === TokenType.SEMICOLON) {
+                            return ScriptSugaredTagCallStatement(terminal, [], parseExpectedTerminal(TokenType.SEMICOLON, ParseOptions.withTrivia));
+                        }
+                        //
+                        // so `function foo() { abort }` is ok, since `}` is not a quote but does not start a statement
+                        // whereas `function foo() { abort v + 1 }` is invalid because (v+1) is not a string literal
+                        // 
+                        else if (isStartOfStatement()) {
+                            const statement = doInExtendedContext(ParseContext.sugaredAbort, parseStatement);
+                            // we parsed a statement, so any string literal will be wrapped in it
+                            // if we got a trivial string value, we are OK
+                            // otherwise, emit a diagnostic
+                            if (statement.kind === NodeType.statement
+                                && (statement.expr!.kind === NodeType.simpleStringLiteral || statement.expr!.kind === NodeType.interpolatedStringLiteral)) {
+                                    if (getTriviallyComputableString(statement.expr) !== undefined) {
+                                        return ScriptSugaredTagCallStatement(
+                                            terminal,
+                                            [TagAttribute(Terminal(peek()), "showerror", NilTerminal(pos()), statement.expr!)], // synthesize the "showerror" attribute
+                                            parseOptionalTerminal(TokenType.SEMICOLON, ParseOptions.withTrivia));
+                                    }
+                            }
+
+                            parseErrorAtRange(mergeRanges(terminal, statement), "A sugared abort statement must be followed by a constant string value or a semicolon.");
+                            return ScriptSugaredTagCallStatement(
+                                /* name */ terminal,
+                                /* attrs */ [],
+                                /* semicolon */ parseOptionalTerminal(TokenType.SEMICOLON, ParseOptions.withTrivia));
+                        }
+                        else {
+                            return ScriptSugaredTagCallStatement(
+                                /* name */ terminal,
+                                /* attrs */ [],
+                                /* semicolon */ parseOptionalTerminal(TokenType.SEMICOLON, ParseOptions.withTrivia));
+                        }
+                    }
+
+                    if (isLexemeLikeToken(peeked)) {
+                        const maybeFunction = SpeculationHelper.speculate(tryParseNamedFunctionDefinition, /*speculative*/ true);
+                        if (maybeFunction) {
+                            return maybeFunction;
+                        }
+                    }
+                    
+                    if (isSugaredTagName(peekedText)) {
+                        const quickPeek = SpeculationHelper.speculate(() => {
+                            const sugaredTagNameToken = parseExpectedLexemeLikeTerminal(/*consumeOnFailure*/false, /*allowNumeric*/false);
+                            return lookahead() === TokenType.LEFT_BRACE
+                                ? sugaredTagNameToken
+                                : SpeculationHelper.lookahead(() => !!scanTagAttributeName())
+                                ? [sugaredTagNameToken, parseTagAttributes()] as const
+                                : null;
+                        });
+
+                        if (quickPeek) {
+                            // if we got an array then we got [terminal, TagAttributes[]]
+                            if (Array.isArray(quickPeek)) {
+                                if (lookahead() === TokenType.LEFT_BRACE) {
+                                    const block = parseBracedBlock();
+                                    return ScriptSugaredTagCallBlock(/*name*/quickPeek[0], /*attrs*/[], /*block*/block);
+                                }
+                                else {
+                                    return ScriptSugaredTagCallStatement(quickPeek[0], quickPeek[1], parseExpectedTerminal(TokenType.SEMICOLON, ParseOptions.withTrivia))
+                                }
+                            }
+                            // otherwise we just got a terminal
+                            else {
+                                const block = parseBracedBlock();
+                                return ScriptSugaredTagCallBlock(/*name*/quickPeek as Terminal, /*attrs*/[], /*block*/block);
+                            }
+                        }
+                    }
+
+                    // if the name matches the "cf..." pattern, and the next non trivia is a left paren, this is a TagLikeCall(Statement|Block)
+                    // cfSomeTag(attr1=foo, attr2=bar) { ... } (taglikecall block)
+                    // cfSomeTag(); (taglikecall statement)
+                    if (peekedText.length > 2 && /^cf/i.test(peekedText)) {
+                        const nameTerminalIfIsCall = SpeculationHelper.speculate(function() {
+                            const name = parseExpectedLexemeLikeTerminal(/*consumeOnFailure*/ true, /*allowNumeric*/ false);
+                            return lookahead() === TokenType.LEFT_PAREN
+                                ? name
+                                : null;
+                        });
+
+                        if (nameTerminalIfIsCall) {
+                            const leftParen = parseExpectedTerminal(TokenType.LEFT_PAREN, ParseOptions.withTrivia);
+                            const args = parseList(ParseContext.argOrParamList, parseArgument);
+                            const rightParen = parseExpectedTerminal(TokenType.RIGHT_PAREN, ParseOptions.withTrivia);
+                            for (let i = 0; i < args.length; i++) {
+                                if (!args[i].equals) {
+                                    parseErrorAtRange(args[i].expr.range, "Taglike function call arguments must be named.");
+                                }
+                            }
+
+                            if (lookahead() !== TokenType.LEFT_BRACE) {
+                                const semicolon = parseOptionalTerminal(TokenType.SEMICOLON, ParseOptions.withTrivia);
+                                return ScriptTagCallStatement(nameTerminalIfIsCall, leftParen, args, rightParen, semicolon);
+                            }
+                            else {
+                                const block = parseBracedBlock(mode);
+                                return ScriptTagCallBlock(nameTerminalIfIsCall, leftParen, args, rightParen, block);
+                            }
+                        }
+                    }
+
+                    if (isStartOfExpression()) {
+                        const result = parseAssignmentOrLower();
+                        const semi = scriptMode() ? parseOptionalTerminal(TokenType.SEMICOLON, ParseOptions.withTrivia) : null;
+                        return Statement(result, semi);
+                    }
+                    else {
+                        parseErrorAtRange(peeked.range, "NEVER");
+                        next();
+                        parseTrivia();
+                        //throw "never";
+                    }
+                }
+            }
+        }
+
+        //
+        // hit EOF
+        // something like `if (x y z <EOF>`, y and z are discarded as not being recognized, and we keep advancing looking
+        // for a recognizable statement; then we hit EOF
+        // return nil statement
+        //
+        const nilStatement = Statement(null, null);
+        nilStatement.range = scanner.currentToken().range;
+        return nilStatement;
+    }
+
+    function parseType() : Type;
+    function parseType(fromInclusive: number, toExclusive: number, name?: string) : Type;
+    function parseType(fromInclusive?: number, toExclusive?: number, name?: string) : Type {
+        function lexemeToType(lexeme: Token) {
+            switch (lexeme.text) {
+                case "number":
+                    return cfNumber(Terminal(lexeme));
+                case "string":
+                    return cfString(Terminal(lexeme));
+                case "any":
+                    return cfAny(Terminal(lexeme));
+                case "nil":
+                    return cfNil();
+                case "boolean":
+                    return cfBoolean(Terminal(lexeme));
+                case "true":
+                    return cfBoolean(BooleanLiteral(Terminal(lexeme), true));
+                case "false":
+                    return cfBoolean(BooleanLiteral(Terminal(lexeme), false));
+                case "void":
+                    return cfVoid(Terminal(lexeme));
+                default:
+                    return cfTypeId(Terminal(lexeme));
+            }
+        }
+
+        function parseTypeParam() : cfTypeConstructorParam {
+            const name = parseExpectedLexemeLikeTerminal(/*consumeOnFailure*/false, /*allowNumeric*/false);
+            let extendsToken : Terminal | null = null;
+            let extendsType : Type | null = null;
+
+            if (peek().text === "extends") {
+                extendsToken = parseExpectedLexemeLikeTerminal(/*consumeOnFailure*/false, /*allowNumeric*/false);
+                extendsType = parseType();
+            }
+
+            const comma = parseOptionalTerminal(TokenType.COMMA, ParseOptions.withTrivia);
+
+            return cfTypeConstructorParam(name.token.text, extendsToken, extendsType, comma);
+        }
+
+        function parseTypeConstructorInvocation(left: Type) : Type {
+            parseExpectedTerminal(TokenType.LEFT_ANGLE, ParseOptions.withTrivia);
+            const args = parseList(ParseContext.typeParamList, parseTypeElement);
+            parseExpectedTerminal(TokenType.RIGHT_ANGLE, ParseOptions.withTrivia)
+            return cfTypeConstructorInvocation(left, args)
+        }
+
+        function maybeParseArrayModifier(type: Type) : Type {
+            outer:
+            while (true) {
+                switch (lookahead()) {
+                    case TokenType.LEFT_BRACKET:
+                        parseExpectedTerminal(TokenType.LEFT_BRACKET, ParseOptions.withTrivia);
+                        parseExpectedTerminal(TokenType.RIGHT_BRACKET, ParseOptions.withTrivia);
+                        type = cfArray(type);
+                        continue outer;
+                    default:
+                        break;
+                }
+                break;
+            }
+            return type;
+        }
+
+        function parseTypeElement() : Type {
+            const type = parseType();
+            parseOptionalTerminal(TokenType.COMMA, ParseOptions.withTrivia);
+            return type;
+        }
+
+        function parseTypeAttribute() : TypeAttribute {
+            const hash         = parseExpectedTerminal(TokenType.HASH, ParseOptions.withTrivia);
+            const exclamation  = parseExpectedTerminal(TokenType.EXCLAMATION, ParseOptions.withTrivia);
+            const leftBracket  = parseExpectedTerminal(TokenType.LEFT_BRACKET, ParseOptions.withTrivia);
+            const name         = parseExpectedLexemeLikeTerminal(/*consumeOnFailure*/ false, /*allowNumeric*/ false);
+            const rightBracket = parseExpectedTerminal(TokenType.RIGHT_BRACKET, ParseOptions.withTrivia);
+            return TypeAttribute(hash, exclamation, leftBracket, name, rightBracket);
+        }
+
+        function parseTypeStructMemberElement() : cfStructMember {
+            // @fixme!: lexemeLikeStructKey accepts `a.b` but we don't want the dots
+            const key = scanLexemeLikeStructKey();
+            if (!key) {
+                parseErrorAtCurrentToken("Expected a struct key.");
+            }
+
+            let name : Terminal;
+            if (key) {
+                name = Terminal(key, parseTrivia());
+            }
+            else {
+                name = NilTerminal(pos());
+                parseTrivia();
+            }
+
+            const attrs : TypeAttribute[] = [];
+            if (lookahead() === TokenType.HASH) {
+                while (lookahead() !== TokenType.EOF && lookahead() === TokenType.HASH) {
+                    attrs.push(parseTypeAttribute());
+                }
+            }
+
+            const colon = parseExpectedTerminal(TokenType.COLON, ParseOptions.withTrivia);
+            const type = parseType();
+            const comma = parseOptionalTerminal(TokenType.COMMA, ParseOptions.withTrivia);
+            return cfStructMember(name, colon, type, comma, attrs);
+        }
+
+        let savedScannerState : ScannerState | null = null;
+        if (fromInclusive) {
+            savedScannerState = getScannerState();
+            restoreScannerState({
+                index: fromInclusive,
+                mode: mode,
+                artificialEndLimit: toExclusive
+            })
+        }
+
+        parseTrivia(); // only necessary if we just updated scanner state? caller can maybe guarantee that the target scanner state begins on non-trivial input?
+
+        function localParseType() : Type {
+
+            let result : Type = cfNil();
+
+            switch (lookahead()) {
+                case TokenType.LEFT_BRACKET: {
+                    parseExpectedTerminal(TokenType.LEFT_BRACKET, ParseOptions.withTrivia);
+                    const tupleTypes = parseList(ParseContext.typeTupleOrArrayElement, parseTypeElement);
+                    parseExpectedTerminal(TokenType.RIGHT_BRACKET, ParseOptions.withTrivia);
+                    result = maybeParseArrayModifier(cfTuple(tupleTypes));
+                    break;
+                }
+                case TokenType.LEXEME: {
+                    result = lexemeToType(next());
+                    while (lookahead() === TokenType.LEFT_ANGLE) {
+                        result = parseTypeConstructorInvocation(result);
+                    }
+
+                    break;
+                }
+                case TokenType.LEFT_PAREN: {
+                    parseExpectedTerminal(TokenType.LEFT_PAREN, ParseOptions.withTrivia);
+                    
+                    if (lookahead() === TokenType.LEFT_PAREN) {
+                        return parseType();
+                    }
+
+                    const parenthesizedType = SpeculationHelper.speculate(() => {
+                        const lexeme = next();
+                        parseTrivia();
+                        if (lookahead() === TokenType.COLON) {
+                            // this is a non-type name, used to give a name to an inline function type signature parameter,
+                            // i.e, (foo : any) => any
+                            //       ^^^^^
+                            return null;
+                        }
+                        else if (lexeme.text === "required") {
+                            next();
+                            parseTrivia();
+                            if (lookahead() === TokenType.COLON) {
+                                return null;
+                            }
+                        }
+
+                        return lexemeToType(lexeme);
+                    })
+
+                    if (parenthesizedType) {
+                        parseExpectedTerminal(TokenType.RIGHT_PAREN, ParseOptions.withTrivia);
+                        result = maybeParseArrayModifier(parenthesizedType);
+                        break;
+                    }
+                    else {
+                        const params = tryParseFunctionDefinitionParameters(/*speculative*/false, /*asDeclaration*/ true);
+                        parseExpectedTerminal(TokenType.RIGHT_PAREN, ParseOptions.withTrivia);
+                        parseExpectedTerminal(TokenType.EQUAL_RIGHT_ANGLE, ParseOptions.withTrivia);
+                        const returnType = parseType();
+                        result = maybeParseArrayModifier(cfFunctionSignature("", params, returnType));
+                        break;
+                    }
+                }
+                case TokenType.LEFT_BRACE: {
+                    const leftBrace = parseExpectedTerminal(TokenType.LEFT_BRACE, ParseOptions.withTrivia);
+                    const kvPairs = parseList(ParseContext.typeStruct, parseTypeStructMemberElement);
+                    const rightBrace = parseExpectedTerminal(TokenType.RIGHT_BRACE, ParseOptions.withTrivia);
+
+                    const computedMembers = new Map<string, Type>();
+                    const caselessMembers = new Map<string, Type>();
+                    for (const member of kvPairs) {
+                        let noCase = false;
+                        for (const attr of member.attributes) {
+                            if (attr.name.token.text === "noCase") {
+                                noCase = true;
+                            }
+                            else {
+                                parseErrorAtRange(attr.range, "Unsupported attribute.");
+                            }
+                        }
+                        
+                        if (noCase) {
+                            // "caseless" members get set to all lowercase, generally to support later comparisons with "canonicalized"
+                            // cf case-insensitive identifiers
+                            caselessMembers.set(member.propertyName.token.text.toLowerCase(), member.type);
+                        }
+                        else {
+                            computedMembers.set(member.propertyName.token.text, member.type);
+                        }
+                    }
+
+                    result = cfStruct(leftBrace, kvPairs, computedMembers, caselessMembers, rightBrace);
+                    result = maybeParseArrayModifier(result);
+
+                    break;
+                }
+                case TokenType.LEFT_ANGLE: {
+                    parseExpectedTerminal(TokenType.LEFT_ANGLE, ParseOptions.withTrivia);
+                    const typeParams = parseList(ParseContext.typeParamList, parseTypeParam);
+                    parseExpectedTerminal(TokenType.RIGHT_ANGLE, ParseOptions.withTrivia);
+                    parseExpectedTerminal(TokenType.EQUAL_RIGHT_ANGLE, ParseOptions.withTrivia);
+                    const body = parseType();
+                    result = cfTypeConstructor(typeParams, body);
+                    return result; // don't do intersections or unions with type functions
+                }
+                case TokenType.QUOTE_SINGLE:
+                case TokenType.QUOTE_DOUBLE: {
+                    const s = parseStringLiteral(/*allowInterpolations*/false);
+                    if (s.kind === NodeType.simpleStringLiteral) {
+                        result = cfString(s);
+                    }
+                    else {
+                        result = SyntheticType.string; // should never happen, parseStringLiteral(false) should always return a simpleStringLiteral
+                    }
+                }
+            }
+
+            return result;
+        }
+
+        let result = localParseType();
+
+        intersectionsAndUnions:
+        while (true) {
+            switch (lookahead()) {
+                case TokenType.AMPERSAND:
+                    next(), parseTrivia(); // eat ampersand and trivia; if we get the type system kinda working we can save this on the type node
+                    result = cfIntersection(result, localParseType());
+                    continue intersectionsAndUnions;
+                case TokenType.PIPE:
+                    next(), parseTrivia();
+                    result = cfUnion(result, localParseType());
+                    continue intersectionsAndUnions;
+                default:
+                    break intersectionsAndUnions;
+            }
+        }
+
+        if (savedScannerState) {
+            restoreScannerState(savedScannerState);
+        }
+
+        if (name) {
+            result.name = name;
+        }
+
+        return result;
+    }
+
+    function parseScriptTriviaWithPossibleTypeAnnotation(name?: string) : {trivia: Node[], type: Type | null} {
+        const trivia : Node[] = [];
+        let type : Type | null = null;
+
+        const savedContext = updateParseContext(ParseContext.trivia);
+
+        while (lookahead() !== TokenType.EOF) {
+            if (lookahead() === TokenType.WHITESPACE) {
+                trivia.push(TextSpan(next().range, ""));
+            }
+            else if (lookahead() === TokenType.FORWARD_SLASH_STAR) {
+                if (peek(1).type === TokenType.COLON) {
+                    if (type !== null) {
+                        parseErrorAtCurrentToken("A comment containing a type annotation must contain exactly one type annotation.");
+                        trivia.push(...parseTrivia());
+                    }
+                    else {
+                        const commentStart = pos();
+                        scanToNextToken([TokenType.STAR_FORWARD_SLASH], /*endOnOrAfter*/ "after");
+                        const commentEnd = pos();
+
+                        type = parseType(commentStart+3, commentEnd-2, name);
+
+                        trivia.push(Comment(CommentType.scriptMultiLine, new SourceRange(commentStart, commentEnd)));
+                    }
+                }
+            }
+            else { 
+                break;
+            }
+        }
+
+        parseContext = savedContext;
+
+        return {trivia, type};
+    }
+
+    function getDiagnostics() : Diagnostic[] {
+        return diagnostics;
+    }
+}