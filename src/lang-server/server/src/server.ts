--- conflicted
+++ resolved
@@ -40,16 +40,7 @@
 
 import { NodeId, SourceFile, Parser, Binder, Node, Diagnostic as cfcDiagnostic, cfmOrCfc, flattenTree, NodeSourceMap, Checker } from "compiler";
 
-<<<<<<< HEAD
-import { NodeId, SourceFile, Parser, Binder, Node as cfNode, binarySearch, CfFileType, Diagnostic as cfcDiagnostic, cfmOrCfc, flattenTree, NodeSourceMap, isExpressionContext, getTriviallyComputableString, Checker } from "compiler";
-import { CfTag, isStaticallyKnownScopeName, NodeKind, ScopeDisplay, StaticallyKnownScopeName, FunctionDefinition, mergeRanges, CallExpression, Terminal, SymTabEntry, IndexedAccessChainElement } from '../../../compiler/node';
-import { findAncestor, findNodeInFlatSourceMap, getAttributeValue, getComponentAttrs, getFunctionSignatureParamNames, getNearestConstruct, getNearestEnclosingScope, getSourceFile, isCfScriptTagBlock } from '../../../compiler/utils';
-
-import { tagNames } from "./tagnames";
-import { isCfc, isFunctionSignature, isStruct, _Type } from '../../../compiler/types';
-=======
 import { _Type } from '../../../compiler/types';
->>>>>>> 160e3903
 import { FileSystem, Project } from "../../../compiler/project";
 import * as cfls from "../../../services/completions";
 
@@ -155,10 +146,10 @@
 	const node = getNearestConstruct(targetNode);
 	if (!node || !isExpressionContext(node)) return undefined;
 
-	if (node.kind === NodeType.callExpression) {
+	if (node.kind === NodeKind.callExpression) {
 		return getFunctionDefinitionLocation(node.left, doc);
 	}
-	else if (node.parent?.kind === NodeType.callExpression && node === node.parent?.left) {
+	else if (node.parent?.kind === NodeKind.callExpression && node === node.parent?.left) {
 		return getFunctionDefinitionLocation(node, doc);
 	}
 	else {
@@ -166,7 +157,7 @@
 	}
 
 	function getFunctionDefinitionLocation(node: cfNode, doc: TextDocument) : Location | undefined {
-		if (node.kind === NodeType.identifier && node.canonicalName) {
+		if (node.kind === NodeKind.identifier && node.canonicalName) {
 			const sourceFile = getSourceFile(node);
 			if (sourceFile?.cfFileType === CfFileType.cfc) {
 				const symbol = sourceFile.containedScope!.this?.get(node.canonicalName);
@@ -397,126 +388,9 @@
 	connection.console.log('We received an file change event');
 });
 
-<<<<<<< HEAD
-// This handler provides the initial list of the completion items.
-connection.onCompletion(
-	(completionParams: CompletionParams): CompletionItem[] => {
-		if (!project) return [];
-
-		const document = documents.get(completionParams.textDocument.uri);
-		if (!document) return [];
-
-		const fsPath = URI.parse(document.uri).fsPath;
-		const targetIndex = document.offsetAt(completionParams.position);
-		const parsedSourceFile = project.getParsedSourceFile(fsPath);
-		const node = project.getNodeToLeftOfCursor(fsPath, targetIndex);
-
-		if (!parsedSourceFile || !node) return [];
-
-		let callExpr : CallExpression | null = (node.parent?.parent?.kind === NodeKind.callArgument && !node.parent.parent.equals)
-			? node.parent.parent.parent as CallExpression // inside a named argument `foo(a|)
-			: (node.kind === NodeKind.terminal && node.token.type === TokenType.LEFT_PAREN && node.parent?.kind === NodeKind.callExpression)
-			? node.parent as CallExpression // right on `foo(|`
-			: (node.parent?.kind === NodeKind.terminal && node.parent.token.type === TokenType.LEFT_PAREN && node.parent.parent?.kind === NodeKind.callExpression)
-			? node.parent.parent // on whitespace after `foo(   |`
-			: (node.parent?.kind === NodeKind.terminal && node.parent.token.type === TokenType.COMMA && node.parent.parent?.parent?.kind === NodeKind.callExpression)
-			? node.parent.parent.parent // after a comma `foo(arg0, |`
-			: null;
-
-		// a whitespace or left-paren trigger character is only used for showing named parameters inside a call argument list
-		if ((completionParams.context?.triggerCharacter === " " || completionParams.context?.triggerCharacter === "(") && !callExpr) {
-			if (!callExpr) return [];
-		}
-
-		const expressionContext = isExpressionContext(node);
-
-		if (!expressionContext) {
-			if (node.parent?.kind === NodeKind.tag && (node === node.parent.tagStart || node === node.parent.tagName)) {
-				return tagNames.map((name) : CompletionItem => {
-					return { 
-						label: "cf" + name,
-						kind: CompletionItemKind.Property,
-						detail: "cflsp:<<taginfo?>>"
-					}
-				});
-			}
-			return [];
-		}
-
-		if (isCfScriptTagBlock(node)) {
-			let justCfScriptCompletion = false;
-			// if we got </cf then we are in an unfinished tag node
-			if (node.parent?.kind === NodeKind.tag && node.parent?.which === CfTag.Which.end) {
-				justCfScriptCompletion = true;
-			}
-			// if we got got an identifier but the previous text is "</" (not valid in any expression) then just provide a cfscript completion
-			else if (node.parent?.kind === NodeKind.identifier && node.range.fromInclusive >= 2) {
-				const text = document.getText();
-				if (text[node.range.fromInclusive-2] === "<" && text[node.range.fromInclusive-1] === "/") {
-					justCfScriptCompletion = true;
-				}
-			}
-
-			if (justCfScriptCompletion) {
-				return [{
-					label: "cfscript",
-					kind: CompletionItemKind.Property,
-					detail: "cflsp:<<taginfo?>>",
-					insertText: "cfscript>",
-				}];
-			}
-		}
-		
-		const result : CompletionItem[] = [];
-
-		// `foo(bar = baz, |)`
-		// `foo(b|`
-		// `foo( |)`
-		// NOT `foo(bar = |`, that should be an expression completion
-		if (callExpr) {
-			const sig = cflsConfig.checker.getCachedEvaluatedNodeType(callExpr.left, parsedSourceFile);
-			if (!sig || !isFunctionSignature(sig)) return [];
-
-			const yetToBeUsedParams = new Set<string>(sig.params.map(param => param.canonicalName));
-			for (const arg of callExpr.args) if (arg.name?.canonicalName) yetToBeUsedParams.delete(arg.name?.canonicalName)
-
-			const detail = callExpr.parent?.kind === NodeKind.new ? "named constructor argument" : "named function argument";
-
-			for (const param of sig.params) {
-				if (!yetToBeUsedParams.has(param.canonicalName)) continue;
-				result.push({
-					label: param.uiName + "=",
-					kind: CompletionItemKind.Variable,
-					detail: detail,
-					sortText: "000_" + param.uiName, // we'd like param name suggestions first
-				});
-			}
-		}
-
-		if (node.parent?.kind === NodeKind.indexedAccessChainElement) {
-			// get the type one level before the current
-			// x.y| -- we want the type of `x` for completions, not `y`
-
-			const typeinfo = project.__unsafe_dev_getChecker().getCachedEvaluatedNodeType(node.parent.parent, parsedSourceFile);
-			const result : CompletionItem[] = [];
-
-			if (isStruct(typeinfo)) {
-				for (const symTabEntry of typeinfo.members.values()) {
-					if (symTabEntry.canonicalName === "init" && isCfc(typeinfo)) { continue };
-					result.push({
-						label: symTabEntry.uiName,
-						kind: isFunctionSignature(symTabEntry.type)
-							? CompletionItemKind.Function
-							: CompletionItemKind.Field,
-						detail: ""
-					})
-				}
-			}
-=======
 function assertExhaustiveCase(_: never) : never {
 	throw "non-exhaustive case or unintentional fallthrough";
 }
->>>>>>> 160e3903
 
 function mapCflsCompletionItemKindToVsCodeCompletionItemKind(kind: cfls.CompletionItemKind) : CompletionItemKind {
 	switch (kind) {
